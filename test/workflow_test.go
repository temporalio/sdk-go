--- conflicted
+++ resolved
@@ -3037,7 +3037,6 @@
 	return workflow.GetInfo(ctx).Memo, nil
 }
 
-<<<<<<< HEAD
 func (w *Workflows) UserMetadata(ctx workflow.Context) error {
 	// Define an update and query handler
 	err := workflow.SetQueryHandlerWithOptions(
@@ -3076,7 +3075,8 @@
 		1*time.Millisecond,
 		workflow.TimerOptions{Summary: "my-timer"},
 	).Get(ctx, nil)
-=======
+}
+
 func (w *Workflows) RunsLocalAndNonlocalActsWithRetries(ctx workflow.Context, numOfEachActKind int, actFailTimes int) error {
 	var activities *Activities
 	futures := make([]workflow.Future, 0)
@@ -3106,7 +3106,6 @@
 		}
 	}
 	return nil
->>>>>>> 2a02c483
 }
 
 func (w *Workflows) register(worker worker.Worker) {
@@ -3225,11 +3224,8 @@
 	worker.RegisterWorkflow(w.QueryTestWorkflow)
 	worker.RegisterWorkflow(w.UpdateWithMutex)
 	worker.RegisterWorkflow(w.UpdateWithSemaphore)
-<<<<<<< HEAD
 	worker.RegisterWorkflow(w.UserMetadata)
-=======
 	worker.RegisterWorkflow(w.WorkflowWithRejectableUpdate)
->>>>>>> 2a02c483
 
 	worker.RegisterWorkflow(w.child)
 	worker.RegisterWorkflow(w.childWithRetryPolicy)

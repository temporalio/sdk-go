// The MIT License
//
// Copyright (c) 2020 Temporal Technologies Inc.  All rights reserved.
//
// Copyright (c) 2020 Uber Technologies, Inc.
//
// Permission is hereby granted, free of charge, to any person obtaining a copy
// of this software and associated documentation files (the "Software"), to deal
// in the Software without restriction, including without limitation the rights
// to use, copy, modify, merge, publish, distribute, sublicense, and/or sell
// copies of the Software, and to permit persons to whom the Software is
// furnished to do so, subject to the following conditions:
//
// The above copyright notice and this permission notice shall be included in
// all copies or substantial portions of the Software.
//
// THE SOFTWARE IS PROVIDED "AS IS", WITHOUT WARRANTY OF ANY KIND, EXPRESS OR
// IMPLIED, INCLUDING BUT NOT LIMITED TO THE WARRANTIES OF MERCHANTABILITY,
// FITNESS FOR A PARTICULAR PURPOSE AND NONINFRINGEMENT. IN NO EVENT SHALL THE
// AUTHORS OR COPYRIGHT HOLDERS BE LIABLE FOR ANY CLAIM, DAMAGES OR OTHER
// LIABILITY, WHETHER IN AN ACTION OF CONTRACT, TORT OR OTHERWISE, ARISING FROM,
// OUT OF OR IN CONNECTION WITH THE SOFTWARE OR THE USE OR OTHER DEALINGS IN
// THE SOFTWARE.

package test_test

import (
	"errors"
	"fmt"
	"math/rand"
	"reflect"
	"strconv"
	"strings"
	"sync/atomic"
	"time"

	commonpb "go.temporal.io/api/common/v1"
	enumspb "go.temporal.io/api/enums/v1"

	"go.temporal.io/sdk/converter"
	"go.temporal.io/sdk/internal"
	"go.temporal.io/sdk/temporal"
	"go.temporal.io/sdk/worker"
	"go.temporal.io/sdk/workflow"
)

const (
	consistentQuerySignalCh = "consistent-query-signal-chan"
)

type Workflows struct{}

func (w *Workflows) Basic(ctx workflow.Context) ([]string, error) {
	ctx = workflow.WithActivityOptions(ctx, w.defaultActivityOptions())
	var ans1 string
	workflow.GetLogger(ctx).Info("calling ExecuteActivity")
	err := workflow.ExecuteActivity(ctx, "Prefix_ToUpperWithDelay", "hello", time.Second).Get(ctx, &ans1)
	if err != nil {
		return nil, err
	}
	var ans2 string
	if err := workflow.ExecuteActivity(ctx, "Prefix_ToUpper", ans1).Get(ctx, &ans2); err != nil {
		return nil, err
	}
	if ans2 != "HELLO" {
		return nil, fmt.Errorf("incorrect return value from activity: expected=%v,got=%v", "HELLO", ans2)
	}
	return []string{"toUpperWithDelay", "toUpper"}, nil
}

func (w *Workflows) Deadlocked(ctx workflow.Context) ([]string, error) {
	// Simulates deadlock. Never call time.Sleep in production code!
	time.Sleep(2 * time.Second)
	return []string{}, nil
}

var isDeadlockedWithLocalActivityFirstAttempt bool = true

func (w *Workflows) DeadlockedWithLocalActivity(ctx workflow.Context) ([]string, error) {

	laCtx := workflow.WithLocalActivityOptions(ctx, workflow.LocalActivityOptions{
		ScheduleToCloseTimeout: 5 * time.Second,
	})

	_ = workflow.ExecuteLocalActivity(laCtx, LocalSleep, time.Second*2).Get(laCtx, nil)

	if isDeadlockedWithLocalActivityFirstAttempt {
		// Simulates deadlock. Never call time.Sleep in production code!
		time.Sleep(2 * time.Second)
		isDeadlockedWithLocalActivityFirstAttempt = false
	}

	return []string{}, nil
}

func (w *Workflows) Panicked(ctx workflow.Context) ([]string, error) {
	panic("simulated")
}

func (w *Workflows) ActivityRetryOnError(ctx workflow.Context) ([]string, error) {
	ctx = workflow.WithActivityOptions(ctx, w.defaultActivityOptionsWithRetry())
	startTime := workflow.Now(ctx)
	err := workflow.ExecuteActivity(ctx, "Fail").Get(ctx, nil)
	if err == nil {
		return nil, fmt.Errorf("expected activity to fail but succeeded")
	}

	elapsed := workflow.Now(ctx).Sub(startTime)
	if elapsed < 2*time.Second {
		return nil, fmt.Errorf("expected activity to be retried on failure, but it was not")
	}

	var applicationErr *temporal.ApplicationError
	ok := errors.As(err, &applicationErr)
	if !ok {
		return nil, fmt.Errorf("activity failed with unexpected error: %v", err)
	}
	if applicationErr.Error() != errFailOnPurpose.Error() {
		return nil, fmt.Errorf("activity failed with unexpected error reason: %v", applicationErr.Error())
	}

	return []string{"fail", "fail", "fail"}, nil
}

func (w *Workflows) CallUnregisteredActivityRetry(ctx workflow.Context) (string, error) {
	ctx = workflow.WithActivityOptions(ctx, w.defaultActivityOptionsWithRetry())
	startTime := workflow.Now(ctx)
	err := workflow.ExecuteActivity(ctx, "Unknown").Get(ctx, nil)
	if err == nil {
		return "", fmt.Errorf("expected activity to fail but succeeded")
	}

	elapsed := workflow.Now(ctx).Sub(startTime)
	if elapsed < 2*time.Second {
		return "", fmt.Errorf("expected activity to be retried on failure, but it was not")
	}

	var applicationErr *temporal.ApplicationError
	ok := errors.As(err, &applicationErr)
	if !ok {
		return "", fmt.Errorf("activity failed with unexpected error: %v", err)
	}
	if !strings.HasPrefix(applicationErr.Error(), "unable to find activityType=Unknown") {
		return "", fmt.Errorf("unexpected error type")
	}
	return "done", nil
}

func (w *Workflows) ActivityRetryOptionsChange(ctx workflow.Context) ([]string, error) {
	opts := w.defaultActivityOptionsWithRetry()
	opts.RetryPolicy.MaximumAttempts = 2
	if workflow.IsReplaying(ctx) {
		opts.RetryPolicy.MaximumAttempts = 3
	}
	ctx = workflow.WithActivityOptions(ctx, opts)
	err := workflow.ExecuteActivity(ctx, "Fail").Get(ctx, nil)
	if err == nil {
		return nil, fmt.Errorf("expected activity to fail but succeeded")
	}
	return []string{"fail", "fail"}, nil
}

func (w *Workflows) ActivityRetryOnTimeout(ctx workflow.Context, timeoutType enumspb.TimeoutType) ([]string, error) {
	opts := w.defaultActivityOptionsWithRetry()
	switch timeoutType {
	case enumspb.TIMEOUT_TYPE_SCHEDULE_TO_CLOSE:
		opts.ScheduleToCloseTimeout = time.Second
	case enumspb.TIMEOUT_TYPE_START_TO_CLOSE:
		opts.StartToCloseTimeout = time.Second
	}

	ctx = workflow.WithActivityOptions(ctx, opts)

	startTime := workflow.Now(ctx)
	err := workflow.ExecuteActivity(ctx, "Sleep", 2*time.Second).Get(ctx, nil)
	if err == nil {
		return nil, fmt.Errorf("expected activity to fail but succeeded")
	}

	elapsed := workflow.Now(ctx).Sub(startTime)
	if elapsed < 5*time.Second {
		return nil, fmt.Errorf("expected activity to be retried on failure, but it was not: %v", elapsed)
	}

	var timeoutErr *temporal.TimeoutError
	ok := errors.As(err, &timeoutErr)
	if !ok {
		return nil, fmt.Errorf("activity failed with unexpected error: %v", err)
	}

	if timeoutErr.TimeoutType() != timeoutType {
		return nil, fmt.Errorf("activity failed due to unexpected timeout %v", timeoutErr.TimeoutType())
	}

	return []string{"sleep", "sleep", "sleep"}, nil
}

func (w *Workflows) LongRunningActivityWithHB(ctx workflow.Context) ([]string, error) {
	opts := w.defaultActivityOptionsWithRetry()
	opts.HeartbeatTimeout = 2 * time.Second
	opts.ScheduleToCloseTimeout = time.Second * 12
	opts.StartToCloseTimeout = time.Second * 12
	opts.RetryPolicy = &internal.RetryPolicy{
		MaximumAttempts: 1,
	}
	ctx = workflow.WithActivityOptions(ctx, opts)

	err := workflow.ExecuteActivity(ctx, "LongRunningHeartbeat", 8*time.Second, 200*time.Millisecond).Get(ctx, nil)
	if err != nil {
		return nil, fmt.Errorf("expected activity to succeed but it failed: %v", err)
	}

	return []string{"longRunningHeartbeat"}, nil
}

func (w *Workflows) ActivityRetryOnHBTimeout(ctx workflow.Context) ([]string, error) {
	opts := workflow.ActivityOptions{
		ScheduleToStartTimeout: 5 * time.Second,
		ScheduleToCloseTimeout: 15 * time.Second,
		StartToCloseTimeout:    5 * time.Second,
		HeartbeatTimeout:       3 * time.Second,
		RetryPolicy: &temporal.RetryPolicy{
			InitialInterval:    time.Second,
			BackoffCoefficient: 1.0,
			MaximumAttempts:    3,
		},
	}
	ctx = workflow.WithActivityOptions(ctx, opts)

	var result int
	// Activity "HeartbeatAndSleep" will heartbeat once and then sleep 5s. The first heartbeat will be reported
	// immediately without delay/buffer. With the settings we have, below is timeline:
	// 0s  activity starts (attempt 1).
	// 0s  activity reports heartbeat.
	// 3s  activity timeout due to missing heartbeat.
	// 4s  activity retry attempt 2.
	// 4s  activity reports heartbeat.
	// 7s  activity timeout due to missing heartbeat.
	// 8s  activity retry attempt 3.
	// 8s  activity reports heartbeat.
	// 11s activity timeout due to missing heartbeat.
	// 11s activity close with heartbeat timeout error.
	err := workflow.ExecuteActivity(ctx, "HeartbeatAndSleep", 0, 5*time.Second).Get(ctx, &result)
	if err == nil {
		return nil, fmt.Errorf("expected activity to fail but succeeded")
	}

	var timeoutErr *temporal.TimeoutError
	ok := errors.As(err, &timeoutErr)
	if !ok {
		return nil, fmt.Errorf("activity failed with unexpected error: %v", err)
	}

	if timeoutErr.TimeoutType() != enumspb.TIMEOUT_TYPE_HEARTBEAT {
		return nil, fmt.Errorf("activity failed due to unexpected timeout %v", timeoutErr.TimeoutType())
	}

	if !timeoutErr.HasLastHeartbeatDetails() {
		return nil, fmt.Errorf("timeout missing last heartbeat details")
	}

	if err := timeoutErr.LastHeartbeatDetails(&result); err != nil {
		return nil, err
	}

	if result != 3 {
		return nil, fmt.Errorf("invalid heartbeat details: %v", result)
	}

	return []string{"heartbeatAndSleep", "heartbeatAndSleep", "heartbeatAndSleep"}, nil
}

func (w *Workflows) ActivityHeartbeatWithRetry(ctx workflow.Context) (heartbeatCounts int, err error) {
	// Make retries fast
	opts := w.defaultActivityOptions()
	opts.RetryPolicy = &temporal.RetryPolicy{InitialInterval: 5 * time.Millisecond, BackoffCoefficient: 1}
	ctx = workflow.WithActivityOptions(ctx, opts)

	// Fail twice then succeed
	err = workflow.ExecuteActivity(ctx, "HeartbeatTwiceAndFailNTimes", 2,
		"activity-heartbeat-"+workflow.GetInfo(ctx).WorkflowExecution.ID).Get(ctx, &heartbeatCounts)
	return
}

func (w *Workflows) ContinueAsNew(ctx workflow.Context, count int, taskQueue string) (int, error) {
	tq := workflow.GetInfo(ctx).TaskQueueName
	if tq != taskQueue {
		return -1, fmt.Errorf("invalid taskQueueName name, expected=%v, got=%v", taskQueue, tq)
	}
	if count == 0 {
		return 999, nil
	}
	ctx = workflow.WithTaskQueue(ctx, taskQueue)
	return -1, workflow.NewContinueAsNewError(ctx, w.ContinueAsNew, count-1, taskQueue)
}

func (w *Workflows) ContinueAsNewWithOptions(ctx workflow.Context, count int, taskQueue string) (string, error) {
	info := workflow.GetInfo(ctx)
	tq := info.TaskQueueName
	if tq != taskQueue {
		return "", fmt.Errorf("invalid taskQueueName name, expected=%v, got=%v", taskQueue, tq)
	}

	if info.Memo == nil || info.SearchAttributes == nil {
		return "", errors.New("memo or search attributes are not carried over")
	}
	var memoVal string
	err := converter.GetDefaultDataConverter().FromPayload(info.Memo.Fields["memoKey"], &memoVal)
	if err != nil {
		return "", errors.New("error when get memo value")
	}

	var searchAttrVal string
	err = converter.GetDefaultDataConverter().FromPayload(info.SearchAttributes.IndexedFields["CustomKeywordField"], &searchAttrVal)
	if err != nil {
		return "", errors.New("error when get search attribute value")
	}

	if count == 0 {
		return memoVal + "," + searchAttrVal, nil
	}
	ctx = workflow.WithTaskQueue(ctx, taskQueue)

	return "", workflow.NewContinueAsNewError(ctx, w.ContinueAsNewWithOptions, count-1, taskQueue)
}

func (w *Workflows) IDReusePolicy(
	ctx workflow.Context,
	childWFID string,
	policy enumspb.WorkflowIdReusePolicy,
	parallel bool,
	failFirstChild bool) (string, error) {

	ctx = workflow.WithChildOptions(ctx, workflow.ChildWorkflowOptions{
		WorkflowID:               childWFID,
		WorkflowExecutionTimeout: 9 * time.Second,
		WorkflowTaskTimeout:      5 * time.Second,
		WorkflowIDReusePolicy:    policy,
	})

	var ans1 string
	child1 := workflow.ExecuteChildWorkflow(ctx, w.child, "hello", failFirstChild)
	if !parallel {
		err := child1.Get(ctx, &ans1)
		if failFirstChild && err == nil {
			return "", fmt.Errorf("child1 succeeded when it was expected to fail")
		}
		if !failFirstChild && err != nil {
			return "", fmt.Errorf("child1 failed when it was expected to succeed")
		}
	}

	var ans2 string
	if err := workflow.ExecuteChildWorkflow(ctx, w.child, "world", false).Get(ctx, &ans2); err != nil {
		// Expect it is a execution-already-started
		if temporal.IsWorkflowExecutionAlreadyStartedError(err) {
			return "", err
		}
		return "", fmt.Errorf("unexpected child workflow error: %w", err)
	}

	if parallel {
		err := child1.Get(ctx, &ans1)
		if failFirstChild && err == nil {
			return "", fmt.Errorf("child1 succeeded when it was expected to fail")
		}
		if !failFirstChild && err != nil {
			return "", fmt.Errorf("child1 failed when it was expected to succeed")
		}
	}

	return ans1 + ans2, nil
}

func (w *Workflows) ChildWorkflowRetryOnError(ctx workflow.Context) error {
	opts := workflow.ChildWorkflowOptions{
		WorkflowTaskTimeout:      5 * time.Second,
		WorkflowExecutionTimeout: 9 * time.Second,
		RetryPolicy: &temporal.RetryPolicy{
			InitialInterval:    time.Second,
			BackoffCoefficient: 2.0,
			MaximumInterval:    time.Second,
			MaximumAttempts:    3,
		},
	}
	ctx = workflow.WithChildOptions(ctx, opts)
	var result string
	return workflow.ExecuteChildWorkflow(ctx, w.child, "hello", true).Get(ctx, &result)
}

func (w *Workflows) ChildWorkflowRetryOnTimeout(ctx workflow.Context) error {
	opts := workflow.ChildWorkflowOptions{
		WorkflowTaskTimeout:      time.Second,
		WorkflowRunTimeout:       time.Second,
		WorkflowExecutionTimeout: 30 * time.Second,
		RetryPolicy: &temporal.RetryPolicy{
			InitialInterval:    time.Second,
			BackoffCoefficient: 2.0,
			MaximumInterval:    time.Second,
			MaximumAttempts:    3,
		},
	}
	ctx = workflow.WithChildOptions(ctx, opts)
	return workflow.ExecuteChildWorkflow(ctx, w.sleep, 2*time.Second).Get(ctx, nil)
}

func (w *Workflows) ChildWorkflowSuccess(ctx workflow.Context) (result string, err error) {
	opts := workflow.ChildWorkflowOptions{
		WorkflowTaskTimeout:      5 * time.Second,
		WorkflowExecutionTimeout: 10 * time.Second,
		Memo:                     map[string]interface{}{"memoKey": "memoVal"},
		SearchAttributes:         map[string]interface{}{"CustomKeywordField": "searchAttrVal"},
	}
	ctx = workflow.WithChildOptions(ctx, opts)
	err = workflow.ExecuteChildWorkflow(ctx, w.childForMemoAndSearchAttr).Get(ctx, &result)
	return
}

func (w *Workflows) CascadingCancellation(ctx workflow.Context) (err error) {
	opts := workflow.ChildWorkflowOptions{
		WorkflowTaskTimeout:      5 * time.Second,
		WorkflowExecutionTimeout: 30 * time.Second,
		WorkflowID:               workflow.GetInfo(ctx).WorkflowExecution.ID + "-child",
	}
	ctx = workflow.WithChildOptions(ctx, opts)
	ft := workflow.ExecuteChildWorkflow(ctx, w.timer, 10*time.Second)
	return ft.Get(ctx, nil)
}

func (w *Workflows) ChildWorkflowSuccessWithParentClosePolicyTerminate(ctx workflow.Context) (result string, err error) {
	opts := workflow.ChildWorkflowOptions{
		WorkflowTaskTimeout:      5 * time.Second,
		WorkflowExecutionTimeout: 30 * time.Second,
	}
	ctx = workflow.WithChildOptions(ctx, opts)
	ft := workflow.ExecuteChildWorkflow(ctx, w.sleep, 20*time.Second)
	var childWE internal.WorkflowExecution
	err = ft.GetChildWorkflowExecution().Get(ctx, &childWE)
	return childWE.ID, err
}

func (w *Workflows) ChildWorkflowSuccessWithParentClosePolicyAbandon(ctx workflow.Context) (result string, err error) {
	opts := workflow.ChildWorkflowOptions{
		WorkflowTaskTimeout:      5 * time.Second,
		WorkflowExecutionTimeout: 10 * time.Second,
		ParentClosePolicy:        enumspb.PARENT_CLOSE_POLICY_ABANDON,
	}
	ctx = workflow.WithChildOptions(ctx, opts)
	ft := workflow.ExecuteChildWorkflow(ctx, w.sleep, 5*time.Second)
	var childWE internal.WorkflowExecution
	err = ft.GetChildWorkflowExecution().Get(ctx, &childWE)
	return childWE.ID, err
}
func (w *Workflows) childWorkflowWaitOnSignal(ctx workflow.Context) error {
	workflow.GetSignalChannel(ctx, "unblock").Receive(ctx, nil)
	return nil
}

func (w *Workflows) ChildWorkflowCancelUnusualTransitionsRepro(ctx workflow.Context) error {
	var childWorkflowID string
	err := workflow.SetQueryHandler(ctx, "child-workflow-id", func(input []byte) (string, error) {
		return childWorkflowID, nil
	})
	if err != nil {
		return err
	}

	cwo := workflow.ChildWorkflowOptions{WorkflowRunTimeout: time.Second * 2}
	ctx = workflow.WithChildOptions(ctx, cwo)

	childWorkflowFuture := workflow.ExecuteChildWorkflow(ctx, w.childWorkflowWaitOnSignal)

	var childWorkflowExecution workflow.Execution
	err = childWorkflowFuture.GetChildWorkflowExecution().Get(ctx, &childWorkflowExecution)
	if err != nil {
		return err
	}
	childWorkflowID = childWorkflowExecution.ID

	var result string
	err = childWorkflowFuture.Get(ctx, &result)
	if err != nil {
		return err
	}
	return nil
}

func (w *Workflows) ActivityCancelRepro(ctx workflow.Context) ([]string, error) {
	ctx, cancelFunc := workflow.WithCancel(ctx)

	// First go-routine which triggers cancellation on completion of first activity
	workflow.Go(ctx, func(ctx1 workflow.Context) {
		activityCtx := workflow.WithActivityOptions(ctx1, workflow.ActivityOptions{
			ScheduleToStartTimeout: 10 * time.Second,
			ScheduleToCloseTimeout: 10 * time.Second,
			StartToCloseTimeout:    9 * time.Second,
		})

		activityF := workflow.ExecuteActivity(activityCtx, "Prefix_ToUpperWithDelay", "hello", 1*time.Second)
		var ans string
		err := activityF.Get(activityCtx, &ans)
		if err != nil {
			workflow.GetLogger(activityCtx).Info("Activity A Failed.", "Error", err)
			return
		}

		// Trigger cancellation of root context
		cancelFunc()
	})

	// Second go-routine which get blocked on ActivitySchedule and not started
	workflow.Go(ctx, func(ctx1 workflow.Context) {
		activityCtx := workflow.WithActivityOptions(ctx1, workflow.ActivityOptions{
			ScheduleToStartTimeout: 10 * time.Second,
			ScheduleToCloseTimeout: 10 * time.Second,
			StartToCloseTimeout:    1 * time.Second,
			TaskQueue:              "bad_tq",
		})

		activityF := workflow.ExecuteActivity(activityCtx, "Prefix_ToUpper", "hello")
		var ans string
		err := activityF.Get(activityCtx, &ans)
		if err != nil {
			workflow.GetLogger(activityCtx).Info("Activity B Failed.", "Error", err)
		}
	})

	// Third go-routine which get blocked on ActivitySchedule and not started
	workflow.Go(ctx, func(ctx1 workflow.Context) {
		activityCtx := workflow.WithActivityOptions(ctx1, workflow.ActivityOptions{
			ScheduleToStartTimeout: 10 * time.Second,
			ScheduleToCloseTimeout: 10 * time.Second,
			StartToCloseTimeout:    1 * time.Second,
			TaskQueue:              "bad_tq",
		})

		activityF := workflow.ExecuteActivity(activityCtx, "Prefix_ToUpper", "hello")
		var ans string
		err := activityF.Get(activityCtx, &ans)
		if err != nil {
			workflow.GetLogger(activityCtx).Info("Activity C Failed.", "Error", err)
		}
	})

	// Cause the workflow to block on sleep
	_ = workflow.Sleep(ctx, 10*time.Second)

	return []string{"toUpperWithDelay"}, nil
}

func (w *Workflows) CancelActivity(ctx workflow.Context) ([]string, error) {
	activityCtx1, cancelFunc1 := workflow.WithCancel(ctx)
	activityCtx1 = workflow.WithActivityOptions(activityCtx1, workflow.ActivityOptions{
		ScheduleToStartTimeout: 1 * time.Second,
		StartToCloseTimeout:    3 * time.Second,
	})

	_ = workflow.ExecuteActivity(activityCtx1, "Prefix_ToUpperWithDelay", "hello", 2*time.Second)
	// Sleep to send commands to the server.
	_ = workflow.Sleep(ctx, 1*time.Second)
	cancelFunc1()

	activityCtx2 := workflow.WithActivityOptions(ctx, workflow.ActivityOptions{
		ScheduleToStartTimeout: 1 * time.Second,
		StartToCloseTimeout:    1 * time.Second,
	})
	_ = workflow.ExecuteActivity(activityCtx2, "Prefix_ToUpper", "hello").Get(activityCtx2, nil)

	return []string{"toUpperWithDelay", "toUpper"}, nil
}

func (w *Workflows) CancelTimer(ctx workflow.Context) ([]string, error) {
	timerCtx1, cancelFunc1 := workflow.WithCancel(ctx)

	_ = workflow.NewTimer(timerCtx1, 3*time.Second)
	// Sleep to send commands to the server.
	_ = workflow.Sleep(ctx, 1*time.Second)
	cancelFunc1()

	activityCtx2 := workflow.WithActivityOptions(ctx, workflow.ActivityOptions{
		ScheduleToStartTimeout: 1 * time.Second,
		StartToCloseTimeout:    5 * time.Second,
	})
	_ = workflow.ExecuteActivity(activityCtx2, "Prefix_ToUpper", "hello").Get(activityCtx2, nil)

	return []string{"toUpper"}, nil
}

func (w *Workflows) CancelTimerAfterActivity(ctx workflow.Context) (string, error) {
	timerCtx1, cancelFunc1 := workflow.WithCancel(ctx)

	_ = workflow.NewTimer(timerCtx1, 3*time.Second)
	// Start an activity
	activityCtx2 := workflow.WithActivityOptions(ctx, workflow.ActivityOptions{
		ScheduleToStartTimeout: 1 * time.Second,
		StartToCloseTimeout:    5 * time.Second,
	})
	var res string
	fut := workflow.ExecuteActivity(activityCtx2, "Prefix_ToUpper", "hello")
	// Cancel timer
	cancelFunc1()

	err := fut.Get(activityCtx2, &res)
	return res, err
}

var cancelTimerDeferCount uint32

func (w *Workflows) CancelTimerViaDeferAfterWFTFailure(ctx workflow.Context) error {
	timerCtx, canceller := workflow.WithCancel(ctx)
	defer func() {
		if atomic.AddUint32(&cancelTimerDeferCount, 1) == 1 {
			panic("Intentional panic to trigger WFT failure")
		}
		canceller()
	}()

	_ = workflow.NewTimer(timerCtx, time.Second).Get(timerCtx, nil)

	return nil
}

func (w *Workflows) CancelChildWorkflow(ctx workflow.Context) ([]string, error) {
	childCtx1, cancelFunc1 := workflow.WithCancel(ctx)
	opts := workflow.ChildWorkflowOptions{
		WorkflowTaskTimeout:      5 * time.Second,
		WorkflowExecutionTimeout: 10 * time.Second,
	}
	childCtx1 = workflow.WithChildOptions(childCtx1, opts)
	_ = workflow.ExecuteChildWorkflow(childCtx1, w.sleep, 3*time.Second)
	// Sleep to send commands to the server.
	_ = workflow.Sleep(ctx, 1*time.Second)
	cancelFunc1()

	activityCtx2 := workflow.WithActivityOptions(ctx, workflow.ActivityOptions{
		ScheduleToStartTimeout: 1 * time.Second,
		StartToCloseTimeout:    5 * time.Second,
	})
	_ = workflow.ExecuteActivity(activityCtx2, "Prefix_ToUpper", "hello").Get(activityCtx2, nil)

	return []string{"sleep", "toUpper"}, nil
}

func (w *Workflows) StartingChildAfterBeingCanceled(ctx workflow.Context) (bool, error) {
	// schedule a timer, which will be cancelled, but ignore that cancel
	_ = workflow.Sleep(ctx, 5*time.Minute)

	ctx = workflow.WithChildOptions(ctx, workflow.ChildWorkflowOptions{
		WorkflowExecutionTimeout: time.Second * 30,
	})
	childErr := workflow.ExecuteChildWorkflow(ctx, w.sleep, time.Second).Get(ctx, nil)
	if childErr != nil {
		return false, childErr
	}

	return true, nil
}

func (w *Workflows) CancelActivityImmediately(ctx workflow.Context) ([]string, error) {
	activityCtx1, cancelFunc1 := workflow.WithCancel(ctx)
	activityCtx1 = workflow.WithActivityOptions(activityCtx1, workflow.ActivityOptions{
		ScheduleToStartTimeout: 1 * time.Second,
		StartToCloseTimeout:    3 * time.Second,
	})

	_ = workflow.ExecuteActivity(activityCtx1, "Prefix_ToUpperWithDelay", "hello", 2*time.Second)
	cancelFunc1()

	activityCtx2 := workflow.WithActivityOptions(ctx, workflow.ActivityOptions{
		ScheduleToStartTimeout: 1 * time.Second,
		StartToCloseTimeout:    1 * time.Second,
	})
	_ = workflow.ExecuteActivity(activityCtx2, "Prefix_ToUpper", "hello").Get(activityCtx2, nil)

	return []string{"toUpper"}, nil
}

func (w *Workflows) CancelMultipleCommandsOverMultipleTasks(ctx workflow.Context) error {
	ctx = workflow.WithActivityOptions(ctx, w.defaultActivityOptions())
	// We want this "cleanup" activity to be run when the whole workflow is cancelled
	defer func() {
		// When workflow is canceled, it has to get a new disconnected context to execute any activities
		newCtx, _ := workflow.NewDisconnectedContext(ctx)
		err := workflow.ExecuteActivity(newCtx, "Prefix_ToUpper", "hello").Get(newCtx, nil)
		if err != nil {
			panic("Cleanup activity error")
		}
	}()

	// Start a timer that will be canceled when the workflow is
	_ = workflow.NewTimer(ctx, time.Minute*10)
	// Throw in a side effect for fun
	_ = workflow.SideEffect(ctx, func(ctx workflow.Context) interface{} {
		return "hi!"
	})
	// Include a timer we cancel across the wf task
	timerCtx, cancelTimer := workflow.WithCancel(ctx)
	_ = workflow.NewTimer(timerCtx, time.Second*3)
	// Actually wait on a real timer to trigger a wf task
	_ = workflow.Sleep(ctx, time.Millisecond*500)
	cancelTimer()
	// Another timers we expect to get cancelled
	_ = workflow.NewTimer(ctx, time.Minute*10)

	// Include a timer we cancel immediately
	timerCtx2, cancelTimer2 := workflow.WithCancel(ctx)
	_ = workflow.NewTimer(timerCtx2, time.Second*3)
	cancelTimer2()

	// We need to be cancelled by test runner here
	_ = workflow.Sleep(ctx, time.Minute*10)

	return nil
}

func (w *Workflows) SimplestWorkflow(_ workflow.Context) (string, error) {
	return "hello", nil
}

func (w *Workflows) LargeQueryResultWorkflow(ctx workflow.Context) (string, error) {
	err := workflow.SetQueryHandler(ctx, "large_query", func() ([]byte, error) {
		result := make([]byte, 3000000)
		rand.Read(result)
		return result, nil
	})

	if err != nil {
		return "", errors.New("failed to register query handler")
	}

	return "hello", nil
}

func (w *Workflows) ConsistentQueryWorkflow(ctx workflow.Context, delay time.Duration) error {
	queryResult := "starting-value"
	err := workflow.SetQueryHandler(ctx, "consistent_query", func() (string, error) {
		return queryResult, nil
	})
	if err != nil {
		return errors.New("failed to register query handler")
	}
	ch := workflow.GetSignalChannel(ctx, consistentQuerySignalCh)
	var signalData string
	ch.Receive(ctx, &signalData)
	laCtx := workflow.WithLocalActivityOptions(ctx, workflow.LocalActivityOptions{
		ScheduleToCloseTimeout: 5 * time.Second,
	})

	_ = workflow.ExecuteLocalActivity(laCtx, LocalSleep, delay).Get(laCtx, nil)
	queryResult = signalData
	return nil
}

func (w *Workflows) SignalWorkflow(ctx workflow.Context) (*commonpb.WorkflowType, error) {
	s := workflow.NewSelector(ctx)

	stringSignalChan := workflow.GetSignalChannel(ctx, "string-signal")
	var stringSignalValue string
	s.AddReceive(stringSignalChan, func(c workflow.ReceiveChannel, more bool) {
		c.Receive(ctx, &stringSignalValue)
		workflow.GetLogger(ctx).Info("Received signal", "signal", "string-signal", "value", stringSignalValue)
	})
	s.Select(ctx)

	protoSignalChan := workflow.GetSignalChannel(ctx, "proto-signal")
	var protoSignalValue *commonpb.WorkflowType
	s.AddReceive(protoSignalChan, func(c workflow.ReceiveChannel, more bool) {
		c.Receive(ctx, &protoSignalValue)
		workflow.GetLogger(ctx).Info("Received signal", "signal", "proto-signal", "value", protoSignalValue)
	})
	s.Select(ctx)

	protoSignalValue.Name = stringSignalValue

	return protoSignalValue, nil
}

func (w *Workflows) RetryTimeoutStableErrorWorkflow(ctx workflow.Context) ([]string, error) {
	ao := workflow.ActivityOptions{
		ScheduleToStartTimeout: 1 * time.Second,
		StartToCloseTimeout:    1 * time.Second,
		ScheduleToCloseTimeout: 5 * time.Second,
		RetryPolicy: &temporal.RetryPolicy{
			InitialInterval:    1 * time.Second,
			BackoffCoefficient: 1.0,
			MaximumInterval:    1 * time.Second,
		},
	}
	ctx = workflow.WithActivityOptions(ctx, ao)
	// Test calling activity by method pointer
	// As Go allows nil receiver pointers it works fine
	var a *Activities
	err := workflow.ExecuteActivity(ctx, a.RetryTimeoutStableErrorActivity).Get(ctx, nil)

	var timeoutErr *temporal.TimeoutError
	ok := errors.As(err, &timeoutErr)
	if !ok {
		return []string{}, fmt.Errorf("activity failed with unexpected error: %v", err)
	}

	if timeoutErr.TimeoutType() != enumspb.TIMEOUT_TYPE_SCHEDULE_TO_CLOSE {
		return []string{}, fmt.Errorf("activity timed out with unexpected timeout type: %v", timeoutErr.TimeoutType())
	}

	err = errors.Unwrap(timeoutErr)
	var previousTimeoutErr *temporal.TimeoutError
	if !errors.As(err, &previousTimeoutErr) {
		return []string{}, fmt.Errorf("activity timed out with unexpected last error %v", err)
	}

	if previousTimeoutErr.TimeoutType() != enumspb.TIMEOUT_TYPE_START_TO_CLOSE {
		return []string{}, fmt.Errorf("activity timed out with unexpected timeout type of last timeout: %v", previousTimeoutErr.TimeoutType())
	}

	return []string{}, nil
}

func (w *Workflows) child(ctx workflow.Context, arg string, mustFail bool) (string, error) {
	var result string
	ctx = workflow.WithActivityOptions(ctx, w.defaultActivityOptions())
	err := workflow.ExecuteActivity(ctx, "Prefix_ToUpper", arg).Get(ctx, &result)
	if mustFail {
		return "", fmt.Errorf("failing-on-purpose")
	}
	return result, err
}

func (w *Workflows) childForMemoAndSearchAttr(ctx workflow.Context) (result string, err error) {
	info := workflow.GetInfo(ctx)
	var memo string
	err = converter.GetDefaultDataConverter().FromPayload(info.Memo.Fields["memoKey"], &memo)
	if err != nil {
		return
	}
	var searchAttrVal string
	err = converter.GetDefaultDataConverter().FromPayload(info.SearchAttributes.IndexedFields["CustomKeywordField"], &searchAttrVal)
	if err != nil {
		return
	}
	ctx = workflow.WithActivityOptions(ctx, w.defaultActivityOptions())
	err = workflow.ExecuteActivity(ctx, "GetMemoAndSearchAttr", memo, searchAttrVal).Get(ctx, &result)
	return
}

func (w *Workflows) sleep(ctx workflow.Context, d time.Duration) error {
	ctx = workflow.WithActivityOptions(ctx, workflow.ActivityOptions{
		ScheduleToStartTimeout: 5 * time.Second,
		ScheduleToCloseTimeout: 5*time.Second + d,
		StartToCloseTimeout:    time.Second + d,
	})
	return workflow.ExecuteActivity(ctx, "Sleep", d).Get(ctx, nil)
}

func (w *Workflows) timer(ctx workflow.Context, d time.Duration) error {
	return workflow.NewTimer(ctx, d).Get(ctx, nil)
}

func (w *Workflows) InspectActivityInfo(ctx workflow.Context) error {
	info := workflow.GetInfo(ctx)
	namespace := info.Namespace
	wfType := info.WorkflowType.Name
	taskQueue := info.TaskQueueName
	ctx = workflow.WithActivityOptions(ctx, w.defaultActivityOptions())
	return workflow.ExecuteActivity(ctx, "inspectActivityInfo", namespace, taskQueue, wfType).Get(ctx, nil)
}

func (w *Workflows) InspectLocalActivityInfo(ctx workflow.Context) error {
	info := workflow.GetInfo(ctx)
	namespace := info.Namespace
	wfType := info.WorkflowType.Name
	taskQueue := info.TaskQueueName
	ctx = workflow.WithLocalActivityOptions(ctx, w.defaultLocalActivityOptions())
	var activities *Activities
	return workflow.ExecuteLocalActivity(
		ctx, activities.InspectActivityInfo, namespace, taskQueue, wfType).Get(ctx, nil)
}

func (w *Workflows) WorkflowWithLocalActivityCtxPropagation(ctx workflow.Context) (string, error) {
	ctx = workflow.WithLocalActivityOptions(ctx, w.defaultLocalActivityOptions())
	ctx = workflow.WithValue(ctx, contextKey(testContextKey1), "test-data-in-context")
	var activities *Activities
	var result string
	err := workflow.ExecuteLocalActivity(ctx, activities.DuplicateStringInContext).Get(ctx, &result)
	if err != nil {
		return "", err
	}
	return result, nil
}

func (w *Workflows) WorkflowWithParallelLocalActivities(ctx workflow.Context) (string, error) {
	ctx = workflow.WithLocalActivityOptions(ctx, w.defaultLocalActivityOptions())
	var activities *Activities
	var futures []workflow.Future

	for i := 0; i < 10; i++ {
		futures = append(futures, workflow.ExecuteLocalActivity(ctx, activities.Echo, 0, i))
	}

	for i, future := range futures {
		var activityResult int
		if err := future.Get(ctx, &activityResult); err != nil {
			return "", err
		}

		if activityResult != i {
			return "", fmt.Errorf("Expected %v, Got %v", i, activityResult)
		}
	}

	return "", nil
}

func (w *Workflows) WorkflowWithLocalActivityStartWhenTimerCancel(ctx workflow.Context) (bool, error) {
	timerCtx, cancelTimer := workflow.WithCancel(ctx)
	ctx = workflow.WithActivityOptions(ctx, w.defaultActivityOptions())
	var activities *Activities
	// Start a timer
	_ = workflow.NewTimer(timerCtx, time.Second*3)

	// On signal, start local activity and cancel timer simultaneously
	sigChan := workflow.GetSignalChannel(ctx, "signal")
	var signal string
	if channelActive := sigChan.Receive(ctx, &signal); channelActive {
		localActivityFut := workflow.ExecuteActivity(ctx, activities.Echo, 0, 0)
		cancelTimer()
		err := localActivityFut.Get(ctx, nil)
		if err != nil {
			return false, err
		}
	}

	return true, nil
}

func (w *Workflows) WorkflowWithParallelLongLocalActivityAndHeartbeat(ctx workflow.Context) error {
	ao := w.defaultLocalActivityOptions()
	ao.ScheduleToCloseTimeout = 10 * time.Second
	ctx = workflow.WithLocalActivityOptions(ctx, ao)
	// Intentionally instantiating to test legacy path of non nil receiver.
	activities := Activities{}
	var futures []workflow.Future

	for i := 0; i < 10; i++ {
		futures = append(futures, workflow.ExecuteLocalActivity(ctx, activities.Echo, 5, i))
	}

	for i, future := range futures {
		var activityResult int
		if err := future.Get(ctx, &activityResult); err != nil {
			return err
		}

		if activityResult != i {
			return fmt.Errorf("Expected %v, Got %v", i, activityResult)
		}
	}

	return nil
}

func (w *Workflows) WorkflowWithLocalActivityRetries(ctx workflow.Context) error {
	laOpts := w.defaultLocalActivityOptions()
	laOpts.RetryPolicy = &internal.RetryPolicy{
		InitialInterval:    50 * time.Millisecond,
		BackoffCoefficient: 1.1,
		MaximumInterval:    time.Second * 5,
	}
	ctx = workflow.WithLocalActivityOptions(ctx, laOpts)
	var activities *Activities

	var futures []workflow.Future
	for i := 1; i <= 10; i++ {
		la := workflow.ExecuteLocalActivity(ctx, activities.failNTimes, 2, i)
		futures = append(futures, la)
	}

	for _, fut := range futures {
		err := fut.Get(ctx, nil)
		if err != nil {
			return err
		}
	}
	return nil
}

func (w *Workflows) WorkflowWithLocalActivityRetriesAndDefaultRetryPolicy(ctx workflow.Context) error {
	laOpts := w.defaultLocalActivityOptions()
	// Don't set any retry policy
	ctx = workflow.WithLocalActivityOptions(ctx, laOpts)
	var activities *Activities

	var futures []workflow.Future
	for i := 1; i <= 10; i++ {
		la := workflow.ExecuteLocalActivity(ctx, activities.failNTimes, 2, i)
		futures = append(futures, la)
	}

	for _, fut := range futures {
		err := fut.Get(ctx, nil)
		if err != nil {
			return err
		}
	}
	return nil
}

func (w *Workflows) WorkflowWithLocalActivityRetriesAndPartialRetryPolicy(ctx workflow.Context) error {
	laOpts := w.defaultLocalActivityOptions()
	// Set only max attempts and use defaults for other parameters.
	laOpts.RetryPolicy = &internal.RetryPolicy{
		MaximumAttempts: 3,
	}
	ctx = workflow.WithLocalActivityOptions(ctx, laOpts)
	var activities *Activities

	var futures []workflow.Future
	for i := 1; i <= 10; i++ {
		la := workflow.ExecuteLocalActivity(ctx, activities.failNTimes, 2, i)
		futures = append(futures, la)
	}

	for _, fut := range futures {
		err := fut.Get(ctx, nil)
		if err != nil {
			return err
		}
	}
	return nil
}

func (w *Workflows) WorkflowWithParallelSideEffects(ctx workflow.Context) (string, error) {
	var futures []workflow.Future

	for i := 0; i < 10; i++ {
		valueToSet := i
		future, setter := workflow.NewFuture(ctx)
		futures = append(futures, future)

		workflow.Go(ctx, func(ctx workflow.Context) {
			encodedValue := workflow.SideEffect(ctx, func(ctx workflow.Context) interface{} {
				return valueToSet
			})
			var sideEffectValue int
			err := encodedValue.Get(&sideEffectValue)
			setter.Set(sideEffectValue, err)
		})
	}

	for i, future := range futures {
		var sideEffectValue int
		if err := future.Get(ctx, &sideEffectValue); err != nil {
			return "", err
		}

		if i != sideEffectValue {
			return "", fmt.Errorf("Expected %v, Got %v", i, sideEffectValue)
		}
	}

	return "", nil
}

func (w *Workflows) WorkflowWithParallelMutableSideEffects(ctx workflow.Context) (string, error) {
	var futures []workflow.Future

	for i := 0; i < 10; i++ {
		valueToSet := i
		future, setter := workflow.NewFuture(ctx)
		futures = append(futures, future)

		workflow.Go(ctx, func(ctx workflow.Context) {
			encodedValue := workflow.MutableSideEffect(
				ctx,
				strconv.Itoa(valueToSet),
				func(ctx workflow.Context) interface{} {
					return valueToSet
				},
				func(a interface{}, b interface{}) bool {
					return a == b
				},
			)

			var sideEffectValue int
			err := encodedValue.Get(&sideEffectValue)
			setter.Set(sideEffectValue, err)
		})
	}

	for i, future := range futures {
		var sideEffectValue int
		if err := future.Get(ctx, &sideEffectValue); err != nil {
			return "", err
		}

		if i != sideEffectValue {
			return "", fmt.Errorf("Expected %v, Got %v", i, sideEffectValue)
		}
	}

	return "", nil
}

func (w *Workflows) BasicSession(ctx workflow.Context) ([]string, error) {
	ctx = workflow.WithActivityOptions(ctx, w.defaultActivityOptions())

	so := &workflow.SessionOptions{
		CreationTimeout:  time.Minute,
		ExecutionTimeout: time.Minute,
	}
	ctx, err := workflow.CreateSession(ctx, so)
	if err != nil {
		return nil, err
	}
	defer workflow.CompleteSession(ctx)

	var ans1 string
	workflow.GetLogger(ctx).Info("calling ExecuteActivity")
	if err = workflow.ExecuteActivity(ctx, "Prefix_ToUpper", "hello").Get(ctx, &ans1); err != nil {
		return nil, err
	}
	if ans1 != "HELLO" {
		return nil, fmt.Errorf("incorrect return value from activity: expected=%v,got=%v", "HELLO", ans1)
	}
	return []string{"toUpper"}, nil
}

func (w *Workflows) ActivityCompletionUsingID(ctx workflow.Context) ([]string, error) {
	activityAOptions := workflow.ActivityOptions{
		ActivityID:             "A",
		ScheduleToStartTimeout: 5 * time.Second,
		ScheduleToCloseTimeout: 5 * time.Second,
		StartToCloseTimeout:    9 * time.Second,
	}
	activityACtx := workflow.WithActivityOptions(ctx, activityAOptions)
	activityAFuture := workflow.ExecuteActivity(activityACtx, "AsyncComplete", "activityA called")

	activityBOptions := workflow.ActivityOptions{
		ActivityID:             "B",
		ScheduleToStartTimeout: 5 * time.Second,
		ScheduleToCloseTimeout: 5 * time.Second,
		StartToCloseTimeout:    9 * time.Second,
	}
	activityBCtx := workflow.WithActivityOptions(ctx, activityBOptions)
	activityBFuture := workflow.ExecuteActivity(activityBCtx, "AsyncComplete", "activityB called")

	var activityAResult string
	if err := activityAFuture.Get(ctx, &activityAResult); err != nil {
		return nil, err
	}

	var activityBResult string
	if err := activityBFuture.Get(ctx, &activityBResult); err != nil {
		return nil, err
	}

	return []string{activityAResult, activityBResult}, nil
}

func (w *Workflows) ContextPropagator(ctx workflow.Context, startChild bool) ([]string, error) {
	ctx = workflow.WithActivityOptions(ctx, w.defaultActivityOptions())
	var result []string

	if val1 := ctx.Value(contextKey(testContextKey1)); val1 != nil {
		if val1s, ok := val1.(string); ok {
			result = append(result, val1s)
		} else {
			return nil, fmt.Errorf("%s key is not propagated to workflow", testContextKey1)
		}
	}

	if val2 := ctx.Value(contextKey(testContextKey2)); val2 != nil {
		if val2s, ok := val2.(string); ok {
			result = append(result, val2s)
		} else {
			return nil, fmt.Errorf("%s key is not propagated to workflow", testContextKey2)
		}
	}

	var a Activities
	var activityResult []string
	if err := workflow.ExecuteActivity(ctx, a.PropagateActivity).Get(ctx, &activityResult); err != nil {
		return nil, err
	}
	result = append(result, activityResult...)

	// Now test child workflow also.
	if startChild {
		ctx = workflow.WithChildOptions(ctx, workflow.ChildWorkflowOptions{
			WorkflowExecutionTimeout: 9 * time.Second,
			WorkflowTaskTimeout:      5 * time.Second,
		})
		var childResult []string
		if err := workflow.ExecuteChildWorkflow(ctx, w.ContextPropagator, false).Get(ctx, &childResult); err != nil {
			return nil, err
		}
		for _, cr := range childResult {
			result = append(result, "child_"+cr)
		}
	}

	return result, nil
}

const CronFailMsg = "dying on purpose"

func (w *Workflows) CronWorkflow(ctx workflow.Context) (int, error) {
	retme := 0

	if workflow.HasLastCompletionResult(ctx) {
		var lastres int
		if err := workflow.GetLastCompletionResult(ctx, &lastres); err == nil {
			retme = lastres + 1
		}
	}

	lastfail := workflow.GetLastError(ctx)
	if retme == 2 && lastfail != nil {
		if lastfail.Error() != CronFailMsg {
			return -3, errors.New("incorrect message in latest failure")
		}
		return 3, temporal.NewCanceledError("finished OK")
	}
	if retme == 2 {
		return -1, errors.New(CronFailMsg)
	}

	return retme, nil
}

func (w *Workflows) CancelTimerConcurrentWithOtherCommandWorkflow(ctx workflow.Context) (int, error) {
	ao := workflow.ActivityOptions{
		ScheduleToStartTimeout: time.Minute,
		StartToCloseTimeout:    time.Minute,
	}
	ctx = workflow.WithActivityOptions(ctx, ao)

	logger := workflow.GetLogger(ctx)
	logger.Info("CancelTimerConcurrentWithOtherCommandWorkflow workflow started")

	childCtx, cancelHandler := workflow.WithCancel(ctx)
	selector := workflow.NewSelector(ctx)

	var result int
	var err error
	var a Activities
	selector.AddReceive(workflow.GetSignalChannel(childCtx, "signal"), func(c workflow.ReceiveChannel, more bool) {
		var signal string
		if channelActive := c.Receive(ctx, &signal); channelActive {
			cancelHandler() // in this case the timer will be canceled
			err = workflow.ExecuteActivity(ctx, a.Echo, 0, 1).Get(ctx, &result)
		}
	})
	selector.AddFuture(workflow.NewTimer(childCtx, time.Second*5), func(future workflow.Future) {
		err = fmt.Errorf("timeout reached, no signal within allowed duration")
	})
	// Block until finished
	selector.Select(ctx)

	if err != nil {
		logger.Error("Activity failed.", "Error", err)
		return 0, err
	}

	logger.Info("HelloWorld workflow completed.", "result", result)

	return result, nil
}

func (w *Workflows) WaitSignalReturnParam(ctx workflow.Context, v interface{}) (interface{}, error) {
	// Wait for signal before returning
	s := workflow.NewSelector(ctx)
	signalCh := workflow.GetSignalChannel(ctx, "done-signal")
	s.AddReceive(signalCh, func(c workflow.ReceiveChannel, more bool) {
		var ignore bool
		c.Receive(ctx, &ignore)
		workflow.GetLogger(ctx).Info("Received signal")
	})
	s.Select(ctx)
	return v, nil
}

func (w *Workflows) ActivityWaitForWorkerStop(ctx workflow.Context, timeout time.Duration) (string, error) {
	ctx = workflow.WithActivityOptions(ctx, w.defaultActivityOptions())
	var s string
	err := workflow.ExecuteActivity(ctx, "WaitForWorkerStop", timeout).Get(ctx, &s)
	return s, err
}

<<<<<<< HEAD
func (w *Workflows) InterceptorCalls(ctx workflow.Context, someVal string) (string, error) {
	someVal = "workflow(" + someVal + ")"

	// Handle queries
	err := workflow.SetQueryHandler(ctx, "query", func(arg string) (string, error) {
		return "queryresult(" + arg + ")", nil
	})
	if err != nil {
		return "", err
	}

	// Exec activity
	ctx = workflow.WithActivityOptions(ctx, w.defaultActivityOptions())
	var a Activities
	if err := workflow.ExecuteActivity(ctx, a.InterceptorCalls, someVal).Get(ctx, &someVal); err != nil {
		return "", err
	}

	// Exec local activity
	ctx = workflow.WithLocalActivityOptions(ctx, w.defaultLocalActivityOptions())
	if err := workflow.ExecuteLocalActivity(ctx, a.Echo, 0, 0).Get(ctx, nil); err != nil {
		return "", err
	}

	// Do a bunch of other calls ignoring failure
	workflow.Go(ctx, func(workflow.Context) {})
	workflow.ExecuteChildWorkflow(ctx, "badworkflow")
	workflow.GetInfo(ctx)
	workflow.GetLogger(ctx)
	workflow.GetMetricsScope(ctx)
	workflow.Now(ctx)
	workflow.NewTimer(ctx, 1*time.Millisecond)
	_ = workflow.Sleep(ctx, 1*time.Millisecond)
	_ = workflow.RequestCancelExternalWorkflow(ctx, "badid", "").Get(ctx, nil)
	_ = workflow.SignalExternalWorkflow(ctx, "badid", "", "badsignal", nil).Get(ctx, nil)
	_ = workflow.UpsertSearchAttributes(ctx, nil)
	workflow.SideEffect(ctx, func(workflow.Context) interface{} { return "sideeffect" })
	workflow.MutableSideEffect(ctx, "badid",
		func(workflow.Context) interface{} { return "mutablesideeffect" }, reflect.DeepEqual)
	workflow.GetVersion(ctx, "badchangeid", 2, 3)
	workflow.IsReplaying(ctx)
	workflow.HasLastCompletionResult(ctx)
	_ = workflow.GetLastCompletionResult(ctx)
	_ = workflow.GetLastError(ctx)
	_ = workflow.NewContinueAsNewError(ctx, "badworkflow")

	// Wait for signal
	finishCh := workflow.GetSignalChannel(ctx, "finish")
	var finishStr string
	finishCh.Receive(ctx, &finishStr)
	someVal = finishStr + "(" + someVal + ")"

	return someVal, nil
}

func (w *Workflows) WaitSignalToStart(ctx workflow.Context) (string, error) {
	var value string
	workflow.GetSignalChannel(ctx, "start-signal").Receive(ctx, &value)
	return value, nil
=======
func (w *Workflows) CancelChildAndExecuteActivityRace(ctx workflow.Context) error {
	// This workflow replicates an issue where cancel was reported out of order
	// with when it occurs. Specifically, this workflow creates a long-running
	// child then signals its cancellation from a simulated goroutine and
	// immediately starts an activity. Previously, the SDK would put the cancel
	// command before the execute command since the child workflow started first.

	ctx = workflow.WithActivityOptions(ctx, workflow.ActivityOptions{StartToCloseTimeout: 2 * time.Minute})

	// Start long-running child workflow
	childCtx, childCancel := workflow.WithCancel(ctx)
	childCtx = workflow.WithChildOptions(childCtx, workflow.ChildWorkflowOptions{WaitForCancellation: true})
	child := workflow.ExecuteChildWorkflow(childCtx, w.SleepForDuration, 3*time.Minute)
	if err := child.GetChildWorkflowExecution().Get(ctx, nil); err != nil {
		return err
	}

	// Start "goroutine" to send to channel and immediately start activity
	ch := workflow.NewChannel(ctx)
	workflow.Go(ctx, func(ctx workflow.Context) {
		ch.Send(ctx, nil)
		if err := workflow.ExecuteActivity(ctx, new(Activities).Sleep, 1*time.Millisecond).Get(ctx, nil); err != nil {
			panic(err)
		}
	})

	// Wait for channel and cancel child
	ch.Receive(ctx, nil)
	childCancel()
	_ = child.Get(ctx, nil)
	return nil
}

func (w *Workflows) SleepForDuration(ctx workflow.Context, d time.Duration) error {
	return workflow.Sleep(ctx, d)
>>>>>>> 91235fc6
}

func (w *Workflows) register(worker worker.Worker) {
	worker.RegisterWorkflow(w.ActivityCancelRepro)
	worker.RegisterWorkflow(w.ActivityCompletionUsingID)
	worker.RegisterWorkflow(w.ActivityHeartbeatWithRetry)
	worker.RegisterWorkflow(w.ActivityRetryOnError)
	worker.RegisterWorkflow(w.CallUnregisteredActivityRetry)
	worker.RegisterWorkflow(w.ActivityRetryOnHBTimeout)
	worker.RegisterWorkflow(w.ActivityRetryOnTimeout)
	worker.RegisterWorkflow(w.ActivityRetryOptionsChange)
	worker.RegisterWorkflow(w.ActivityWaitForWorkerStop)
	worker.RegisterWorkflow(w.Basic)
	worker.RegisterWorkflow(w.Deadlocked)
	worker.RegisterWorkflow(w.DeadlockedWithLocalActivity)
	worker.RegisterWorkflow(w.Panicked)
	worker.RegisterWorkflow(w.BasicSession)
	worker.RegisterWorkflow(w.CancelActivity)
	worker.RegisterWorkflow(w.CancelActivityImmediately)
	worker.RegisterWorkflow(w.CancelChildWorkflow)
	worker.RegisterWorkflow(w.StartingChildAfterBeingCanceled)
	worker.RegisterWorkflow(w.CancelTimer)
	worker.RegisterWorkflow(w.CancelTimerAfterActivity)
	worker.RegisterWorkflow(w.CancelTimerViaDeferAfterWFTFailure)
	worker.RegisterWorkflow(w.CascadingCancellation)
	worker.RegisterWorkflow(w.ChildWorkflowRetryOnError)
	worker.RegisterWorkflow(w.ChildWorkflowRetryOnTimeout)
	worker.RegisterWorkflow(w.ChildWorkflowSuccess)
	worker.RegisterWorkflow(w.ChildWorkflowSuccessWithParentClosePolicyTerminate)
	worker.RegisterWorkflow(w.ChildWorkflowSuccessWithParentClosePolicyAbandon)
	worker.RegisterWorkflow(w.ChildWorkflowCancelUnusualTransitionsRepro)
	worker.RegisterWorkflow(w.ConsistentQueryWorkflow)
	worker.RegisterWorkflow(w.ContextPropagator)
	worker.RegisterWorkflow(w.ContinueAsNew)
	worker.RegisterWorkflow(w.ContinueAsNewWithOptions)
	worker.RegisterWorkflow(w.IDReusePolicy)
	worker.RegisterWorkflow(w.InspectActivityInfo)
	worker.RegisterWorkflow(w.InspectLocalActivityInfo)
	worker.RegisterWorkflow(w.LargeQueryResultWorkflow)
	worker.RegisterWorkflow(w.LongRunningActivityWithHB)
	worker.RegisterWorkflow(w.RetryTimeoutStableErrorWorkflow)
	worker.RegisterWorkflow(w.SimplestWorkflow)
	worker.RegisterWorkflow(w.WaitSignalReturnParam)
	worker.RegisterWorkflow(w.WorkflowWithLocalActivityCtxPropagation)
	worker.RegisterWorkflow(w.WorkflowWithParallelLongLocalActivityAndHeartbeat)
	worker.RegisterWorkflow(w.WorkflowWithLocalActivityRetries)
	worker.RegisterWorkflow(w.WorkflowWithLocalActivityRetriesAndDefaultRetryPolicy)
	worker.RegisterWorkflow(w.WorkflowWithLocalActivityRetriesAndPartialRetryPolicy)
	worker.RegisterWorkflow(w.WorkflowWithParallelLocalActivities)
	worker.RegisterWorkflow(w.WorkflowWithLocalActivityStartWhenTimerCancel)
	worker.RegisterWorkflow(w.WorkflowWithParallelSideEffects)
	worker.RegisterWorkflow(w.WorkflowWithParallelMutableSideEffects)
	worker.RegisterWorkflow(w.SignalWorkflow)
	worker.RegisterWorkflow(w.CronWorkflow)
	worker.RegisterWorkflow(w.CancelTimerConcurrentWithOtherCommandWorkflow)
	worker.RegisterWorkflow(w.CancelMultipleCommandsOverMultipleTasks)
<<<<<<< HEAD
	worker.RegisterWorkflow(w.InterceptorCalls)
	worker.RegisterWorkflow(w.WaitSignalToStart)
=======
	worker.RegisterWorkflow(w.CancelChildAndExecuteActivityRace)
	worker.RegisterWorkflow(w.SleepForDuration)
>>>>>>> 91235fc6

	worker.RegisterWorkflow(w.child)
	worker.RegisterWorkflow(w.childForMemoAndSearchAttr)
	worker.RegisterWorkflow(w.childWorkflowWaitOnSignal)
	worker.RegisterWorkflow(w.sleep)
	worker.RegisterWorkflow(w.timer)
}

func (w *Workflows) defaultActivityOptions() workflow.ActivityOptions {
	return workflow.ActivityOptions{
		ScheduleToStartTimeout: 5 * time.Second,
		ScheduleToCloseTimeout: 5 * time.Second,
		StartToCloseTimeout:    9 * time.Second,
	}
}

func (w *Workflows) defaultLocalActivityOptions() workflow.LocalActivityOptions {
	return workflow.LocalActivityOptions{
		ScheduleToCloseTimeout: 5 * time.Second,
	}
}

func (w *Workflows) defaultActivityOptionsWithRetry() workflow.ActivityOptions {
	return workflow.ActivityOptions{
		ScheduleToStartTimeout: 5 * time.Second,
		ScheduleToCloseTimeout: 5 * time.Second,
		StartToCloseTimeout:    9 * time.Second,
		RetryPolicy: &temporal.RetryPolicy{
			InitialInterval:    time.Second,
			BackoffCoefficient: 2.0,
			MaximumInterval:    time.Second,
			MaximumAttempts:    3,
		},
	}
}<|MERGE_RESOLUTION|>--- conflicted
+++ resolved
@@ -1286,7 +1286,43 @@
 	return s, err
 }
 
-<<<<<<< HEAD
+func (w *Workflows) CancelChildAndExecuteActivityRace(ctx workflow.Context) error {
+	// This workflow replicates an issue where cancel was reported out of order
+	// with when it occurs. Specifically, this workflow creates a long-running
+	// child then signals its cancellation from a simulated goroutine and
+	// immediately starts an activity. Previously, the SDK would put the cancel
+	// command before the execute command since the child workflow started first.
+
+	ctx = workflow.WithActivityOptions(ctx, workflow.ActivityOptions{StartToCloseTimeout: 2 * time.Minute})
+
+	// Start long-running child workflow
+	childCtx, childCancel := workflow.WithCancel(ctx)
+	childCtx = workflow.WithChildOptions(childCtx, workflow.ChildWorkflowOptions{WaitForCancellation: true})
+	child := workflow.ExecuteChildWorkflow(childCtx, w.SleepForDuration, 3*time.Minute)
+	if err := child.GetChildWorkflowExecution().Get(ctx, nil); err != nil {
+		return err
+	}
+
+	// Start "goroutine" to send to channel and immediately start activity
+	ch := workflow.NewChannel(ctx)
+	workflow.Go(ctx, func(ctx workflow.Context) {
+		ch.Send(ctx, nil)
+		if err := workflow.ExecuteActivity(ctx, new(Activities).Sleep, 1*time.Millisecond).Get(ctx, nil); err != nil {
+			panic(err)
+		}
+	})
+
+	// Wait for channel and cancel child
+	ch.Receive(ctx, nil)
+	childCancel()
+	_ = child.Get(ctx, nil)
+	return nil
+}
+
+func (w *Workflows) SleepForDuration(ctx workflow.Context, d time.Duration) error {
+	return workflow.Sleep(ctx, d)
+}
+
 func (w *Workflows) InterceptorCalls(ctx workflow.Context, someVal string) (string, error) {
 	someVal = "workflow(" + someVal + ")"
 
@@ -1346,43 +1382,6 @@
 	var value string
 	workflow.GetSignalChannel(ctx, "start-signal").Receive(ctx, &value)
 	return value, nil
-=======
-func (w *Workflows) CancelChildAndExecuteActivityRace(ctx workflow.Context) error {
-	// This workflow replicates an issue where cancel was reported out of order
-	// with when it occurs. Specifically, this workflow creates a long-running
-	// child then signals its cancellation from a simulated goroutine and
-	// immediately starts an activity. Previously, the SDK would put the cancel
-	// command before the execute command since the child workflow started first.
-
-	ctx = workflow.WithActivityOptions(ctx, workflow.ActivityOptions{StartToCloseTimeout: 2 * time.Minute})
-
-	// Start long-running child workflow
-	childCtx, childCancel := workflow.WithCancel(ctx)
-	childCtx = workflow.WithChildOptions(childCtx, workflow.ChildWorkflowOptions{WaitForCancellation: true})
-	child := workflow.ExecuteChildWorkflow(childCtx, w.SleepForDuration, 3*time.Minute)
-	if err := child.GetChildWorkflowExecution().Get(ctx, nil); err != nil {
-		return err
-	}
-
-	// Start "goroutine" to send to channel and immediately start activity
-	ch := workflow.NewChannel(ctx)
-	workflow.Go(ctx, func(ctx workflow.Context) {
-		ch.Send(ctx, nil)
-		if err := workflow.ExecuteActivity(ctx, new(Activities).Sleep, 1*time.Millisecond).Get(ctx, nil); err != nil {
-			panic(err)
-		}
-	})
-
-	// Wait for channel and cancel child
-	ch.Receive(ctx, nil)
-	childCancel()
-	_ = child.Get(ctx, nil)
-	return nil
-}
-
-func (w *Workflows) SleepForDuration(ctx workflow.Context, d time.Duration) error {
-	return workflow.Sleep(ctx, d)
->>>>>>> 91235fc6
 }
 
 func (w *Workflows) register(worker worker.Worker) {
@@ -1439,13 +1438,10 @@
 	worker.RegisterWorkflow(w.CronWorkflow)
 	worker.RegisterWorkflow(w.CancelTimerConcurrentWithOtherCommandWorkflow)
 	worker.RegisterWorkflow(w.CancelMultipleCommandsOverMultipleTasks)
-<<<<<<< HEAD
+	worker.RegisterWorkflow(w.CancelChildAndExecuteActivityRace)
+	worker.RegisterWorkflow(w.SleepForDuration)
 	worker.RegisterWorkflow(w.InterceptorCalls)
 	worker.RegisterWorkflow(w.WaitSignalToStart)
-=======
-	worker.RegisterWorkflow(w.CancelChildAndExecuteActivityRace)
-	worker.RegisterWorkflow(w.SleepForDuration)
->>>>>>> 91235fc6
 
 	worker.RegisterWorkflow(w.child)
 	worker.RegisterWorkflow(w.childForMemoAndSearchAttr)

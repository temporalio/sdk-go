// The MIT License
//
// Copyright (c) 2020 Temporal Technologies Inc.  All rights reserved.
//
// Copyright (c) 2020 Uber Technologies, Inc.
//
// Permission is hereby granted, free of charge, to any person obtaining a copy
// of this software and associated documentation files (the "Software"), to deal
// in the Software without restriction, including without limitation the rights
// to use, copy, modify, merge, publish, distribute, sublicense, and/or sell
// copies of the Software, and to permit persons to whom the Software is
// furnished to do so, subject to the following conditions:
//
// The above copyright notice and this permission notice shall be included in
// all copies or substantial portions of the Software.
//
// THE SOFTWARE IS PROVIDED "AS IS", WITHOUT WARRANTY OF ANY KIND, EXPRESS OR
// IMPLIED, INCLUDING BUT NOT LIMITED TO THE WARRANTIES OF MERCHANTABILITY,
// FITNESS FOR A PARTICULAR PURPOSE AND NONINFRINGEMENT. IN NO EVENT SHALL THE
// AUTHORS OR COPYRIGHT HOLDERS BE LIABLE FOR ANY CLAIM, DAMAGES OR OTHER
// LIABILITY, WHETHER IN AN ACTION OF CONTRACT, TORT OR OTHERWISE, ARISING FROM,
// OUT OF OR IN CONNECTION WITH THE SOFTWARE OR THE USE OR OTHER DEALINGS IN
// THE SOFTWARE.

package test_test

import (
	"errors"
	"fmt"
	"math/rand"
	"strconv"
	"strings"
	"sync/atomic"
	"time"

	commonpb "go.temporal.io/api/common/v1"
	enumspb "go.temporal.io/api/enums/v1"

	"go.temporal.io/sdk/converter"
	"go.temporal.io/sdk/internal"
	"go.temporal.io/sdk/temporal"
	"go.temporal.io/sdk/worker"
	"go.temporal.io/sdk/workflow"
)

const (
	consistentQuerySignalCh = "consistent-query-signal-chan"
)

type Workflows struct{}

func (w *Workflows) Basic(ctx workflow.Context) ([]string, error) {
	ctx = workflow.WithActivityOptions(ctx, w.defaultActivityOptions())
	var ans1 string
	workflow.GetLogger(ctx).Info("calling ExecuteActivity")
	err := workflow.ExecuteActivity(ctx, "Prefix_ToUpperWithDelay", "hello", time.Second).Get(ctx, &ans1)
	if err != nil {
		return nil, err
	}
	var ans2 string
	if err := workflow.ExecuteActivity(ctx, "Prefix_ToUpper", ans1).Get(ctx, &ans2); err != nil {
		return nil, err
	}
	if ans2 != "HELLO" {
		return nil, fmt.Errorf("incorrect return value from activity: expected=%v,got=%v", "HELLO", ans2)
	}
	return []string{"toUpperWithDelay", "toUpper"}, nil
}

func (w *Workflows) Deadlocked(ctx workflow.Context) ([]string, error) {
	// Simulates deadlock. Never call time.Sleep in production code!
	time.Sleep(2 * time.Second)
	return []string{}, nil
}

var isDeadlockedWithLocalActivityFirstAttempt bool = true

func (w *Workflows) DeadlockedWithLocalActivity(ctx workflow.Context) ([]string, error) {

	laCtx := workflow.WithLocalActivityOptions(ctx, workflow.LocalActivityOptions{
		ScheduleToCloseTimeout: 5 * time.Second,
	})

	_ = workflow.ExecuteLocalActivity(laCtx, LocalSleep, time.Second*2).Get(laCtx, nil)

	if isDeadlockedWithLocalActivityFirstAttempt {
		// Simulates deadlock. Never call time.Sleep in production code!
		time.Sleep(2 * time.Second)
		isDeadlockedWithLocalActivityFirstAttempt = false
	}

	return []string{}, nil
}

func (w *Workflows) Panicked(ctx workflow.Context) ([]string, error) {
	panic("simulated")
}

func (w *Workflows) ActivityRetryOnError(ctx workflow.Context) ([]string, error) {
	ctx = workflow.WithActivityOptions(ctx, w.defaultActivityOptionsWithRetry())
	startTime := workflow.Now(ctx)
	err := workflow.ExecuteActivity(ctx, "Fail").Get(ctx, nil)
	if err == nil {
		return nil, fmt.Errorf("expected activity to fail but succeeded")
	}

	elapsed := workflow.Now(ctx).Sub(startTime)
	if elapsed < 2*time.Second {
		return nil, fmt.Errorf("expected activity to be retried on failure, but it was not")
	}

	var applicationErr *temporal.ApplicationError
	ok := errors.As(err, &applicationErr)
	if !ok {
		return nil, fmt.Errorf("activity failed with unexpected error: %v", err)
	}
	if applicationErr.Error() != errFailOnPurpose.Error() {
		return nil, fmt.Errorf("activity failed with unexpected error reason: %v", applicationErr.Error())
	}

	return []string{"fail", "fail", "fail"}, nil
}

func (w *Workflows) CallUnregisteredActivityRetry(ctx workflow.Context) (string, error) {
	ctx = workflow.WithActivityOptions(ctx, w.defaultActivityOptionsWithRetry())
	startTime := workflow.Now(ctx)
	err := workflow.ExecuteActivity(ctx, "Unknown").Get(ctx, nil)
	if err == nil {
		return "", fmt.Errorf("expected activity to fail but succeeded")
	}

	elapsed := workflow.Now(ctx).Sub(startTime)
	if elapsed < 2*time.Second {
		return "", fmt.Errorf("expected activity to be retried on failure, but it was not")
	}

	var applicationErr *temporal.ApplicationError
	ok := errors.As(err, &applicationErr)
	if !ok {
		return "", fmt.Errorf("activity failed with unexpected error: %v", err)
	}
	if !strings.HasPrefix(applicationErr.Error(), "unable to find activityType=Unknown") {
		return "", fmt.Errorf("unexpected error type")
	}
	return "done", nil
}

func (w *Workflows) ActivityRetryOptionsChange(ctx workflow.Context) ([]string, error) {
	opts := w.defaultActivityOptionsWithRetry()
	opts.RetryPolicy.MaximumAttempts = 2
	if workflow.IsReplaying(ctx) {
		opts.RetryPolicy.MaximumAttempts = 3
	}
	ctx = workflow.WithActivityOptions(ctx, opts)
	err := workflow.ExecuteActivity(ctx, "Fail").Get(ctx, nil)
	if err == nil {
		return nil, fmt.Errorf("expected activity to fail but succeeded")
	}
	return []string{"fail", "fail"}, nil
}

func (w *Workflows) ActivityRetryOnTimeout(ctx workflow.Context, timeoutType enumspb.TimeoutType) ([]string, error) {
	opts := w.defaultActivityOptionsWithRetry()
	switch timeoutType {
	case enumspb.TIMEOUT_TYPE_SCHEDULE_TO_CLOSE:
		opts.ScheduleToCloseTimeout = time.Second
	case enumspb.TIMEOUT_TYPE_START_TO_CLOSE:
		opts.StartToCloseTimeout = time.Second
	}

	ctx = workflow.WithActivityOptions(ctx, opts)

	startTime := workflow.Now(ctx)
	err := workflow.ExecuteActivity(ctx, "Sleep", 2*time.Second).Get(ctx, nil)
	if err == nil {
		return nil, fmt.Errorf("expected activity to fail but succeeded")
	}

	elapsed := workflow.Now(ctx).Sub(startTime)
	if elapsed < 5*time.Second {
		return nil, fmt.Errorf("expected activity to be retried on failure, but it was not: %v", elapsed)
	}

	var timeoutErr *temporal.TimeoutError
	ok := errors.As(err, &timeoutErr)
	if !ok {
		return nil, fmt.Errorf("activity failed with unexpected error: %v", err)
	}

	if timeoutErr.TimeoutType() != timeoutType {
		return nil, fmt.Errorf("activity failed due to unexpected timeout %v", timeoutErr.TimeoutType())
	}

	return []string{"sleep", "sleep", "sleep"}, nil
}

func (w *Workflows) LongRunningActivityWithHB(ctx workflow.Context) ([]string, error) {
	opts := w.defaultActivityOptionsWithRetry()
	opts.HeartbeatTimeout = 2 * time.Second
	opts.ScheduleToCloseTimeout = time.Second * 12
	opts.StartToCloseTimeout = time.Second * 12
	opts.RetryPolicy = &internal.RetryPolicy{
		MaximumAttempts: 1,
	}
	ctx = workflow.WithActivityOptions(ctx, opts)

	err := workflow.ExecuteActivity(ctx, "LongRunningHeartbeat", 8*time.Second, 200*time.Millisecond).Get(ctx, nil)
	if err != nil {
		return nil, fmt.Errorf("expected activity to succeed but it failed: %v", err)
	}

	return []string{"longRunningHeartbeat"}, nil
}

func (w *Workflows) ActivityRetryOnHBTimeout(ctx workflow.Context) ([]string, error) {
	opts := workflow.ActivityOptions{
		ScheduleToStartTimeout: 5 * time.Second,
		ScheduleToCloseTimeout: 15 * time.Second,
		StartToCloseTimeout:    5 * time.Second,
		HeartbeatTimeout:       3 * time.Second,
		RetryPolicy: &temporal.RetryPolicy{
			InitialInterval:    time.Second,
			BackoffCoefficient: 1.0,
			MaximumAttempts:    3,
		},
	}
	ctx = workflow.WithActivityOptions(ctx, opts)

	var result int
	// Activity "HeartbeatAndSleep" will heartbeat once and then sleep 5s. The first heartbeat will be reported
	// immediately without delay/buffer. With the settings we have, below is timeline:
	// 0s  activity starts (attempt 1).
	// 0s  activity reports heartbeat.
	// 3s  activity timeout due to missing heartbeat.
	// 4s  activity retry attempt 2.
	// 4s  activity reports heartbeat.
	// 7s  activity timeout due to missing heartbeat.
	// 8s  activity retry attempt 3.
	// 8s  activity reports heartbeat.
	// 11s activity timeout due to missing heartbeat.
	// 11s activity close with heartbeat timeout error.
	err := workflow.ExecuteActivity(ctx, "HeartbeatAndSleep", 0, 5*time.Second).Get(ctx, &result)
	if err == nil {
		return nil, fmt.Errorf("expected activity to fail but succeeded")
	}

	var timeoutErr *temporal.TimeoutError
	ok := errors.As(err, &timeoutErr)
	if !ok {
		return nil, fmt.Errorf("activity failed with unexpected error: %v", err)
	}

	if timeoutErr.TimeoutType() != enumspb.TIMEOUT_TYPE_HEARTBEAT {
		return nil, fmt.Errorf("activity failed due to unexpected timeout %v", timeoutErr.TimeoutType())
	}

	if !timeoutErr.HasLastHeartbeatDetails() {
		return nil, fmt.Errorf("timeout missing last heartbeat details")
	}

	if err := timeoutErr.LastHeartbeatDetails(&result); err != nil {
		return nil, err
	}

	if result != 3 {
		return nil, fmt.Errorf("invalid heartbeat details: %v", result)
	}

	return []string{"heartbeatAndSleep", "heartbeatAndSleep", "heartbeatAndSleep"}, nil
}

func (w *Workflows) ActivityHeartbeatWithRetry(ctx workflow.Context) (heartbeatCounts int, err error) {
	// Make retries fast
	opts := w.defaultActivityOptions()
	opts.RetryPolicy = &temporal.RetryPolicy{InitialInterval: 5 * time.Millisecond, BackoffCoefficient: 1}
	ctx = workflow.WithActivityOptions(ctx, opts)

	// Fail twice then succeed
	err = workflow.ExecuteActivity(ctx, "HeartbeatTwiceAndFailNTimes", 2,
		"activity-heartbeat-"+workflow.GetInfo(ctx).WorkflowExecution.ID).Get(ctx, &heartbeatCounts)
	return
}

func (w *Workflows) ContinueAsNew(ctx workflow.Context, count int, taskQueue string) (int, error) {
	tq := workflow.GetInfo(ctx).TaskQueueName
	if tq != taskQueue {
		return -1, fmt.Errorf("invalid taskQueueName name, expected=%v, got=%v", taskQueue, tq)
	}
	if count == 0 {
		return 999, nil
	}
	ctx = workflow.WithTaskQueue(ctx, taskQueue)
	return -1, workflow.NewContinueAsNewError(ctx, w.ContinueAsNew, count-1, taskQueue)
}

func (w *Workflows) ContinueAsNewWithOptions(ctx workflow.Context, count int, taskQueue string) (string, error) {
	info := workflow.GetInfo(ctx)
	tq := info.TaskQueueName
	if tq != taskQueue {
		return "", fmt.Errorf("invalid taskQueueName name, expected=%v, got=%v", taskQueue, tq)
	}

	if info.Memo == nil || info.SearchAttributes == nil {
		return "", errors.New("memo or search attributes are not carried over")
	}
	var memoVal string
	err := converter.GetDefaultDataConverter().FromPayload(info.Memo.Fields["memoKey"], &memoVal)
	if err != nil {
		return "", errors.New("error when get memo value")
	}

	var searchAttrVal string
	err = converter.GetDefaultDataConverter().FromPayload(info.SearchAttributes.IndexedFields["CustomKeywordField"], &searchAttrVal)
	if err != nil {
		return "", errors.New("error when get search attribute value")
	}

	if count == 0 {
		return memoVal + "," + searchAttrVal, nil
	}
	ctx = workflow.WithTaskQueue(ctx, taskQueue)

	return "", workflow.NewContinueAsNewError(ctx, w.ContinueAsNewWithOptions, count-1, taskQueue)
}

func (w *Workflows) IDReusePolicy(
	ctx workflow.Context,
	childWFID string,
	policy enumspb.WorkflowIdReusePolicy,
	parallel bool,
	failFirstChild bool) (string, error) {

	ctx = workflow.WithChildOptions(ctx, workflow.ChildWorkflowOptions{
		WorkflowID:               childWFID,
		WorkflowExecutionTimeout: 9 * time.Second,
		WorkflowTaskTimeout:      5 * time.Second,
		WorkflowIDReusePolicy:    policy,
	})

	var ans1 string
	child1 := workflow.ExecuteChildWorkflow(ctx, w.child, "hello", failFirstChild)
	if !parallel {
		err := child1.Get(ctx, &ans1)
		if failFirstChild && err == nil {
			return "", fmt.Errorf("child1 succeeded when it was expected to fail")
		}
		if !failFirstChild && err != nil {
			return "", fmt.Errorf("child1 failed when it was expected to succeed")
		}
	}

	var ans2 string
	if err := workflow.ExecuteChildWorkflow(ctx, w.child, "world", false).Get(ctx, &ans2); err != nil {
		// Expect it is a execution-already-started
		if temporal.IsWorkflowExecutionAlreadyStartedError(err) {
			return "", err
		}
		return "", fmt.Errorf("unexpected child workflow error: %w", err)
	}

	if parallel {
		err := child1.Get(ctx, &ans1)
		if failFirstChild && err == nil {
			return "", fmt.Errorf("child1 succeeded when it was expected to fail")
		}
		if !failFirstChild && err != nil {
			return "", fmt.Errorf("child1 failed when it was expected to succeed")
		}
	}

	return ans1 + ans2, nil
}

func (w *Workflows) ChildWorkflowRetryOnError(ctx workflow.Context) error {
	opts := workflow.ChildWorkflowOptions{
		WorkflowTaskTimeout:      5 * time.Second,
		WorkflowExecutionTimeout: 9 * time.Second,
		RetryPolicy: &temporal.RetryPolicy{
			InitialInterval:    time.Second,
			BackoffCoefficient: 2.0,
			MaximumInterval:    time.Second,
			MaximumAttempts:    3,
		},
	}
	ctx = workflow.WithChildOptions(ctx, opts)
	var result string
	return workflow.ExecuteChildWorkflow(ctx, w.child, "hello", true).Get(ctx, &result)
}

func (w *Workflows) ChildWorkflowRetryOnTimeout(ctx workflow.Context) error {
	opts := workflow.ChildWorkflowOptions{
		WorkflowTaskTimeout:      time.Second,
		WorkflowRunTimeout:       time.Second,
		WorkflowExecutionTimeout: 30 * time.Second,
		RetryPolicy: &temporal.RetryPolicy{
			InitialInterval:    time.Second,
			BackoffCoefficient: 2.0,
			MaximumInterval:    time.Second,
			MaximumAttempts:    3,
		},
	}
	ctx = workflow.WithChildOptions(ctx, opts)
	return workflow.ExecuteChildWorkflow(ctx, w.sleep, 2*time.Second).Get(ctx, nil)
}

func (w *Workflows) ChildWorkflowSuccess(ctx workflow.Context) (result string, err error) {
	opts := workflow.ChildWorkflowOptions{
		WorkflowTaskTimeout:      5 * time.Second,
		WorkflowExecutionTimeout: 10 * time.Second,
		Memo:                     map[string]interface{}{"memoKey": "memoVal"},
		SearchAttributes:         map[string]interface{}{"CustomKeywordField": "searchAttrVal"},
	}
	ctx = workflow.WithChildOptions(ctx, opts)
	err = workflow.ExecuteChildWorkflow(ctx, w.childForMemoAndSearchAttr).Get(ctx, &result)
	return
}

func (w *Workflows) CascadingCancellation(ctx workflow.Context) (err error) {
	opts := workflow.ChildWorkflowOptions{
		WorkflowTaskTimeout:      5 * time.Second,
		WorkflowExecutionTimeout: 30 * time.Second,
		WorkflowID:               workflow.GetInfo(ctx).WorkflowExecution.ID + "-child",
	}
	ctx = workflow.WithChildOptions(ctx, opts)
	ft := workflow.ExecuteChildWorkflow(ctx, w.timer, 10*time.Second)
	return ft.Get(ctx, nil)
}

func (w *Workflows) ChildWorkflowSuccessWithParentClosePolicyTerminate(ctx workflow.Context) (result string, err error) {
	opts := workflow.ChildWorkflowOptions{
		WorkflowTaskTimeout:      5 * time.Second,
		WorkflowExecutionTimeout: 30 * time.Second,
	}
	ctx = workflow.WithChildOptions(ctx, opts)
	ft := workflow.ExecuteChildWorkflow(ctx, w.sleep, 20*time.Second)
	var childWE internal.WorkflowExecution
	err = ft.GetChildWorkflowExecution().Get(ctx, &childWE)
	return childWE.ID, err
}

func (w *Workflows) ChildWorkflowSuccessWithParentClosePolicyAbandon(ctx workflow.Context) (result string, err error) {
	opts := workflow.ChildWorkflowOptions{
		WorkflowTaskTimeout:      5 * time.Second,
		WorkflowExecutionTimeout: 10 * time.Second,
		ParentClosePolicy:        enumspb.PARENT_CLOSE_POLICY_ABANDON,
	}
	ctx = workflow.WithChildOptions(ctx, opts)
	ft := workflow.ExecuteChildWorkflow(ctx, w.sleep, 5*time.Second)
	var childWE internal.WorkflowExecution
	err = ft.GetChildWorkflowExecution().Get(ctx, &childWE)
	return childWE.ID, err
}
func (w *Workflows) childWorkflowWaitOnSignal(ctx workflow.Context) error {
	workflow.GetSignalChannel(ctx, "unblock").Receive(ctx, nil)
	return nil
}

func (w *Workflows) ChildWorkflowCancelUnusualTransitionsRepro(ctx workflow.Context) error {
	var childWorkflowID string
	err := workflow.SetQueryHandler(ctx, "child-workflow-id", func(input []byte) (string, error) {
		return childWorkflowID, nil
	})
	if err != nil {
		return err
	}

	cwo := workflow.ChildWorkflowOptions{WorkflowRunTimeout: time.Second * 2}
	ctx = workflow.WithChildOptions(ctx, cwo)

	childWorkflowFuture := workflow.ExecuteChildWorkflow(ctx, w.childWorkflowWaitOnSignal)

	var childWorkflowExecution workflow.Execution
	err = childWorkflowFuture.GetChildWorkflowExecution().Get(ctx, &childWorkflowExecution)
	if err != nil {
		return err
	}
	childWorkflowID = childWorkflowExecution.ID

	var result string
	err = childWorkflowFuture.Get(ctx, &result)
	if err != nil {
		return err
	}
	return nil
}

func (w *Workflows) ActivityCancelRepro(ctx workflow.Context) ([]string, error) {
	ctx, cancelFunc := workflow.WithCancel(ctx)

	// First go-routine which triggers cancellation on completion of first activity
	workflow.Go(ctx, func(ctx1 workflow.Context) {
		activityCtx := workflow.WithActivityOptions(ctx1, workflow.ActivityOptions{
			ScheduleToStartTimeout: 10 * time.Second,
			ScheduleToCloseTimeout: 10 * time.Second,
			StartToCloseTimeout:    9 * time.Second,
		})

		activityF := workflow.ExecuteActivity(activityCtx, "Prefix_ToUpperWithDelay", "hello", 1*time.Second)
		var ans string
		err := activityF.Get(activityCtx, &ans)
		if err != nil {
			workflow.GetLogger(activityCtx).Info("Activity A Failed.", "Error", err)
			return
		}

		// Trigger cancellation of root context
		cancelFunc()
	})

	// Second go-routine which get blocked on ActivitySchedule and not started
	workflow.Go(ctx, func(ctx1 workflow.Context) {
		activityCtx := workflow.WithActivityOptions(ctx1, workflow.ActivityOptions{
			ScheduleToStartTimeout: 10 * time.Second,
			ScheduleToCloseTimeout: 10 * time.Second,
			StartToCloseTimeout:    1 * time.Second,
			TaskQueue:              "bad_tq",
		})

		activityF := workflow.ExecuteActivity(activityCtx, "Prefix_ToUpper", "hello")
		var ans string
		err := activityF.Get(activityCtx, &ans)
		if err != nil {
			workflow.GetLogger(activityCtx).Info("Activity B Failed.", "Error", err)
		}
	})

	// Third go-routine which get blocked on ActivitySchedule and not started
	workflow.Go(ctx, func(ctx1 workflow.Context) {
		activityCtx := workflow.WithActivityOptions(ctx1, workflow.ActivityOptions{
			ScheduleToStartTimeout: 10 * time.Second,
			ScheduleToCloseTimeout: 10 * time.Second,
			StartToCloseTimeout:    1 * time.Second,
			TaskQueue:              "bad_tq",
		})

		activityF := workflow.ExecuteActivity(activityCtx, "Prefix_ToUpper", "hello")
		var ans string
		err := activityF.Get(activityCtx, &ans)
		if err != nil {
			workflow.GetLogger(activityCtx).Info("Activity C Failed.", "Error", err)
		}
	})

	// Cause the workflow to block on sleep
	_ = workflow.Sleep(ctx, 10*time.Second)

	return []string{"toUpperWithDelay"}, nil
}

func (w *Workflows) CancelActivity(ctx workflow.Context) ([]string, error) {
	activityCtx1, cancelFunc1 := workflow.WithCancel(ctx)
	activityCtx1 = workflow.WithActivityOptions(activityCtx1, workflow.ActivityOptions{
		ScheduleToStartTimeout: 1 * time.Second,
		StartToCloseTimeout:    3 * time.Second,
	})

	_ = workflow.ExecuteActivity(activityCtx1, "Prefix_ToUpperWithDelay", "hello", 2*time.Second)
	// Sleep to send commands to the server.
	_ = workflow.Sleep(ctx, 1*time.Second)
	cancelFunc1()

	activityCtx2 := workflow.WithActivityOptions(ctx, workflow.ActivityOptions{
		ScheduleToStartTimeout: 1 * time.Second,
		StartToCloseTimeout:    1 * time.Second,
	})
	_ = workflow.ExecuteActivity(activityCtx2, "Prefix_ToUpper", "hello").Get(activityCtx2, nil)

	return []string{"toUpperWithDelay", "toUpper"}, nil
}

func (w *Workflows) CancelTimer(ctx workflow.Context) ([]string, error) {
	timerCtx1, cancelFunc1 := workflow.WithCancel(ctx)

	_ = workflow.NewTimer(timerCtx1, 3*time.Second)
	// Sleep to send commands to the server.
	_ = workflow.Sleep(ctx, 1*time.Second)
	cancelFunc1()

	activityCtx2 := workflow.WithActivityOptions(ctx, workflow.ActivityOptions{
		ScheduleToStartTimeout: 1 * time.Second,
		StartToCloseTimeout:    5 * time.Second,
	})
	_ = workflow.ExecuteActivity(activityCtx2, "Prefix_ToUpper", "hello").Get(activityCtx2, nil)

	return []string{"toUpper"}, nil
}

func (w *Workflows) CancelTimerAfterActivity(ctx workflow.Context) (string, error) {
	timerCtx1, cancelFunc1 := workflow.WithCancel(ctx)

	_ = workflow.NewTimer(timerCtx1, 3*time.Second)
	// Start an activity
	activityCtx2 := workflow.WithActivityOptions(ctx, workflow.ActivityOptions{
		ScheduleToStartTimeout: 1 * time.Second,
		StartToCloseTimeout:    5 * time.Second,
	})
	var res string
	fut := workflow.ExecuteActivity(activityCtx2, "Prefix_ToUpper", "hello")
	// Cancel timer
	cancelFunc1()

	err := fut.Get(activityCtx2, &res)
	return res, err
}

var cancelTimerDeferCount uint32

func (w *Workflows) CancelTimerViaDeferAfterWFTFailure(ctx workflow.Context) error {
	timerCtx, canceller := workflow.WithCancel(ctx)
	defer func() {
		if atomic.AddUint32(&cancelTimerDeferCount, 1) == 1 {
			panic("Intentional panic to trigger WFT failure")
		}
		canceller()
	}()

	_ = workflow.NewTimer(timerCtx, time.Second).Get(timerCtx, nil)

	return nil
}

func (w *Workflows) CancelChildWorkflow(ctx workflow.Context) ([]string, error) {
	childCtx1, cancelFunc1 := workflow.WithCancel(ctx)
	opts := workflow.ChildWorkflowOptions{
		WorkflowTaskTimeout:      5 * time.Second,
		WorkflowExecutionTimeout: 10 * time.Second,
	}
	childCtx1 = workflow.WithChildOptions(childCtx1, opts)
	_ = workflow.ExecuteChildWorkflow(childCtx1, w.sleep, 3*time.Second)
	// Sleep to send commands to the server.
	_ = workflow.Sleep(ctx, 1*time.Second)
	cancelFunc1()

	activityCtx2 := workflow.WithActivityOptions(ctx, workflow.ActivityOptions{
		ScheduleToStartTimeout: 1 * time.Second,
		StartToCloseTimeout:    5 * time.Second,
	})
	_ = workflow.ExecuteActivity(activityCtx2, "Prefix_ToUpper", "hello").Get(activityCtx2, nil)

	return []string{"sleep", "toUpper"}, nil
}

func (w *Workflows) StartingChildAfterBeingCanceled(ctx workflow.Context) (bool, error) {
	// schedule a timer, which will be cancelled, but ignore that cancel
	_ = workflow.Sleep(ctx, 5*time.Minute)

	ctx = workflow.WithChildOptions(ctx, workflow.ChildWorkflowOptions{
		WorkflowExecutionTimeout: time.Second * 30,
	})
	childErr := workflow.ExecuteChildWorkflow(ctx, w.sleep, time.Second).Get(ctx, nil)
	if childErr != nil {
		return false, childErr
	}

	return true, nil
}

func (w *Workflows) CancelActivityImmediately(ctx workflow.Context) ([]string, error) {
	activityCtx1, cancelFunc1 := workflow.WithCancel(ctx)
	activityCtx1 = workflow.WithActivityOptions(activityCtx1, workflow.ActivityOptions{
		ScheduleToStartTimeout: 1 * time.Second,
		StartToCloseTimeout:    3 * time.Second,
	})

	_ = workflow.ExecuteActivity(activityCtx1, "Prefix_ToUpperWithDelay", "hello", 2*time.Second)
	cancelFunc1()

	activityCtx2 := workflow.WithActivityOptions(ctx, workflow.ActivityOptions{
		ScheduleToStartTimeout: 1 * time.Second,
		StartToCloseTimeout:    1 * time.Second,
	})
	_ = workflow.ExecuteActivity(activityCtx2, "Prefix_ToUpper", "hello").Get(activityCtx2, nil)

	return []string{"toUpper"}, nil
}

func (w *Workflows) CancelMultipleCommandsOverMultipleTasks(ctx workflow.Context) error {
	ctx = workflow.WithActivityOptions(ctx, w.defaultActivityOptions())
	// We want this "cleanup" activity to be run when the whole workflow is cancelled
	defer func() {
		// When workflow is canceled, it has to get a new disconnected context to execute any activities
		newCtx, _ := workflow.NewDisconnectedContext(ctx)
		err := workflow.ExecuteActivity(newCtx, "Prefix_ToUpper", "hello").Get(newCtx, nil)
		if err != nil {
			panic("Cleanup activity error")
		}
	}()

	// Start a timer that will be canceled when the workflow is
	_ = workflow.NewTimer(ctx, time.Minute*10)
	// Throw in a side effect for fun
	_ = workflow.SideEffect(ctx, func(ctx workflow.Context) interface{} {
		return "hi!"
	})
	// Include a timer we cancel across the wf task
	timerCtx, cancelTimer := workflow.WithCancel(ctx)
	_ = workflow.NewTimer(timerCtx, time.Second*3)
	// Actually wait on a real timer to trigger a wf task
	_ = workflow.Sleep(ctx, time.Millisecond*500)
	cancelTimer()
	// Another timers we expect to get cancelled
	_ = workflow.NewTimer(ctx, time.Minute*10)

	// Include a timer we cancel immediately
	timerCtx2, cancelTimer2 := workflow.WithCancel(ctx)
	_ = workflow.NewTimer(timerCtx2, time.Second*3)
	cancelTimer2()

	// We need to be cancelled by test runner here
	_ = workflow.Sleep(ctx, time.Minute*10)

	return nil
}

func (w *Workflows) SimplestWorkflow(_ workflow.Context) (string, error) {
	return "hello", nil
}

func (w *Workflows) LargeQueryResultWorkflow(ctx workflow.Context) (string, error) {
	err := workflow.SetQueryHandler(ctx, "large_query", func() ([]byte, error) {
		result := make([]byte, 3000000)
		rand.Read(result)
		return result, nil
	})

	if err != nil {
		return "", errors.New("failed to register query handler")
	}

	return "hello", nil
}

func (w *Workflows) ConsistentQueryWorkflow(ctx workflow.Context, delay time.Duration) error {
	queryResult := "starting-value"
	err := workflow.SetQueryHandler(ctx, "consistent_query", func() (string, error) {
		return queryResult, nil
	})
	if err != nil {
		return errors.New("failed to register query handler")
	}
	ch := workflow.GetSignalChannel(ctx, consistentQuerySignalCh)
	var signalData string
	ch.Receive(ctx, &signalData)
	laCtx := workflow.WithLocalActivityOptions(ctx, workflow.LocalActivityOptions{
		ScheduleToCloseTimeout: 5 * time.Second,
	})

	_ = workflow.ExecuteLocalActivity(laCtx, LocalSleep, delay).Get(laCtx, nil)
	queryResult = signalData
	return nil
}

func (w *Workflows) SignalWorkflow(ctx workflow.Context) (*commonpb.WorkflowType, error) {
	s := workflow.NewSelector(ctx)

	stringSignalChan := workflow.GetSignalChannel(ctx, "string-signal")
	var stringSignalValue string
	s.AddReceive(stringSignalChan, func(c workflow.ReceiveChannel, more bool) {
		c.Receive(ctx, &stringSignalValue)
		workflow.GetLogger(ctx).Info("Received signal", "signal", "string-signal", "value", stringSignalValue)
	})
	s.Select(ctx)

	protoSignalChan := workflow.GetSignalChannel(ctx, "proto-signal")
	var protoSignalValue *commonpb.WorkflowType
	s.AddReceive(protoSignalChan, func(c workflow.ReceiveChannel, more bool) {
		c.Receive(ctx, &protoSignalValue)
		workflow.GetLogger(ctx).Info("Received signal", "signal", "proto-signal", "value", protoSignalValue)
	})
	s.Select(ctx)

	protoSignalValue.Name = stringSignalValue

	return protoSignalValue, nil
}

func (w *Workflows) RetryTimeoutStableErrorWorkflow(ctx workflow.Context) ([]string, error) {
	ao := workflow.ActivityOptions{
		ScheduleToStartTimeout: 1 * time.Second,
		StartToCloseTimeout:    1 * time.Second,
		ScheduleToCloseTimeout: 5 * time.Second,
		RetryPolicy: &temporal.RetryPolicy{
			InitialInterval:    1 * time.Second,
			BackoffCoefficient: 1.0,
			MaximumInterval:    1 * time.Second,
		},
	}
	ctx = workflow.WithActivityOptions(ctx, ao)
	// Test calling activity by method pointer
	// As Go allows nil receiver pointers it works fine
	var a *Activities
	err := workflow.ExecuteActivity(ctx, a.RetryTimeoutStableErrorActivity).Get(ctx, nil)

	var timeoutErr *temporal.TimeoutError
	ok := errors.As(err, &timeoutErr)
	if !ok {
		return []string{}, fmt.Errorf("activity failed with unexpected error: %v", err)
	}

	if timeoutErr.TimeoutType() != enumspb.TIMEOUT_TYPE_SCHEDULE_TO_CLOSE {
		return []string{}, fmt.Errorf("activity timed out with unexpected timeout type: %v", timeoutErr.TimeoutType())
	}

	err = errors.Unwrap(timeoutErr)
	var previousTimeoutErr *temporal.TimeoutError
	if !errors.As(err, &previousTimeoutErr) {
		return []string{}, fmt.Errorf("activity timed out with unexpected last error %v", err)
	}

	if previousTimeoutErr.TimeoutType() != enumspb.TIMEOUT_TYPE_START_TO_CLOSE {
		return []string{}, fmt.Errorf("activity timed out with unexpected timeout type of last timeout: %v", previousTimeoutErr.TimeoutType())
	}

	return []string{}, nil
}

func (w *Workflows) child(ctx workflow.Context, arg string, mustFail bool) (string, error) {
	var result string
	ctx = workflow.WithActivityOptions(ctx, w.defaultActivityOptions())
	err := workflow.ExecuteActivity(ctx, "Prefix_ToUpper", arg).Get(ctx, &result)
	if mustFail {
		return "", fmt.Errorf("failing-on-purpose")
	}
	return result, err
}

func (w *Workflows) childForMemoAndSearchAttr(ctx workflow.Context) (result string, err error) {
	info := workflow.GetInfo(ctx)
	var memo string
	err = converter.GetDefaultDataConverter().FromPayload(info.Memo.Fields["memoKey"], &memo)
	if err != nil {
		return
	}
	var searchAttrVal string
	err = converter.GetDefaultDataConverter().FromPayload(info.SearchAttributes.IndexedFields["CustomKeywordField"], &searchAttrVal)
	if err != nil {
		return
	}
	ctx = workflow.WithActivityOptions(ctx, w.defaultActivityOptions())
	err = workflow.ExecuteActivity(ctx, "GetMemoAndSearchAttr", memo, searchAttrVal).Get(ctx, &result)
	return
}

func (w *Workflows) sleep(ctx workflow.Context, d time.Duration) error {
	ctx = workflow.WithActivityOptions(ctx, workflow.ActivityOptions{
		ScheduleToStartTimeout: 5 * time.Second,
		ScheduleToCloseTimeout: 5*time.Second + d,
		StartToCloseTimeout:    time.Second + d,
	})
	return workflow.ExecuteActivity(ctx, "Sleep", d).Get(ctx, nil)
}

func (w *Workflows) timer(ctx workflow.Context, d time.Duration) error {
	return workflow.NewTimer(ctx, d).Get(ctx, nil)
}

func (w *Workflows) InspectActivityInfo(ctx workflow.Context) error {
	info := workflow.GetInfo(ctx)
	namespace := info.Namespace
	wfType := info.WorkflowType.Name
	taskQueue := info.TaskQueueName
	ctx = workflow.WithActivityOptions(ctx, w.defaultActivityOptions())
	return workflow.ExecuteActivity(ctx, "inspectActivityInfo", namespace, taskQueue, wfType).Get(ctx, nil)
}

func (w *Workflows) InspectLocalActivityInfo(ctx workflow.Context) error {
	info := workflow.GetInfo(ctx)
	namespace := info.Namespace
	wfType := info.WorkflowType.Name
	taskQueue := info.TaskQueueName
	ctx = workflow.WithLocalActivityOptions(ctx, w.defaultLocalActivityOptions())
	var activities *Activities
	return workflow.ExecuteLocalActivity(
		ctx, activities.InspectActivityInfo, namespace, taskQueue, wfType).Get(ctx, nil)
}

func (w *Workflows) WorkflowWithLocalActivityCtxPropagation(ctx workflow.Context) (string, error) {
	ctx = workflow.WithLocalActivityOptions(ctx, w.defaultLocalActivityOptions())
	ctx = workflow.WithValue(ctx, contextKey(testContextKey1), "test-data-in-context")
	var activities *Activities
	var result string
	err := workflow.ExecuteLocalActivity(ctx, activities.DuplicateStringInContext).Get(ctx, &result)
	if err != nil {
		return "", err
	}
	return result, nil
}

func (w *Workflows) WorkflowWithParallelLocalActivities(ctx workflow.Context) (string, error) {
	ctx = workflow.WithLocalActivityOptions(ctx, w.defaultLocalActivityOptions())
	var activities *Activities
	var futures []workflow.Future

	for i := 0; i < 10; i++ {
		futures = append(futures, workflow.ExecuteLocalActivity(ctx, activities.Echo, 0, i))
	}

	for i, future := range futures {
		var activityResult int
		if err := future.Get(ctx, &activityResult); err != nil {
			return "", err
		}

		if activityResult != i {
			return "", fmt.Errorf("Expected %v, Got %v", i, activityResult)
		}
	}

	return "", nil
}

func (w *Workflows) WorkflowWithLocalActivityStartWhenTimerCancel(ctx workflow.Context) (bool, error) {
	timerCtx, cancelTimer := workflow.WithCancel(ctx)
	ctx = workflow.WithActivityOptions(ctx, w.defaultActivityOptions())
	var activities *Activities
	// Start a timer
	_ = workflow.NewTimer(timerCtx, time.Second*3)

	// On signal, start local activity and cancel timer simultaneously
	sigChan := workflow.GetSignalChannel(ctx, "signal")
	var signal string
	if channelActive := sigChan.Receive(ctx, &signal); channelActive {
		localActivityFut := workflow.ExecuteActivity(ctx, activities.Echo, 0, 0)
		cancelTimer()
		err := localActivityFut.Get(ctx, nil)
		if err != nil {
			return false, err
		}
	}

	return true, nil
}

func (w *Workflows) WorkflowWithParallelLongLocalActivityAndHeartbeat(ctx workflow.Context) error {
	ao := w.defaultLocalActivityOptions()
	ao.ScheduleToCloseTimeout = 10 * time.Second
	ctx = workflow.WithLocalActivityOptions(ctx, ao)
	// Intentionally instantiating to test legacy path of non nil receiver.
	activities := Activities{}
	var futures []workflow.Future

	for i := 0; i < 10; i++ {
		futures = append(futures, workflow.ExecuteLocalActivity(ctx, activities.Echo, 5, i))
	}

	for i, future := range futures {
		var activityResult int
		if err := future.Get(ctx, &activityResult); err != nil {
			return err
		}

		if activityResult != i {
			return fmt.Errorf("Expected %v, Got %v", i, activityResult)
		}
	}

	return nil
}

func (w *Workflows) WorkflowWithLocalActivityRetries(ctx workflow.Context) error {
	laOpts := w.defaultLocalActivityOptions()
	laOpts.RetryPolicy = &internal.RetryPolicy{
		InitialInterval:    50 * time.Millisecond,
		BackoffCoefficient: 1.1,
		MaximumInterval:    time.Second * 5,
	}
	ctx = workflow.WithLocalActivityOptions(ctx, laOpts)
	var activities *Activities

	var futures []workflow.Future
	for i := 1; i <= 10; i++ {
		la := workflow.ExecuteLocalActivity(ctx, activities.failNTimes, 2, i)
		futures = append(futures, la)
	}

	for _, fut := range futures {
		err := fut.Get(ctx, nil)
		if err != nil {
			return err
		}
	}
	return nil
}

func (w *Workflows) WorkflowWithLocalActivityRetriesAndDefaultRetryPolicy(ctx workflow.Context) error {
	laOpts := w.defaultLocalActivityOptions()
	// Don't set any retry policy
	ctx = workflow.WithLocalActivityOptions(ctx, laOpts)
	var activities *Activities

	var futures []workflow.Future
	for i := 1; i <= 10; i++ {
		la := workflow.ExecuteLocalActivity(ctx, activities.failNTimes, 2, i)
		futures = append(futures, la)
	}

	for _, fut := range futures {
		err := fut.Get(ctx, nil)
		if err != nil {
			return err
		}
	}
	return nil
}

func (w *Workflows) WorkflowWithLocalActivityRetriesAndPartialRetryPolicy(ctx workflow.Context) error {
	laOpts := w.defaultLocalActivityOptions()
	// Set only max attempts and use defaults for other parameters.
	laOpts.RetryPolicy = &internal.RetryPolicy{
		MaximumAttempts: 3,
	}
	ctx = workflow.WithLocalActivityOptions(ctx, laOpts)
	var activities *Activities

	var futures []workflow.Future
	for i := 1; i <= 10; i++ {
		la := workflow.ExecuteLocalActivity(ctx, activities.failNTimes, 2, i)
		futures = append(futures, la)
	}

	for _, fut := range futures {
		err := fut.Get(ctx, nil)
		if err != nil {
			return err
		}
	}
	return nil
}

func (w *Workflows) WorkflowWithParallelSideEffects(ctx workflow.Context) (string, error) {
	var futures []workflow.Future

	for i := 0; i < 10; i++ {
		valueToSet := i
		future, setter := workflow.NewFuture(ctx)
		futures = append(futures, future)

		workflow.Go(ctx, func(ctx workflow.Context) {
			encodedValue := workflow.SideEffect(ctx, func(ctx workflow.Context) interface{} {
				return valueToSet
			})
			var sideEffectValue int
			err := encodedValue.Get(&sideEffectValue)
			setter.Set(sideEffectValue, err)
		})
	}

	for i, future := range futures {
		var sideEffectValue int
		if err := future.Get(ctx, &sideEffectValue); err != nil {
			return "", err
		}

		if i != sideEffectValue {
			return "", fmt.Errorf("Expected %v, Got %v", i, sideEffectValue)
		}
	}

	return "", nil
}

func (w *Workflows) WorkflowWithParallelMutableSideEffects(ctx workflow.Context) (string, error) {
	var futures []workflow.Future

	for i := 0; i < 10; i++ {
		valueToSet := i
		future, setter := workflow.NewFuture(ctx)
		futures = append(futures, future)

		workflow.Go(ctx, func(ctx workflow.Context) {
			encodedValue := workflow.MutableSideEffect(
				ctx,
				strconv.Itoa(valueToSet),
				func(ctx workflow.Context) interface{} {
					return valueToSet
				},
				func(a interface{}, b interface{}) bool {
					return a == b
				},
			)

			var sideEffectValue int
			err := encodedValue.Get(&sideEffectValue)
			setter.Set(sideEffectValue, err)
		})
	}

	for i, future := range futures {
		var sideEffectValue int
		if err := future.Get(ctx, &sideEffectValue); err != nil {
			return "", err
		}

		if i != sideEffectValue {
			return "", fmt.Errorf("Expected %v, Got %v", i, sideEffectValue)
		}
	}

	return "", nil
}

func (w *Workflows) BasicSession(ctx workflow.Context) ([]string, error) {
	ctx = workflow.WithActivityOptions(ctx, w.defaultActivityOptions())

	so := &workflow.SessionOptions{
		CreationTimeout:  time.Minute,
		ExecutionTimeout: time.Minute,
	}
	ctx, err := workflow.CreateSession(ctx, so)
	if err != nil {
		return nil, err
	}
	defer workflow.CompleteSession(ctx)

	var ans1 string
	workflow.GetLogger(ctx).Info("calling ExecuteActivity")
	if err = workflow.ExecuteActivity(ctx, "Prefix_ToUpper", "hello").Get(ctx, &ans1); err != nil {
		return nil, err
	}
	if ans1 != "HELLO" {
		return nil, fmt.Errorf("incorrect return value from activity: expected=%v,got=%v", "HELLO", ans1)
	}
	return []string{"toUpper"}, nil
}

func (w *Workflows) ActivityCompletionUsingID(ctx workflow.Context) ([]string, error) {
	activityAOptions := workflow.ActivityOptions{
		ActivityID:             "A",
		ScheduleToStartTimeout: 5 * time.Second,
		ScheduleToCloseTimeout: 5 * time.Second,
		StartToCloseTimeout:    9 * time.Second,
	}
	activityACtx := workflow.WithActivityOptions(ctx, activityAOptions)
	activityAFuture := workflow.ExecuteActivity(activityACtx, "AsyncComplete", "activityA called")

	activityBOptions := workflow.ActivityOptions{
		ActivityID:             "B",
		ScheduleToStartTimeout: 5 * time.Second,
		ScheduleToCloseTimeout: 5 * time.Second,
		StartToCloseTimeout:    9 * time.Second,
	}
	activityBCtx := workflow.WithActivityOptions(ctx, activityBOptions)
	activityBFuture := workflow.ExecuteActivity(activityBCtx, "AsyncComplete", "activityB called")

	var activityAResult string
	if err := activityAFuture.Get(ctx, &activityAResult); err != nil {
		return nil, err
	}

	var activityBResult string
	if err := activityBFuture.Get(ctx, &activityBResult); err != nil {
		return nil, err
	}

	return []string{activityAResult, activityBResult}, nil
}

func (w *Workflows) ContextPropagator(ctx workflow.Context, startChild bool) ([]string, error) {
	ctx = workflow.WithActivityOptions(ctx, w.defaultActivityOptions())
	var result []string

	if val1 := ctx.Value(contextKey(testContextKey1)); val1 != nil {
		if val1s, ok := val1.(string); ok {
			result = append(result, val1s)
		} else {
			return nil, fmt.Errorf("%s key is not propagated to workflow", testContextKey1)
		}
	}

	if val2 := ctx.Value(contextKey(testContextKey2)); val2 != nil {
		if val2s, ok := val2.(string); ok {
			result = append(result, val2s)
		} else {
			return nil, fmt.Errorf("%s key is not propagated to workflow", testContextKey2)
		}
	}

	var a Activities
	var activityResult []string
	if err := workflow.ExecuteActivity(ctx, a.PropagateActivity).Get(ctx, &activityResult); err != nil {
		return nil, err
	}
	result = append(result, activityResult...)

	// Now test child workflow also.
	if startChild {
		ctx = workflow.WithChildOptions(ctx, workflow.ChildWorkflowOptions{
			WorkflowExecutionTimeout: 9 * time.Second,
			WorkflowTaskTimeout:      5 * time.Second,
		})
		var childResult []string
		if err := workflow.ExecuteChildWorkflow(ctx, w.ContextPropagator, false).Get(ctx, &childResult); err != nil {
			return nil, err
		}
		for _, cr := range childResult {
			result = append(result, "child_"+cr)
		}
	}

	return result, nil
}

const CronFailMsg = "dying on purpose"

func (w *Workflows) CronWorkflow(ctx workflow.Context) (int, error) {
	retme := 0

	if workflow.HasLastCompletionResult(ctx) {
		var lastres int
		if err := workflow.GetLastCompletionResult(ctx, &lastres); err == nil {
			retme = lastres + 1
		}
	}

	lastfail := workflow.GetLastError(ctx)
	if retme == 2 && lastfail != nil {
		if lastfail.Error() != CronFailMsg {
			return -3, errors.New("incorrect message in latest failure")
		}
		return 3, temporal.NewCanceledError("finished OK")
	}
	if retme == 2 {
		return -1, errors.New(CronFailMsg)
	}

	return retme, nil
}

func (w *Workflows) CancelTimerConcurrentWithOtherCommandWorkflow(ctx workflow.Context) (int, error) {
	ao := workflow.ActivityOptions{
		ScheduleToStartTimeout: time.Minute,
		StartToCloseTimeout:    time.Minute,
	}
	ctx = workflow.WithActivityOptions(ctx, ao)

	logger := workflow.GetLogger(ctx)
	logger.Info("CancelTimerConcurrentWithOtherCommandWorkflow workflow started")

	childCtx, cancelHandler := workflow.WithCancel(ctx)
	selector := workflow.NewSelector(ctx)

	var result int
	var err error
	var a Activities
	selector.AddReceive(workflow.GetSignalChannel(childCtx, "signal"), func(c workflow.ReceiveChannel, more bool) {
		var signal string
		if channelActive := c.Receive(ctx, &signal); channelActive {
			cancelHandler() // in this case the timer will be canceled
			err = workflow.ExecuteActivity(ctx, a.Echo, 0, 1).Get(ctx, &result)
		}
	})
	selector.AddFuture(workflow.NewTimer(childCtx, time.Second*5), func(future workflow.Future) {
		err = fmt.Errorf("timeout reached, no signal within allowed duration")
	})
	// Block until finished
	selector.Select(ctx)

	if err != nil {
		logger.Error("Activity failed.", "Error", err)
		return 0, err
	}

	logger.Info("HelloWorld workflow completed.", "result", result)

	return result, nil
}

func (w *Workflows) WaitSignalReturnParam(ctx workflow.Context, v interface{}) (interface{}, error) {
	// Wait for signal before returning
	s := workflow.NewSelector(ctx)
	signalCh := workflow.GetSignalChannel(ctx, "done-signal")
	s.AddReceive(signalCh, func(c workflow.ReceiveChannel, more bool) {
		var ignore bool
		c.Receive(ctx, &ignore)
		workflow.GetLogger(ctx).Info("Received signal")
	})
	s.Select(ctx)
	return v, nil
}

<<<<<<< HEAD
func (w *Workflows) CancelChildAndExecuteActivityRace(ctx workflow.Context) error {
	// This workflow replicates an issue where cancel was reported out of order
	// with when it occurs. Specifically, this workflow creates a long-running
	// child then signals its cancellation from a simulated goroutine and
	// immediately starts an activity. Previously, the SDK would put the cancel
	// command before the execute command since the child workflow started first.

	ctx = workflow.WithActivityOptions(ctx, workflow.ActivityOptions{StartToCloseTimeout: 2 * time.Minute})

	// Start long-running child workflow
	childCtx, childCancel := workflow.WithCancel(ctx)
	childCtx = workflow.WithChildOptions(childCtx, workflow.ChildWorkflowOptions{WaitForCancellation: true})
	child := workflow.ExecuteChildWorkflow(childCtx, w.SleepForDuration, 3*time.Minute)
	if err := child.GetChildWorkflowExecution().Get(ctx, nil); err != nil {
		return err
	}

	// Start "goroutine" to send to channel and immediately start activity
	ch := workflow.NewChannel(ctx)
	workflow.Go(ctx, func(ctx workflow.Context) {
		ch.Send(ctx, nil)
		if err := workflow.ExecuteActivity(ctx, new(Activities).Sleep, 1*time.Millisecond).Get(ctx, nil); err != nil {
			panic(err)
		}
	})

	// Wait for channel and cancel child
	ch.Receive(ctx, nil)
	childCancel()
	_ = child.Get(ctx, nil)
	return nil
}

func (w *Workflows) SleepForDuration(ctx workflow.Context, d time.Duration) error {
	return workflow.Sleep(ctx, d)
=======
func (w *Workflows) ActivityWaitForWorkerStop(ctx workflow.Context, timeout time.Duration) (string, error) {
	ctx = workflow.WithActivityOptions(ctx, w.defaultActivityOptions())
	var s string
	err := workflow.ExecuteActivity(ctx, "WaitForWorkerStop", timeout).Get(ctx, &s)
	return s, err
>>>>>>> ad43584b
}

func (w *Workflows) register(worker worker.Worker) {
	worker.RegisterWorkflow(w.ActivityCancelRepro)
	worker.RegisterWorkflow(w.ActivityCompletionUsingID)
	worker.RegisterWorkflow(w.ActivityHeartbeatWithRetry)
	worker.RegisterWorkflow(w.ActivityRetryOnError)
	worker.RegisterWorkflow(w.CallUnregisteredActivityRetry)
	worker.RegisterWorkflow(w.ActivityRetryOnHBTimeout)
	worker.RegisterWorkflow(w.ActivityRetryOnTimeout)
	worker.RegisterWorkflow(w.ActivityRetryOptionsChange)
	worker.RegisterWorkflow(w.ActivityWaitForWorkerStop)
	worker.RegisterWorkflow(w.Basic)
	worker.RegisterWorkflow(w.Deadlocked)
	worker.RegisterWorkflow(w.DeadlockedWithLocalActivity)
	worker.RegisterWorkflow(w.Panicked)
	worker.RegisterWorkflow(w.BasicSession)
	worker.RegisterWorkflow(w.CancelActivity)
	worker.RegisterWorkflow(w.CancelActivityImmediately)
	worker.RegisterWorkflow(w.CancelChildWorkflow)
	worker.RegisterWorkflow(w.StartingChildAfterBeingCanceled)
	worker.RegisterWorkflow(w.CancelTimer)
	worker.RegisterWorkflow(w.CancelTimerAfterActivity)
	worker.RegisterWorkflow(w.CancelTimerViaDeferAfterWFTFailure)
	worker.RegisterWorkflow(w.CascadingCancellation)
	worker.RegisterWorkflow(w.ChildWorkflowRetryOnError)
	worker.RegisterWorkflow(w.ChildWorkflowRetryOnTimeout)
	worker.RegisterWorkflow(w.ChildWorkflowSuccess)
	worker.RegisterWorkflow(w.ChildWorkflowSuccessWithParentClosePolicyTerminate)
	worker.RegisterWorkflow(w.ChildWorkflowSuccessWithParentClosePolicyAbandon)
	worker.RegisterWorkflow(w.ChildWorkflowCancelUnusualTransitionsRepro)
	worker.RegisterWorkflow(w.ConsistentQueryWorkflow)
	worker.RegisterWorkflow(w.ContextPropagator)
	worker.RegisterWorkflow(w.ContinueAsNew)
	worker.RegisterWorkflow(w.ContinueAsNewWithOptions)
	worker.RegisterWorkflow(w.IDReusePolicy)
	worker.RegisterWorkflow(w.InspectActivityInfo)
	worker.RegisterWorkflow(w.InspectLocalActivityInfo)
	worker.RegisterWorkflow(w.LargeQueryResultWorkflow)
	worker.RegisterWorkflow(w.LongRunningActivityWithHB)
	worker.RegisterWorkflow(w.RetryTimeoutStableErrorWorkflow)
	worker.RegisterWorkflow(w.SimplestWorkflow)
	worker.RegisterWorkflow(w.WaitSignalReturnParam)
	worker.RegisterWorkflow(w.WorkflowWithLocalActivityCtxPropagation)
	worker.RegisterWorkflow(w.WorkflowWithParallelLongLocalActivityAndHeartbeat)
	worker.RegisterWorkflow(w.WorkflowWithLocalActivityRetries)
	worker.RegisterWorkflow(w.WorkflowWithLocalActivityRetriesAndDefaultRetryPolicy)
	worker.RegisterWorkflow(w.WorkflowWithLocalActivityRetriesAndPartialRetryPolicy)
	worker.RegisterWorkflow(w.WorkflowWithParallelLocalActivities)
	worker.RegisterWorkflow(w.WorkflowWithLocalActivityStartWhenTimerCancel)
	worker.RegisterWorkflow(w.WorkflowWithParallelSideEffects)
	worker.RegisterWorkflow(w.WorkflowWithParallelMutableSideEffects)
	worker.RegisterWorkflow(w.SignalWorkflow)
	worker.RegisterWorkflow(w.CronWorkflow)
	worker.RegisterWorkflow(w.CancelTimerConcurrentWithOtherCommandWorkflow)
	worker.RegisterWorkflow(w.CancelMultipleCommandsOverMultipleTasks)
	worker.RegisterWorkflow(w.CancelChildAndExecuteActivityRace)
	worker.RegisterWorkflow(w.SleepForDuration)

	worker.RegisterWorkflow(w.child)
	worker.RegisterWorkflow(w.childForMemoAndSearchAttr)
	worker.RegisterWorkflow(w.childWorkflowWaitOnSignal)
	worker.RegisterWorkflow(w.sleep)
	worker.RegisterWorkflow(w.timer)
}

func (w *Workflows) defaultActivityOptions() workflow.ActivityOptions {
	return workflow.ActivityOptions{
		ScheduleToStartTimeout: 5 * time.Second,
		ScheduleToCloseTimeout: 5 * time.Second,
		StartToCloseTimeout:    9 * time.Second,
	}
}

func (w *Workflows) defaultLocalActivityOptions() workflow.LocalActivityOptions {
	return workflow.LocalActivityOptions{
		ScheduleToCloseTimeout: 5 * time.Second,
	}
}

func (w *Workflows) defaultActivityOptionsWithRetry() workflow.ActivityOptions {
	return workflow.ActivityOptions{
		ScheduleToStartTimeout: 5 * time.Second,
		ScheduleToCloseTimeout: 5 * time.Second,
		StartToCloseTimeout:    9 * time.Second,
		RetryPolicy: &temporal.RetryPolicy{
			InitialInterval:    time.Second,
			BackoffCoefficient: 2.0,
			MaximumInterval:    time.Second,
			MaximumAttempts:    3,
		},
	}
}<|MERGE_RESOLUTION|>--- conflicted
+++ resolved
@@ -1278,7 +1278,13 @@
 	return v, nil
 }
 
-<<<<<<< HEAD
+func (w *Workflows) ActivityWaitForWorkerStop(ctx workflow.Context, timeout time.Duration) (string, error) {
+	ctx = workflow.WithActivityOptions(ctx, w.defaultActivityOptions())
+	var s string
+	err := workflow.ExecuteActivity(ctx, "WaitForWorkerStop", timeout).Get(ctx, &s)
+	return s, err
+}
+
 func (w *Workflows) CancelChildAndExecuteActivityRace(ctx workflow.Context) error {
 	// This workflow replicates an issue where cancel was reported out of order
 	// with when it occurs. Specifically, this workflow creates a long-running
@@ -1314,13 +1320,6 @@
 
 func (w *Workflows) SleepForDuration(ctx workflow.Context, d time.Duration) error {
 	return workflow.Sleep(ctx, d)
-=======
-func (w *Workflows) ActivityWaitForWorkerStop(ctx workflow.Context, timeout time.Duration) (string, error) {
-	ctx = workflow.WithActivityOptions(ctx, w.defaultActivityOptions())
-	var s string
-	err := workflow.ExecuteActivity(ctx, "WaitForWorkerStop", timeout).Get(ctx, &s)
-	return s, err
->>>>>>> ad43584b
 }
 
 func (w *Workflows) register(worker worker.Worker) {

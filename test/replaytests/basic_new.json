--- conflicted
+++ resolved
@@ -13,15 +13,9 @@
         "taskList": {
           "name": "helloWorldGroup"
         },
-<<<<<<< HEAD
-        "input": "IkNhZGVuY2UiCg==",
+        "input": null,
         "workflowRunTimeoutSeconds": 60,
         "workflowTaskTimeoutSeconds": 60,
-=======
-        "input": null,
-        "executionStartToCloseTimeoutSeconds": 60,
-        "taskStartToCloseTimeoutSeconds": 60,
->>>>>>> 9fea9342
         "originalExecutionRunId": "4ee79b48-c947-4cf2-9902-e9ab01596c6d",
         "identity": "2314@boweixu-C02V61JZHTDG@",
         "firstExecutionRunId": "4ee79b48-c947-4cf2-9902-e9ab01596c6d",

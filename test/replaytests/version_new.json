--- conflicted
+++ resolved
@@ -13,15 +13,9 @@
         "taskList": {
           "name": "helloWorldGroup"
         },
-<<<<<<< HEAD
-        "input": "IkNhZGVuY2UiCg==",
+        "input": null,
         "workflowRunTimeoutSeconds": 60,
         "workflowTaskTimeoutSeconds": 60,
-=======
-        "input": null,
-        "executionStartToCloseTimeoutSeconds": 60,
-        "taskStartToCloseTimeoutSeconds": 60,
->>>>>>> 9fea9342
         "originalExecutionRunId": "49ca7b7a-4eb7-434a-bc59-7c71b5eea75e",
         "identity": "69593@boweixu-C02V61JZHTDG@",
         "firstExecutionRunId": "49ca7b7a-4eb7-434a-bc59-7c71b5eea75e",

--- conflicted
+++ resolved
@@ -293,7 +293,6 @@
 	return someVal, nil
 }
 
-<<<<<<< HEAD
 func (a *Activities) ExternalSignalsAndQueries(ctx context.Context) error {
 	// Signal with start
 	workflowOpts := client.StartWorkflowOptions{TaskQueue: activity.GetInfo(ctx).TaskQueue}
@@ -320,7 +319,8 @@
 		return err
 	}
 	return run.Get(ctx, nil)
-=======
+}
+
 func (*Activities) TooFewParams(
 	ctx context.Context,
 	param1 string,
@@ -331,7 +331,6 @@
 	param6 []byte,
 ) (*ParamsValue, error) {
 	return &ParamsValue{Param1: param1, Param2: param2, Param3: param3, Param4: param4, Param5: param5, Param6: param6}, nil
->>>>>>> be507a36
 }
 
 func (a *Activities) register(worker worker.Worker) {

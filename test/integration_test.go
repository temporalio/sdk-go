// Copyright (c) 2017 Uber Technologies, Inc.
//
// Permission is hereby granted, free of charge, to any person obtaining a copy
// of this software and associated documentation files (the "Software"), to deal
// in the Software without restriction, including without limitation the rights
// to use, copy, modify, merge, publish, distribute, sublicense, and/or sell
// copies of the Software, and to permit persons to whom the Software is
// furnished to do so, subject to the following conditions:
//
// The above copyright notice and this permission notice shall be included in
// all copies or substantial portions of the Software.
//
// THE SOFTWARE IS PROVIDED "AS IS", WITHOUT WARRANTY OF ANY KIND, EXPRESS OR
// IMPLIED, INCLUDING BUT NOT LIMITED TO THE WARRANTIES OF MERCHANTABILITY,
// FITNESS FOR A PARTICULAR PURPOSE AND NONINFRINGEMENT. IN NO EVENT SHALL THE
// AUTHORS OR COPYRIGHT HOLDERS BE LIABLE FOR ANY CLAIM, DAMAGES OR OTHER
// LIABILITY, WHETHER IN AN ACTION OF CONTRACT, TORT OR OTHERWISE, ARISING FROM,
// OUT OF OR IN CONNECTION WITH THE SOFTWARE OR THE USE OR OTHER DEALINGS IN
// THE SOFTWARE.

package test

import (
	"context"
	"fmt"
	"net"
	"strings"
	"sync"
	"testing"
	"time"

	"github.com/pborman/uuid"
	"github.com/stretchr/testify/require"
	"github.com/stretchr/testify/suite"
	"go.temporal.io/temporal-proto/enums"
	"go.temporal.io/temporal-proto/serviceerror"
	"go.temporal.io/temporal-proto/workflowservice"
	"go.uber.org/goleak"
	"go.uber.org/zap"

	"go.temporal.io/temporal"
	"go.temporal.io/temporal/client"
	"go.temporal.io/temporal/interceptors"
	"go.temporal.io/temporal/worker"
	"go.temporal.io/temporal/workflow"
)

type IntegrationTestSuite struct {
	*require.Assertions
	suite.Suite
	config       Config
	client       client.Client
	activities   *Activities
	workflows    *Workflows
	worker       worker.Worker
	seq          int64
	taskListName string
	tracer       *tracingInterceptorFactory
}

const (
	ctxTimeout                 = 15 * time.Second
	domainName                 = "integration-test-domain"
	domainCacheRefreshInterval = 20 * time.Second
)

func TestIntegrationSuite(t *testing.T) {
	suite.Run(t, new(IntegrationTestSuite))
}

// waitForTCP waits until target tcp address is available.
func waitForTCP(timeout time.Duration, addr string) error {
	var d net.Dialer
	ctx, cancel := context.WithTimeout(context.Background(), timeout)
	defer cancel()

	for {
		select {
		case <-ctx.Done():
			return fmt.Errorf("failed to wait until %s: %v", addr, ctx.Err())
		default:
			conn, err := d.DialContext(ctx, "tcp", addr)
			if err != nil {
				continue
			}
			_ = conn.Close()
			return nil
		}
	}
}

func (ts *IntegrationTestSuite) SetupSuite() {
	ts.Assertions = require.New(ts.T())
	ts.config = newConfig()
	ts.activities = newActivities()
	ts.workflows = &Workflows{}
	ts.NoError(waitForTCP(time.Minute, ts.config.ServiceAddr))
	var err error
	ts.client, err = client.NewClient(client.Options{HostPort: ts.config.ServiceAddr, DomainName: domainName})
	ts.NoError(err)
	ts.registerDomain()
}

func (ts *IntegrationTestSuite) TearDownSuite() {
	ts.Assertions = require.New(ts.T())
	err := ts.client.CloseConnection()
	ts.NoError(err)

	// allow the pollers to shut down, and ensure there are no goroutine leaks.
	// this will wait for up to 1 minute for leaks to subside, but exit relatively quickly if possible.
	max := time.After(time.Minute)
	var last error
	for {
		select {
		case <-max:
			if last != nil {
				ts.NoError(last)
				return
			}
			ts.FailNow("leaks timed out but no error, should be impossible")
		case <-time.After(time.Second):
			// https://github.com/temporalio/temporal-go-client/issues/51
			last = goleak.Find(goleak.IgnoreTopFunction("go.temporal.io/temporal/internal.(*coroutineState).initialYield"))
			if last == nil {
				// no leak, done waiting
				return
			}
			// else wait for another check or the timeout (which will record the latest error)
		}
	}
}

func (ts *IntegrationTestSuite) SetupTest() {
	ts.seq++
	ts.activities.clearInvoked()
	ts.taskListName = fmt.Sprintf("tl-%v", ts.seq)
	logger, err := zap.NewDevelopment()
	ts.NoError(err)
	ts.tracer = newtracingInterceptorFactory()
	options := worker.Options{
		DisableStickyExecution:            ts.config.IsStickyOff,
		Logger:                            logger,
		WorkflowInterceptorChainFactories: []interceptors.WorkflowInterceptorFactory{ts.tracer},
	}
	ts.worker = worker.New(ts.client, ts.taskListName, options)
	ts.registerWorkflowsAndActivities(ts.worker)
	ts.Nil(ts.worker.Start())
}

func (ts *IntegrationTestSuite) TearDownTest() {
	ts.worker.Stop()
}

func (ts *IntegrationTestSuite) TestBasic() {
	var expected []string
	err := ts.executeWorkflow("test-basic", ts.workflows.Basic, &expected)
	ts.NoError(err)
	ts.EqualValues(expected, ts.activities.invoked())
	// See https://grokbase.com/p/gg/golang-nuts/153jjj8dgg/go-nuts-fm-suffix-in-function-name-what-does-it-mean
	// for explanation of -fm postfix.
	ts.Equal([]string{"ExecuteWorkflow begin", "ExecuteActivity", "ExecuteActivity", "ExecuteWorkflow end"},
		ts.tracer.GetTrace("Basic-fm"))
}

func (ts *IntegrationTestSuite) TestActivityRetryOnError() {
	var expected []string
	err := ts.executeWorkflow("test-activity-retry-on-error", ts.workflows.ActivityRetryOnError, &expected)
	ts.NoError(err)
	ts.EqualValues(expected, ts.activities.invoked())
}

func (ts *IntegrationTestSuite) TestActivityRetryOnTimeoutStableError() {
	var expected []string
	err := ts.executeWorkflow("test-activity-retry-on-timeout-stable-error", ts.workflows.RetryTimeoutStableErrorWorkflow, &expected)
	ts.Nil(err)
}

func (ts *IntegrationTestSuite) TestActivityRetryOptionsChange() {
	var expected []string
	err := ts.executeWorkflow("test-activity-retry-options-change", ts.workflows.ActivityRetryOptionsChange, &expected)
	ts.NoError(err)
	ts.EqualValues(expected, ts.activities.invoked())
}

func (ts *IntegrationTestSuite) TestActivityRetryOnStartToCloseTimeout() {
	var expected []string
	err := ts.executeWorkflow(
		"test-activity-retry-on-start2close-timeout",
		ts.workflows.ActivityRetryOnTimeout,
		&expected,
		enums.TimeoutTypeStartToClose)

	ts.NoError(err)
	ts.EqualValues(expected, ts.activities.invoked())
}

func (ts *IntegrationTestSuite) TestActivityRetryOnHBTimeout() {
	var expected []string
	err := ts.executeWorkflow("test-activity-retry-on-hbtimeout", ts.workflows.ActivityRetryOnHBTimeout, &expected)
	ts.NoError(err)
	ts.EqualValues(expected, ts.activities.invoked())
}

func (ts *IntegrationTestSuite) TestContinueAsNew() {
	var result int
	err := ts.executeWorkflow("test-continueasnew", ts.workflows.ContinueAsNew, &result, 4, ts.taskListName)
	ts.NoError(err)
	ts.Equal(999, result)
}

func (ts *IntegrationTestSuite) TestContinueAsNewCarryOver() {
	var result string
	startOptions := ts.startWorkflowOptions("test-continueasnew-carryover")
	startOptions.Memo = map[string]interface{}{
		"memoKey": "memoVal",
	}
	startOptions.SearchAttributes = map[string]interface{}{
		"CustomKeywordField": "searchAttr",
	}
	err := ts.executeWorkflowWithOption(startOptions, ts.workflows.ContinueAsNewWithOptions, &result, 4, ts.taskListName)
	ts.NoError(err)
	ts.Equal("memoVal,searchAttr", result)
}

func (ts *IntegrationTestSuite) TestCancellation() {
	ctx, cancel := context.WithTimeout(context.Background(), ctxTimeout)
	defer cancel()
	run, err := ts.client.ExecuteWorkflow(ctx,
		ts.startWorkflowOptions("test-cancellation"), ts.workflows.Basic)
	ts.NoError(err)
	ts.NotNil(run)
	ts.Nil(ts.client.CancelWorkflow(ctx, "test-cancellation", run.GetRunID()))
	err = run.Get(ctx, nil)
	ts.Error(err)
	_, ok := err.(*temporal.CanceledError)
	ts.True(ok)
}

func (ts *IntegrationTestSuite) TestStackTraceQuery() {
	ctx, cancel := context.WithTimeout(context.Background(), ctxTimeout)
	defer cancel()
	run, err := ts.client.ExecuteWorkflow(ctx,
		ts.startWorkflowOptions("test-stack-trace-query"), ts.workflows.Basic)
	ts.NoError(err)
	value, err := ts.client.QueryWorkflow(ctx, "test-stack-trace-query", run.GetRunID(), "__stack_trace")
	ts.NoError(err)
	ts.NotNil(value)
	var trace string
	ts.Nil(value.Get(&trace))
	ts.True(strings.Contains(trace, "go.temporal.io/temporal/test.(*Workflows).Basic"))
}

func (ts *IntegrationTestSuite) TestConsistentQuery() {
	ctx, cancel := context.WithTimeout(context.Background(), ctxTimeout)
	defer cancel()
	// this workflow will start a local activity which blocks for long enough
	// to ensure that consistent query must wait in order to satisfy consistency
	wfOpts := ts.startWorkflowOptions("test-consistent-query")
	wfOpts.DecisionTaskStartToCloseTimeout = 5 * time.Second
<<<<<<< HEAD
	run, err := ts.client.ExecuteWorkflow(ctx, wfOpts, ts.workflows.ConsistentQueryWorkflow, 3*time.Second)
=======
	run, err := ts.libClient.ExecuteWorkflow(ctx, wfOpts, ts.workflows.ConsistentQueryWorkflow, 3*time.Second)
>>>>>>> 62dc5960
	ts.Nil(err)
	// Wait for a second to ensure that first decision task gets started and completed before we send signal.
	// Query cannot be run until first decision task has been completed.
	// If signal occurs right after workflow start then WorkflowStarted and Signal events will both be part of the same
	// decision task. So query will be blocked waiting for signal to complete, this is not what we want because it
	// will not exercise the consistent query code path.
	<-time.After(time.Second)
	err = ts.client.SignalWorkflow(ctx, "test-consistent-query", run.GetRunID(), consistentQuerySignalCh, "signal-input")
	ts.NoError(err)

<<<<<<< HEAD
	value, err := ts.client.QueryWorkflowWithOptions(ctx, &client.QueryWorkflowWithOptionsRequest{
		WorkflowID:            "test-consistent-query",
		RunID:                 run.GetRunID(),
		QueryType:             "consistent_query",
		QueryConsistencyLevel: enums.QueryConsistencyLevelStrong,
=======
	value, err := ts.libClient.QueryWorkflowWithOptions(ctx, &client.QueryWorkflowWithOptionsRequest{
		WorkflowID:            "test-consistent-query",
		RunID:                 run.GetRunID(),
		QueryType:             "consistent_query",
		QueryConsistencyLevel: shared.QueryConsistencyLevelStrong.Ptr(),
>>>>>>> 62dc5960
	})
	ts.Nil(err)
	ts.NotNil(value)
	ts.NotNil(value.QueryResult)
	ts.Nil(value.QueryRejected)
	var queryResult string
	ts.Nil(value.QueryResult.Get(&queryResult))
	ts.Equal("signal-input", queryResult)
}

func (ts *IntegrationTestSuite) TestWorkflowIDReuseRejectDuplicate() {
	var result string
	err := ts.executeWorkflow(
		"test-workflowidreuse-reject-duplicate",
		ts.workflows.IDReusePolicy,
		&result,
		uuid.New(),
		client.WorkflowIDReusePolicyRejectDuplicate,
		false,
		false,
	)
	ts.Error(err)
	gerr, ok := err.(*workflow.GenericError)
	ts.True(ok)
	ts.Equal("Workflow execution already started", gerr.Error())
}

func (ts *IntegrationTestSuite) TestWorkflowIDReuseAllowDuplicateFailedOnly1() {
	var result string
	err := ts.executeWorkflow(
		"test-workflowidreuse-reject-duplicate-failed-only1",
		ts.workflows.IDReusePolicy,
		&result,
		uuid.New(),
		client.WorkflowIDReusePolicyAllowDuplicateFailedOnly,
		false,
		false,
	)
	ts.Error(err)
	gerr, ok := err.(*workflow.GenericError)
	ts.True(ok)
	ts.Equal("Workflow execution already started", gerr.Error())
}

func (ts *IntegrationTestSuite) TestWorkflowIDReuseAllowDuplicateFailedOnly2() {
	var result string
	err := ts.executeWorkflow(
		"test-workflowidreuse-reject-duplicate-failed-only2",
		ts.workflows.IDReusePolicy,
		&result,
		uuid.New(),
		client.WorkflowIDReusePolicyAllowDuplicateFailedOnly,
		false,
		true,
	)
	ts.NoError(err)
	ts.Equal("WORLD", result)
}

func (ts *IntegrationTestSuite) TestWorkflowIDReuseAllowDuplicate() {
	var result string
	err := ts.executeWorkflow(
		"test-workflowidreuse-allow-duplicate",
		ts.workflows.IDReusePolicy,
		&result,
		uuid.New(),
		client.WorkflowIDReusePolicyAllowDuplicate,
		false,
		false,
	)
	ts.NoError(err)
	ts.Equal("HELLOWORLD", result)
}

func (ts *IntegrationTestSuite) TestChildWFRetryOnError() {
	err := ts.executeWorkflow("test-childwf-retry-on-error", ts.workflows.ChildWorkflowRetryOnError, nil)
	ts.Error(err)
	ts.EqualValues([]string{"toUpper", "toUpper", "toUpper"}, ts.activities.invoked())
}

func (ts *IntegrationTestSuite) TestChildWFRetryOnTimeout() {
	err := ts.executeWorkflow("test-childwf-retry-on-timeout", ts.workflows.ChildWorkflowRetryOnTimeout, nil)
	ts.Error(err)
	ts.EqualValues([]string{"sleep", "sleep", "sleep"}, ts.activities.invoked())
}

func (ts *IntegrationTestSuite) TestChildWFWithMemoAndSearchAttributes() {
	var result string
	err := ts.executeWorkflow("test-childwf-success-memo-searchAttr", ts.workflows.ChildWorkflowSuccess, &result)
	ts.NoError(err)
	ts.EqualValues([]string{"getMemoAndSearchAttr"}, ts.activities.invoked())
	ts.Equal("memoVal, searchAttrVal", result)
	ts.Equal([]string{"ExecuteWorkflow begin", "ExecuteChildWorkflow", "ExecuteWorkflow end"}, ts.tracer.GetTrace("ChildWorkflowSuccess-fm"))
}

func (ts *IntegrationTestSuite) TestChildWFWithParentClosePolicyTerminate() {
	var childWorkflowID string
	err := ts.executeWorkflow("test-childwf-parent-close-policy", ts.workflows.ChildWorkflowSuccessWithParentClosePolicyTerminate, &childWorkflowID)
	ts.NoError(err)
	for {
		resp, err := ts.client.DescribeWorkflowExecution(context.Background(), childWorkflowID, "")
		ts.NoError(err)
		info := resp.WorkflowExecutionInfo
		if info.GetCloseTime().GetValue() > 0 {
			ts.Equal(enums.WorkflowExecutionCloseStatusTerminated, info.GetCloseStatus(), info)
			break
		}
		time.Sleep(time.Millisecond * 500)
	}
}

func (ts *IntegrationTestSuite) TestChildWFWithParentClosePolicyAbandon() {
	var childWorkflowID string
	err := ts.executeWorkflow("test-childwf-parent-close-policy", ts.workflows.ChildWorkflowSuccessWithParentClosePolicyAbandon, &childWorkflowID)
	ts.NoError(err)

	for {
		resp, err := ts.client.DescribeWorkflowExecution(context.Background(), childWorkflowID, "")
		ts.NoError(err)
		info := resp.WorkflowExecutionInfo
		if info.GetCloseTime().GetValue() > 0 {
			ts.Equal(enums.WorkflowExecutionCloseStatusCompleted, info.GetCloseStatus(), info)
			break
		}
		time.Sleep(time.Millisecond * 500)
	}
}

func (ts *IntegrationTestSuite) TestActivityCancelUsingReplay() {
	logger, err := zap.NewDevelopment()
	ts.NoError(err)
	replayer := worker.NewWorkflowReplayer()
	replayer.RegisterWorkflowWithOptions(ts.workflows.ActivityCancelRepro, workflow.RegisterOptions{DisableAlreadyRegisteredCheck: true})
	err = replayer.ReplayPartialWorkflowHistoryFromJSONFile(logger, "fixtures/activity.cancel.sm.repro.json", 12)
	ts.NoError(err)
}

func (ts *IntegrationTestSuite) TestActivityCancelRepro() {
	var expected []string
	err := ts.executeWorkflow("test-activity-cancel-sm", ts.workflows.ActivityCancelRepro, &expected)
	ts.NoError(err)
	ts.EqualValues(expected, ts.activities.invoked())
}

func (ts *IntegrationTestSuite) TestLargeQueryResultError() {
	ctx, cancel := context.WithTimeout(context.Background(), ctxTimeout)
	defer cancel()
	run, err := ts.client.ExecuteWorkflow(ctx,
		ts.startWorkflowOptions("test-large-query-error"), ts.workflows.LargeQueryResultWorkflow)
	ts.Nil(err)
	value, err := ts.client.QueryWorkflow(ctx, "test-large-query-error", run.GetRunID(), "large_query")
	ts.Error(err)

	ts.IsType(&serviceerror.QueryFailed{}, err)
	ts.Equal("query result size (3000000) exceeds limit (2000000)", err.Error())
	ts.Nil(value)
}

func (ts *IntegrationTestSuite) TestInspectActivityInfo() {
	err := ts.executeWorkflow("test-activity-info", ts.workflows.InspectActivityInfo, nil)
	ts.Nil(err)
}

func (ts *IntegrationTestSuite) TestInspectLocalActivityInfo() {
	err := ts.executeWorkflow("test-local-activity-info", ts.workflows.InspectLocalActivityInfo, nil)
	ts.Nil(err)
}

func (ts *IntegrationTestSuite) registerDomain() {
	client, err := client.NewDomainClient(client.Options{HostPort: ts.config.ServiceAddr})
	ts.NoError(err)
	ctx, cancel := context.WithTimeout(context.Background(), ctxTimeout)
	defer cancel()
	name := domainName
	retention := int32(1)
	err = client.Register(ctx, &workflowservice.RegisterDomainRequest{
		Name:                                   name,
		WorkflowExecutionRetentionPeriodInDays: retention,
	})
	_ = client.CloseConnection()
	if _, ok := err.(*serviceerror.DomainAlreadyExists); ok {
		return
	}
	ts.NoError(err)
	time.Sleep(domainCacheRefreshInterval) // wait for domain cache refresh on temporal-server
	// bellow is used to guarantee domain is ready
	var dummyReturn string
	err = ts.executeWorkflow("test-domain-exist", ts.workflows.SimplestWorkflow, &dummyReturn)
	numOfRetry := 20
	for err != nil && numOfRetry >= 0 {
		if _, ok := err.(*serviceerror.NotFound); ok {
			time.Sleep(domainCacheRefreshInterval)
			err = ts.executeWorkflow("test-domain-exist", ts.workflows.SimplestWorkflow, &dummyReturn)
		} else {
			break
		}
		numOfRetry--
	}
}

// executeWorkflow executes a given workflow and waits for the result
func (ts *IntegrationTestSuite) executeWorkflow(
	wfID string, wfFunc interface{}, retValPtr interface{}, args ...interface{}) error {
	options := ts.startWorkflowOptions(wfID)
	return ts.executeWorkflowWithOption(options, wfFunc, retValPtr, args...)
}

func (ts *IntegrationTestSuite) executeWorkflowWithOption(
	options client.StartWorkflowOptions, wfFunc interface{}, retValPtr interface{}, args ...interface{}) error {
	ctx, cancel := context.WithTimeout(context.Background(), ctxTimeout)
	defer cancel()
	run, err := ts.client.ExecuteWorkflow(ctx, options, wfFunc, args...)
	if err != nil {
		return err
	}
	err = run.Get(ctx, retValPtr)
	if ts.config.Debug {
		iter := ts.client.GetWorkflowHistory(ctx, options.ID, run.GetRunID(), false, enums.HistoryEventFilterTypeAllEvent)
		for iter.HasNext() {
			event, err1 := iter.Next()
			if err1 != nil {
				break
			}
			fmt.Println(event.String())
		}
	}
	return err
}

func (ts *IntegrationTestSuite) startWorkflowOptions(wfID string) client.StartWorkflowOptions {
	return client.StartWorkflowOptions{
		ID:                              wfID,
		TaskList:                        ts.taskListName,
		ExecutionStartToCloseTimeout:    15 * time.Second,
		DecisionTaskStartToCloseTimeout: time.Second,
		WorkflowIDReusePolicy:           client.WorkflowIDReusePolicyAllowDuplicate,
	}
}

func (ts *IntegrationTestSuite) registerWorkflowsAndActivities(w worker.Worker) {
	ts.workflows.register(w)
	ts.activities.register(w)
}

var _ interceptors.WorkflowInterceptorFactory = (*tracingInterceptorFactory)(nil)

type tracingInterceptorFactory struct {
	sync.Mutex
	// key is workflow id
	instances map[string]*tracingInterceptor
}

func newtracingInterceptorFactory() *tracingInterceptorFactory {
	return &tracingInterceptorFactory{instances: make(map[string]*tracingInterceptor)}
}

func (t *tracingInterceptorFactory) GetTrace(workflowType string) []string {
	t.Mutex.Lock()
	defer t.Mutex.Unlock()
	if i, ok := t.instances[workflowType]; ok {
		return i.trace
	}
	panic(fmt.Sprintf("Unknown workflowType %v, known types: %v", workflowType, t.instances))
}
func (t *tracingInterceptorFactory) NewInterceptor(info *workflow.Info, next interceptors.WorkflowInterceptor) interceptors.WorkflowInterceptor {
	t.Mutex.Lock()
	defer t.Mutex.Unlock()
	result := &tracingInterceptor{
		WorkflowInterceptorBase: interceptors.WorkflowInterceptorBase{Next: next},
	}
	t.instances[info.WorkflowType.Name] = result
	return result
}

var _ interceptors.WorkflowInterceptor = (*tracingInterceptor)(nil)

type tracingInterceptor struct {
	interceptors.WorkflowInterceptorBase
	trace []string
}

func (t *tracingInterceptor) ExecuteActivity(ctx workflow.Context, activityType string, args ...interface{}) workflow.Future {
	t.trace = append(t.trace, "ExecuteActivity")
	return t.Next.ExecuteActivity(ctx, activityType, args...)
}

func (t *tracingInterceptor) ExecuteChildWorkflow(ctx workflow.Context, childWorkflowType string, args ...interface{}) workflow.ChildWorkflowFuture {
	t.trace = append(t.trace, "ExecuteChildWorkflow")
	return t.Next.ExecuteChildWorkflow(ctx, childWorkflowType, args...)
}

func (t *tracingInterceptor) ExecuteWorkflow(ctx workflow.Context, workflowType string, args ...interface{}) []interface{} {
	t.trace = append(t.trace, "ExecuteWorkflow begin")
	result := t.Next.ExecuteWorkflow(ctx, workflowType, args...)
	t.trace = append(t.trace, "ExecuteWorkflow end")
	return result
}<|MERGE_RESOLUTION|>--- conflicted
+++ resolved
@@ -257,11 +257,7 @@
 	// to ensure that consistent query must wait in order to satisfy consistency
 	wfOpts := ts.startWorkflowOptions("test-consistent-query")
 	wfOpts.DecisionTaskStartToCloseTimeout = 5 * time.Second
-<<<<<<< HEAD
 	run, err := ts.client.ExecuteWorkflow(ctx, wfOpts, ts.workflows.ConsistentQueryWorkflow, 3*time.Second)
-=======
-	run, err := ts.libClient.ExecuteWorkflow(ctx, wfOpts, ts.workflows.ConsistentQueryWorkflow, 3*time.Second)
->>>>>>> 62dc5960
 	ts.Nil(err)
 	// Wait for a second to ensure that first decision task gets started and completed before we send signal.
 	// Query cannot be run until first decision task has been completed.
@@ -272,19 +268,11 @@
 	err = ts.client.SignalWorkflow(ctx, "test-consistent-query", run.GetRunID(), consistentQuerySignalCh, "signal-input")
 	ts.NoError(err)
 
-<<<<<<< HEAD
 	value, err := ts.client.QueryWorkflowWithOptions(ctx, &client.QueryWorkflowWithOptionsRequest{
 		WorkflowID:            "test-consistent-query",
 		RunID:                 run.GetRunID(),
 		QueryType:             "consistent_query",
 		QueryConsistencyLevel: enums.QueryConsistencyLevelStrong,
-=======
-	value, err := ts.libClient.QueryWorkflowWithOptions(ctx, &client.QueryWorkflowWithOptionsRequest{
-		WorkflowID:            "test-consistent-query",
-		RunID:                 run.GetRunID(),
-		QueryType:             "consistent_query",
-		QueryConsistencyLevel: shared.QueryConsistencyLevelStrong.Ptr(),
->>>>>>> 62dc5960
 	})
 	ts.Nil(err)
 	ts.NotNil(value)

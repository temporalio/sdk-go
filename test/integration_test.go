--- conflicted
+++ resolved
@@ -1298,7 +1298,6 @@
 	ts.NoError(err)
 }
 
-<<<<<<< HEAD
 func (ts *IntegrationTestSuite) TestInterceptorCalls() {
 	ctx, cancel := context.WithCancel(context.Background())
 	defer cancel()
@@ -1467,7 +1466,8 @@
 		}
 	}
 	ts.True(foundHandleSignal)
-=======
+}
+
 func (ts *IntegrationTestSuite) TestAdvancedPostCancellation() {
 	ctx, cancel := context.WithTimeout(context.Background(), 10*time.Second)
 	defer cancel()
@@ -1525,7 +1525,6 @@
 		PostCancelActivity: true,
 		PostCancelTimer:    true,
 	})
->>>>>>> c7944b64
 }
 
 func (ts *IntegrationTestSuite) registerNamespace() {

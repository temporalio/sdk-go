--- conflicted
+++ resolved
@@ -4598,18 +4598,11 @@
 	defer func() {
 		ts.NoError(handle.Delete(ctx))
 	}()
-<<<<<<< HEAD
-	time.Sleep(10 * time.Second)
-	description, err := handle.Describe(ctx)
-	ts.NoError(err)
-	ts.EqualValues(60, description.Info.NumActions)
-=======
 	ts.Eventually(func() bool {
 		description, err := handle.Describe(ctx)
 		ts.NoError(err)
 		return description.Info.NumActions == 60
 	}, 15*time.Second, time.Second)
->>>>>>> bf299446
 }
 
 func (ts *IntegrationTestSuite) TestScheduleBackfill() {

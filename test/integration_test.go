// The MIT License
//
// Copyright (c) 2020 Temporal Technologies Inc.  All rights reserved.
//
// Copyright (c) 2020 Uber Technologies, Inc.
//
// Permission is hereby granted, free of charge, to any person obtaining a copy
// of this software and associated documentation files (the "Software"), to deal
// in the Software without restriction, including without limitation the rights
// to use, copy, modify, merge, publish, distribute, sublicense, and/or sell
// copies of the Software, and to permit persons to whom the Software is
// furnished to do so, subject to the following conditions:
//
// The above copyright notice and this permission notice shall be included in
// all copies or substantial portions of the Software.
//
// THE SOFTWARE IS PROVIDED "AS IS", WITHOUT WARRANTY OF ANY KIND, EXPRESS OR
// IMPLIED, INCLUDING BUT NOT LIMITED TO THE WARRANTIES OF MERCHANTABILITY,
// FITNESS FOR A PARTICULAR PURPOSE AND NONINFRINGEMENT. IN NO EVENT SHALL THE
// AUTHORS OR COPYRIGHT HOLDERS BE LIABLE FOR ANY CLAIM, DAMAGES OR OTHER
// LIABILITY, WHETHER IN AN ACTION OF CONTRACT, TORT OR OTHERWISE, ARISING FROM,
// OUT OF OR IN CONNECTION WITH THE SOFTWARE OR THE USE OR OTHER DEALINGS IN
// THE SOFTWARE.

package test_test

import (
	"context"
	"errors"
	"fmt"
	"io"
	"os"
	"strings"
	"sync"
	"testing"
	"time"

	"github.com/pborman/uuid"
	"github.com/stretchr/testify/require"
	"github.com/stretchr/testify/suite"
	"github.com/uber-go/tally/v4"
	commonpb "go.temporal.io/api/common/v1"
	enumspb "go.temporal.io/api/enums/v1"
	"go.temporal.io/api/serviceerror"
	workflowpb "go.temporal.io/api/workflow/v1"
	"go.temporal.io/api/workflowservice/v1"
	"go.temporal.io/sdk/converter"
	"go.temporal.io/sdk/test"
	"go.uber.org/goleak"

	historypb "go.temporal.io/api/history/v1"
	"go.temporal.io/sdk/activity"
	"go.temporal.io/sdk/client"
	"go.temporal.io/sdk/interceptors"
	"go.temporal.io/sdk/internal/common"
	"go.temporal.io/sdk/internal/common/metrics"
	ilog "go.temporal.io/sdk/internal/log"
	"go.temporal.io/sdk/temporal"
	"go.temporal.io/sdk/worker"
	"go.temporal.io/sdk/workflow"
)

const (
	ctxTimeout                    = 15 * time.Second
	namespace                     = "integration-test-namespace"
	namespaceCacheRefreshInterval = 20 * time.Second
	testContextKey1               = "test-context-key1"
	testContextKey2               = "test-context-key2"
	testContextKey3               = "test-context-key3"
)

type IntegrationTestSuite struct {
	*require.Assertions
	suite.Suite
<<<<<<< HEAD
	config             Config
	client             client.Client
	activities         *Activities
	workflows          *Workflows
	worker             worker.Worker
	workerStopped      bool
	seq                int64
	taskQueueName      string
	tracer             *tracingInterceptor
	trafficController  *test.SimpleTrafficController
	metricsScopeCloser io.Closer
	metricsReporter    *metrics.CapturingStatsReporter
=======
	config                   Config
	client                   client.Client
	activities               *Activities
	workflows                *Workflows
	worker                   worker.Worker
	seq                      int64
	taskQueueName            string
	tracer                   *tracingInterceptor
	inboundSignalInterceptor *signalInterceptor
	trafficController        *test.SimpleTrafficController
	metricsScopeCloser       io.Closer
	metricsReporter          *metrics.CapturingStatsReporter
>>>>>>> 2c0af69c
}

func TestIntegrationSuite(t *testing.T) {
	suite.Run(t, new(IntegrationTestSuite))
}

func (ts *IntegrationTestSuite) SetupSuite() {
	ts.Assertions = require.New(ts.T())
	ts.config = NewConfig()
	ts.activities = newActivities()
	ts.workflows = &Workflows{}
	ts.NoError(WaitForTCP(time.Minute, ts.config.ServiceAddr))
	ts.registerNamespace()
}

func (ts *IntegrationTestSuite) TearDownSuite() {
	ts.Assertions = require.New(ts.T())

	// allow the pollers to stop, and ensure there are no goroutine leaks.
	// this will wait for up to 1 minute for leaks to subside, but exit relatively quickly if possible.
	max := time.After(time.Minute)
	var last error
	for {
		select {
		case <-max:
			if last != nil {
				ts.NoError(last)
				return
			}
			ts.FailNow("leaks timed out but no error, should be impossible")
		case <-time.After(time.Second):
			// https://github.com/temporalio/go-sdk/issues/51
			last = goleak.Find(goleak.IgnoreTopFunction("go.temporal.io/sdk/internal.(*coroutineState).initialYield"))
			if last == nil {
				// no leak, done waiting
				return
			}
			// else wait for another check or the timeout (which will record the latest error)
		}
	}
}

func (ts *IntegrationTestSuite) SetupTest() {
	var metricsScope tally.Scope
	metricsScope, ts.metricsScopeCloser, ts.metricsReporter = metrics.NewTaggedMetricsScope()

	var err error
	trafficController := test.NewSimpleTrafficController()
	ts.client, err = client.NewClient(client.Options{
		HostPort:  ts.config.ServiceAddr,
		Namespace: namespace,
		Logger:    ilog.NewDefaultLogger(),
		ContextPropagators: []workflow.ContextPropagator{
			NewKeysPropagator([]string{testContextKey1}),
			NewKeysPropagator([]string{testContextKey2}),
		},
		MetricsScope:      metricsScope,
		TrafficController: trafficController,
	})
	ts.NoError(err)

	ts.trafficController = trafficController
	ts.seq++
	ts.activities.clearInvoked()
	ts.taskQueueName = fmt.Sprintf("tq-%v-%s", ts.seq, ts.T().Name())
	ts.tracer = newTracingInterceptor()
	ts.inboundSignalInterceptor = newSignalInterceptor()
	workflowInterceptors := []interceptors.WorkflowInterceptor{ts.tracer, ts.inboundSignalInterceptor}
	options := worker.Options{
		WorkflowInterceptorChainFactories: workflowInterceptors,
		WorkflowPanicPolicy:               worker.FailWorkflow,
	}

	worker.SetStickyWorkflowCacheSize(ts.config.maxWorkflowCacheSize)

	if strings.Contains(ts.T().Name(), "Session") {
		options.EnableSessionWorker = true
	}

	if strings.Contains(ts.T().Name(), "LocalActivityWorkerOnly") {
		options.LocalActivityWorkerOnly = true
	}

	if strings.Contains(ts.T().Name(), "CancelTimerViaDeferAfterWFTFailure") {
		options.WorkflowPanicPolicy = worker.BlockWorkflow
	}

	if strings.Contains(ts.T().Name(), "GracefulActivityCompletion") {
		options.WorkerStopTimeout = 10 * time.Second
	}

	ts.worker = worker.New(ts.client, ts.taskQueueName, options)
	ts.workerStopped = false
	ts.registerWorkflowsAndActivities(ts.worker)
	ts.Nil(ts.worker.Start())
}

func (ts *IntegrationTestSuite) TearDownTest() {
	_ = ts.metricsScopeCloser.Close()
	ts.client.Close()
	if !ts.workerStopped {
		ts.worker.Stop()
		ts.workerStopped = true
	}
}

func (ts *IntegrationTestSuite) TestBasic() {
	var expected []string
	err := ts.executeWorkflow("test-basic", ts.workflows.Basic, &expected)
	ts.NoError(err)
	ts.EqualValues(expected, ts.activities.invoked())
	// See https://grokbase.com/p/gg/golang-nuts/153jjj8dgg/go-nuts-fm-suffix-in-function-name-what-does-it-mean
	// for explanation of -fm postfix.
	ts.Equal([]string{"Go", "ExecuteWorkflow begin", "ExecuteActivity", "ExecuteActivity", "ExecuteWorkflow end"},
		ts.tracer.GetTrace("Basic"))

	// Check metrics (some may be called a non-deterministic number of times
	// based on server speed)
	ts.assertMetricCount("temporal_request", 1, "operation", "StartWorkflowExecution")
	ts.assertMetricCountAtLeast("temporal_request", 1, "operation", "RespondWorkflowTaskCompleted")
	ts.assertMetricCountAtLeast("temporal_workflow_task_queue_poll_succeed", 1)
	ts.assertMetricCountAtLeast("temporal_long_request", 3, "operation", "PollActivityTaskQueue")
	ts.assertMetricCountAtLeast("temporal_long_request", 3, "operation", "PollWorkflowTaskQueue")
}

// TestLocalActivityRetryBehavior verifies local activity retry behaviors:
// 1) local activity retry with local timer backoff when backoff duration is less than or equal to workflow task timeout
// 2) workflow task heartbeat is happening when local activity takes longer than workflow task timeout
// 3) server side timer is created when backoff is longer than workflow task timeout
func (ts *IntegrationTestSuite) TestLocalActivityRetryBehavior() {
	attempt := 0
	localActivityFn := func(ctx context.Context) error {
		attempt++
		info := activity.GetInfo(ctx)
		if info.Attempt <= 3 {
			return temporal.NewApplicationError("retry me", "MyApplicationError")
		}
		return nil
	}

	workflowFn := func(ctx workflow.Context) error {
		ao := workflow.LocalActivityOptions{
			ScheduleToCloseTimeout: 10 * time.Second,
			RetryPolicy: &temporal.RetryPolicy{
				// 1st attempt executes immediately
				// 2nd attempt backoff 1s -- this will wait locally
				// 3rd attempt backoff 2s -- this will wait locally
				// 4th attempt backoff 4s -- this will wait on server timer
				InitialInterval:    time.Second,
				MaximumInterval:    4 * time.Second,
				BackoffCoefficient: 2,
			},
		}
		ctx1 := workflow.WithLocalActivityOptions(ctx, ao)
		f1 := workflow.ExecuteLocalActivity(ctx1, localActivityFn)
		err1 := f1.Get(ctx1, nil)
		return err1
	}

	ts.worker.RegisterWorkflowWithOptions(workflowFn, workflow.RegisterOptions{Name: "heartbeat-workflow"})
	id := "integration-test-workflow-heartbeat"
	startOptions := client.StartWorkflowOptions{
		ID:                  id,
		TaskQueue:           ts.taskQueueName,
		WorkflowRunTimeout:  20 * time.Second,
		WorkflowTaskTimeout: 3 * time.Second,
	}
	err := ts.executeWorkflowWithOption(startOptions, workflowFn, nil)
	ts.NoError(err)

	ts.Equal(4, attempt) // verify local activity executes 4 times

	history, err := ts.getHistory(id, "")
	ts.NoError(err)

	expectedEvents := []string{
		"WorkflowExecutionStarted",
		"WorkflowTaskScheduled",
		"WorkflowTaskStarted",
		"WorkflowTaskCompleted", // workflow task heartbeat at 80% of workflow task timeout (2.4s)
		"WorkflowTaskScheduled",
		"WorkflowTaskStarted",
		"WorkflowTaskCompleted", // completed and schedule timer for retry backoff
		"MarkerRecorded",        // record local activity error and used attempt count
		"TimerStarted",
		"TimerFired",
		"WorkflowTaskScheduled",
		"WorkflowTaskStarted",
		"WorkflowTaskCompleted",
		"MarkerRecorded", // record local activity success result
		"WorkflowExecutionCompleted",
	}
	var actualEvents []string
	for _, e := range history.Events {
		actualEvents = append(actualEvents, e.EventType.String())
	}
	ts.Equal(expectedEvents, actualEvents)
}

func (ts *IntegrationTestSuite) getHistory(workflowID string, runID string) (*historypb.History, error) {
	ctx, cancel := context.WithTimeout(context.Background(), ctxTimeout)
	defer cancel()
	var events []*historypb.HistoryEvent
	iter := ts.client.GetWorkflowHistory(ctx, workflowID, runID, false, enumspb.HISTORY_EVENT_FILTER_TYPE_ALL_EVENT)
	for iter.HasNext() {
		event, err1 := iter.Next()
		if err1 != nil {
			return nil, err1
		}
		events = append(events, event)
	}

	return &historypb.History{Events: events}, nil
}

func (ts *IntegrationTestSuite) TestPanicFailWorkflow() {
	var expected []string
	wfOpts := ts.startWorkflowOptions("test-panic")
	wfOpts.WorkflowTaskTimeout = 5 * time.Second
	wfOpts.WorkflowRunTimeout = 5 * time.Minute
	err := ts.executeWorkflowWithOption(wfOpts, ts.workflows.Panicked, &expected)
	ts.Error(err)
	var applicationErr *temporal.ApplicationError
	ok := errors.As(err, &applicationErr)
	ts.True(ok)
	ts.True(strings.Contains(applicationErr.Error(), "simulated"))
}

func (ts *IntegrationTestSuite) TestDeadlockDetection() {
	var expected []string
	wfOpts := ts.startWorkflowOptions("test-deadlock")
	wfOpts.WorkflowTaskTimeout = 5 * time.Second
	wfOpts.WorkflowRunTimeout = 5 * time.Minute
	err := ts.executeWorkflowWithOption(wfOpts, ts.workflows.Deadlocked, &expected)
	if os.Getenv("TEMPORAL_DEBUG") != "" {
		ts.NoError(err)
	} else {
		ts.Error(err)
		var applicationErr *temporal.ApplicationError
		ok := errors.As(err, &applicationErr)
		ts.True(ok)
		ts.True(strings.Contains(applicationErr.Error(), "Potential deadlock detected"))
	}
}

func (ts *IntegrationTestSuite) TestDeadlockDetectionViaLocalActivity() {
	var expected []string
	wfOpts := ts.startWorkflowOptions("test-deadlock-local-activity")
	wfOpts.WorkflowTaskTimeout = 5 * time.Second
	wfOpts.WorkflowRunTimeout = 5 * time.Minute
	err := ts.executeWorkflowWithOption(wfOpts, ts.workflows.DeadlockedWithLocalActivity, &expected)
	ts.Error(err)
	var applicationErr *temporal.ApplicationError
	ok := errors.As(err, &applicationErr)
	ts.True(ok)
	ts.True(strings.Contains(applicationErr.Error(), "Potential deadlock detected"))
}

func (ts *IntegrationTestSuite) TestActivityRetryOnError() {
	var expected []string
	err := ts.executeWorkflow("test-activity-retry-on-error", ts.workflows.ActivityRetryOnError, &expected)
	ts.NoError(err)
	ts.EqualValues(expected, ts.activities.invoked())

	// Check metrics (some may be called a non-deterministic number of times
	// based on server speed)
	ts.assertMetricCount("temporal_request", 1, "operation", "StartWorkflowExecution")
	ts.assertMetricCountAtLeast("temporal_request", 1, "operation", "RespondWorkflowTaskCompleted")
	ts.Equal(ts.metricCount("temporal_request"), ts.metricCount("temporal_request_attempt"))
	ts.assertMetricCountAtLeast("temporal_activity_execution_failed", 2)
	ts.assertMetricCountAtLeast("temporal_workflow_task_queue_poll_succeed", 1)
	ts.assertMetricCountAtLeast("temporal_long_request", 4, "operation", "PollActivityTaskQueue")
	ts.assertMetricCountAtLeast("temporal_long_request", 3, "operation", "PollWorkflowTaskQueue")
	ts.Equal(ts.metricCount("temporal_long_request"), ts.metricCount("temporal_long_request_attempt"))
}

func (ts *IntegrationTestSuite) TestActivityNotRegisteredRetry() {
	var expected string
	err := ts.executeWorkflow("test-activity-retry-on-error", ts.workflows.CallUnregisteredActivityRetry, &expected)
	ts.NoError(err)
	ts.EqualValues(expected, "done")

	// Check metric (may be called a non-deterministic number of times based on
	// server speed)
	ts.assertMetricCountAtLeast("temporal_unregistered_activity_invocation", 2)
}

func (ts *IntegrationTestSuite) TestActivityRetryOnTimeoutStableError() {
	var expected []string
	err := ts.executeWorkflow("test-activity-retry-on-timeout-stable-error", ts.workflows.RetryTimeoutStableErrorWorkflow, &expected)
	ts.Nil(err)
}

func (ts *IntegrationTestSuite) TestActivityRetryOptionsChange() {
	var expected []string
	err := ts.executeWorkflow("test-activity-retry-options-change", ts.workflows.ActivityRetryOptionsChange, &expected)
	ts.NoError(err)
	ts.EqualValues(expected, ts.activities.invoked())
}

func (ts *IntegrationTestSuite) TestActivityRetryOnStartToCloseTimeout() {
	var expected []string
	err := ts.executeWorkflow(
		"test-activity-retry-on-start2close-timeout",
		ts.workflows.ActivityRetryOnTimeout,
		&expected,
		enumspb.TIMEOUT_TYPE_START_TO_CLOSE)

	ts.NoError(err)
	ts.EqualValues(expected, ts.activities.invoked())
}

func (ts *IntegrationTestSuite) TestActivityRetryOnHBTimeout() {
	var expected []string
	err := ts.executeWorkflow("test-activity-retry-on-hbtimeout", ts.workflows.ActivityRetryOnHBTimeout, &expected)
	ts.NoError(err)
	ts.EqualValues(expected, ts.activities.invoked())
}

func (ts *IntegrationTestSuite) TestLongRunningActivityWithHB() {
	var expected []string
	err := ts.executeWorkflow("test-long-running-activity-with-hb", ts.workflows.LongRunningActivityWithHB, &expected)
	ts.NoError(err)
	ts.EqualValues(expected, ts.activities.invoked())
}

func (ts *IntegrationTestSuite) TestLongRunningActivityWithHBAndGrpcRetries() {
	var expected []string
	// Fail every other HB attempt, otherwise it's too easy to exceed the HB timeout
	ts.trafficController.AddError("RecordActivityTaskHeartbeat", errors.New("call not allowed"), 1, 3, 5)
	err := ts.executeWorkflow("test-long-running-activity-with-hb", ts.workflows.LongRunningActivityWithHB, &expected)
	ts.NoError(err)
	ts.EqualValues(expected, ts.activities.invoked())
	// we induce 3 failures, but they all should be retried
	ts.assertReportedOperationCount("temporal_request_failure", "RecordActivityTaskHeartbeat", 0)
	// expect 3 retry attempts
	ts.assertReportedOperationCount("temporal_request_failure_attempt", "RecordActivityTaskHeartbeat", 3)
	// save number of heartbeats sent to the server
	totalHeartbeats := ts.getReportedOperationCount("temporal_request", "RecordActivityTaskHeartbeat")
	// and make sure that number of reported attempts is 3 more, because of retries.
	ts.assertReportedOperationCount("temporal_request_attempt", "RecordActivityTaskHeartbeat", int(totalHeartbeats+3))
}

func (ts *IntegrationTestSuite) TestContinueAsNew() {
	var result int
	err := ts.executeWorkflow("test-continueasnew", ts.workflows.ContinueAsNew, &result, 4, ts.taskQueueName)
	ts.NoError(err)
	ts.Equal(999, result)
}

func (ts *IntegrationTestSuite) TestContinueAsNewCarryOver() {
	var result string
	startOptions := ts.startWorkflowOptions("test-continueasnew-carryover")
	startOptions.Memo = map[string]interface{}{
		"memoKey": "memoVal",
	}
	startOptions.SearchAttributes = map[string]interface{}{
		"CustomKeywordField": "searchAttr",
	}
	err := ts.executeWorkflowWithOption(startOptions, ts.workflows.ContinueAsNewWithOptions, &result, 4, ts.taskQueueName)
	ts.NoError(err)
	ts.Equal("memoVal,searchAttr", result)
}

func (ts *IntegrationTestSuite) TestCancellation() {
	ctx, cancel := context.WithTimeout(context.Background(), ctxTimeout)
	defer cancel()
	run, err := ts.client.ExecuteWorkflow(ctx,
		ts.startWorkflowOptions("test-cancellation"), ts.workflows.Basic)
	ts.NoError(err)
	ts.NotNil(run)
	ts.Nil(ts.client.CancelWorkflow(ctx, "test-cancellation", run.GetRunID()))
	err = run.Get(ctx, nil)
	ts.Error(err)
	var canceledErr *temporal.CanceledError
	ts.True(errors.As(err, &canceledErr))
}

func (ts *IntegrationTestSuite) TestCascadingCancellation() {
	workflowID := "test-cascading-cancellation-" + uuid.New()
	childWorkflowID := workflowID + "-child"
	ctx, cancel := context.WithTimeout(context.Background(), ctxTimeout)
	defer cancel()

	run, err := ts.client.ExecuteWorkflow(ctx,
		ts.startWorkflowOptions(workflowID), ts.workflows.CascadingCancellation)
	ts.NotNil(run)
	ts.NoError(err)

	// Need to give workflow time to start its child
	started := make(chan bool, 1)
	go func() {
		for {
			_, err := ts.client.DescribeWorkflowExecution(ctx, childWorkflowID, "")
			if err == nil {
				break
			}
		}
		started <- true
	}()
	select {
	case <-started:
		// Nothing to do
	case <-time.After(5 * time.Second):
		ts.Fail("Timed out waiting for child workflow to start")
	}

	ts.Nil(ts.client.CancelWorkflow(ctx, workflowID, ""))
	err = run.Get(ctx, nil)
	ts.Error(err)
	var canceledErr *temporal.CanceledError
	ts.True(errors.As(err, &canceledErr))

	resp, err := ts.client.DescribeWorkflowExecution(ctx, childWorkflowID, "")
	ts.NoError(err)
	ts.Equal(enumspb.WORKFLOW_EXECUTION_STATUS_CANCELED, resp.GetWorkflowExecutionInfo().GetStatus())
}

func (ts *IntegrationTestSuite) TestStackTraceQuery() {
	ctx, cancel := context.WithTimeout(context.Background(), ctxTimeout)
	defer cancel()
	run, err := ts.client.ExecuteWorkflow(ctx,
		ts.startWorkflowOptions("test-stack-trace-query"), ts.workflows.Basic)
	ts.NoError(err)
	value, err := ts.client.QueryWorkflow(ctx, "test-stack-trace-query", run.GetRunID(), "__stack_trace")
	ts.NoError(err)
	ts.NotNil(value)
	var trace string
	ts.Nil(value.Get(&trace))
	ts.True(strings.Contains(trace, "go.temporal.io/sdk/test_test.(*Workflows).Basic"), trace)
}

func (ts *IntegrationTestSuite) TestConsistentQuery() {
	ctx, cancel := context.WithTimeout(context.Background(), ctxTimeout)
	defer cancel()
	// this workflow will start a local activity which blocks for long enough
	// to ensure that consistent query must wait in order to satisfy consistency
	wfOpts := ts.startWorkflowOptions("test-consistent-query")
	wfOpts.WorkflowTaskTimeout = 5 * time.Second
	run, err := ts.client.ExecuteWorkflow(ctx, wfOpts, ts.workflows.ConsistentQueryWorkflow, 3*time.Second)
	ts.Nil(err)
	// Wait for a second to ensure that first workflow task gets started and completed before we send signal.
	// Query cannot be run until first workflow task has been completed.
	// If signal occurs right after workflow start then WorkflowStarted and Signal events will both be part of the same
	// workflow task. So query will be blocked waiting for signal to complete, this is not what we want because it
	// will not exercise the consistent query code path.
	<-time.After(time.Second)
	err = ts.client.SignalWorkflow(ctx, "test-consistent-query", run.GetRunID(), consistentQuerySignalCh, "signal-input")
	ts.NoError(err)

	value, err := ts.client.QueryWorkflowWithOptions(ctx, &client.QueryWorkflowWithOptionsRequest{
		WorkflowID: "test-consistent-query",
		RunID:      run.GetRunID(),
		QueryType:  "consistent_query",
	})
	ts.Nil(err)
	ts.NotNil(value)
	ts.NotNil(value.QueryResult)
	ts.Nil(value.QueryRejected)
	var queryResult string
	ts.Nil(value.QueryResult.Get(&queryResult))
	ts.Equal("signal-input", queryResult)
	ts.Equal([]string{"Go", "ExecuteWorkflow begin", "ProcessSignal", "Go", "ExecuteWorkflow end", "HandleQuery begin", "HandleQuery end"},
		ts.tracer.GetTrace("ConsistentQueryWorkflow"))
}

func (ts *IntegrationTestSuite) TestSignalWorkflow() {
	ctx, cancel := context.WithTimeout(context.Background(), ctxTimeout)
	defer cancel()

	wfOpts := ts.startWorkflowOptions("test-signal-workflow")
	run, err := ts.client.ExecuteWorkflow(ctx, wfOpts, ts.workflows.SignalWorkflow)
	ts.Nil(err)
	// Let workflow task run and send signal after to ensure correct order.
	<-time.After(time.Second)
	err = ts.client.SignalWorkflow(ctx, "test-signal-workflow", run.GetRunID(), "string-signal", "string-value")
	ts.NoError(err)

	wt := &commonpb.WorkflowType{Name: "workflow-type"}
	err = ts.client.SignalWorkflow(ctx, "test-signal-workflow", run.GetRunID(), "proto-signal", wt)
	ts.NoError(err)

	var protoValue *commonpb.WorkflowType
	err = run.Get(ctx, &protoValue)
	ts.NoError(err)
	ts.Equal(commonpb.WorkflowType{Name: "string-value"}, *protoValue)
	ts.Equal([]string{"Go", "ExecuteWorkflow begin", "ProcessSignal", "ProcessSignal", "ExecuteWorkflow end"},
		ts.tracer.GetTrace("SignalWorkflow"))
}

func (ts *IntegrationTestSuite) TestSignalWorkflowWithInterceptorError() {
	ctx, cancel := context.WithTimeout(context.Background(), ctxTimeout)
	defer cancel()

	// Return error 3 times from the interceptor
	ts.inboundSignalInterceptor.ReturnErrorTimes = 3
	wfOpts := ts.startWorkflowOptions("test-signal-workflow-interceptor-error")
	run, err := ts.client.ExecuteWorkflow(ctx, wfOpts, ts.workflows.SignalWorkflow)
	ts.Nil(err)
	err = ts.client.SignalWorkflow(ctx, "test-signal-workflow-interceptor-error", run.GetRunID(), "string-signal", "string-value")
	ts.NoError(err)

	wt := &commonpb.WorkflowType{Name: "workflow-type"}
	err = ts.client.SignalWorkflow(ctx, "test-signal-workflow-interceptor-error", run.GetRunID(), "proto-signal", wt)
	ts.NoError(err)

	var protoValue *commonpb.WorkflowType
	err = run.Get(ctx, &protoValue)
	// Workflow should succeed after retries upon an error in the signal interceptor
	ts.NoError(err)
	// Expect that interceptors were called as many times as 2 signals plus the number of times error was induced into the chain.
	ts.Equal(2+ts.inboundSignalInterceptor.ReturnErrorTimes, ts.inboundSignalInterceptor.TimesInvoked)
}

func (ts *IntegrationTestSuite) TestSignalWorkflowWithStubbornGrpcError() {
	ctx, cancel := context.WithTimeout(context.Background(), ctxTimeout)
	defer cancel()

	ts.trafficController.AddError("SignalWorkflowExecution", serviceerror.NewInternal("server failure"), test.FailAllAttempts)
	wfOpts := ts.startWorkflowOptions("test-signal-workflow-grpc-error")
	run, err := ts.client.ExecuteWorkflow(ctx, wfOpts, ts.workflows.SignalWorkflow)
	ts.Nil(err)
	err = ts.client.SignalWorkflow(ctx, "test-signal-workflow-grpc-error", run.GetRunID(), "string-signal", "string-value")
	ts.Error(err)
	ts.Equal("context deadline exceeded", err.Error())
}

func (ts *IntegrationTestSuite) TestWorkflowIDReuseRejectDuplicateNoChildWorkflow() {
	specialstr := uuid.New()
	wfOpts := ts.startWorkflowOptions("test-workflow-id-reuse-reject-dupes-no-children-" + specialstr)
	wfOpts.WorkflowIDReusePolicy = enumspb.WORKFLOW_ID_REUSE_POLICY_REJECT_DUPLICATE
	wfOpts.WorkflowExecutionErrorWhenAlreadyStarted = true

	var result []string
	err := ts.executeWorkflowWithOption(
		wfOpts,
		ts.workflows.Basic,
		&result,
	)
	ts.NoError(err)

	var result2 []string
	err = ts.executeWorkflowWithOption(
		wfOpts,
		ts.workflows.Basic,
		&result2,
	)
	ts.Error(err)
	var returnedErr *serviceerror.WorkflowExecutionAlreadyStarted
	ok := errors.As(err, &returnedErr)
	ts.True(ok)
	ts.True(strings.HasPrefix(returnedErr.Error(), "Workflow execution already finished"))
}

func (ts *IntegrationTestSuite) TestWorkflowIDReuseRejectDuplicate() {
	var result string
	err := ts.executeWorkflow(
		"test-workflowidreuse-reject-duplicate",
		ts.workflows.IDReusePolicy,
		&result,
		uuid.New(),
		enumspb.WORKFLOW_ID_REUSE_POLICY_REJECT_DUPLICATE,
		false,
		false,
	)
	ts.Error(err)
	var applicationErr *temporal.ApplicationError
	ok := errors.As(err, &applicationErr)
	ts.True(ok)
	ts.Equal("workflow execution already started", applicationErr.Error())
	ts.False(applicationErr.NonRetryable())
}

func (ts *IntegrationTestSuite) TestWorkflowIDReuseAllowDuplicateFailedOnly1() {
	var result string
	err := ts.executeWorkflow(
		"test-workflowidreuse-reject-duplicate-failed-only1",
		ts.workflows.IDReusePolicy,
		&result,
		uuid.New(),
		enumspb.WORKFLOW_ID_REUSE_POLICY_ALLOW_DUPLICATE_FAILED_ONLY,
		false,
		false,
	)
	ts.Error(err)
	var applicationErr *temporal.ApplicationError
	ok := errors.As(err, &applicationErr)
	ts.True(ok)
	ts.Equal("workflow execution already started", applicationErr.Error())
	ts.False(applicationErr.NonRetryable())
}

func (ts *IntegrationTestSuite) TestWorkflowIDReuseAllowDuplicateFailedOnly2() {
	var result string
	err := ts.executeWorkflow(
		"test-workflowidreuse-reject-duplicate-failed-only2",
		ts.workflows.IDReusePolicy,
		&result,
		uuid.New(),
		enumspb.WORKFLOW_ID_REUSE_POLICY_ALLOW_DUPLICATE_FAILED_ONLY,
		false,
		true,
	)
	ts.NoError(err)
	ts.Equal("WORLD", result)
}

func (ts *IntegrationTestSuite) TestWorkflowIDReuseAllowDuplicate() {
	var result string
	err := ts.executeWorkflow(
		"test-workflowidreuse-allow-duplicate",
		ts.workflows.IDReusePolicy,
		&result,
		uuid.New(),
		enumspb.WORKFLOW_ID_REUSE_POLICY_ALLOW_DUPLICATE,
		false,
		false,
	)
	ts.NoError(err)
	ts.Equal("HELLOWORLD", result)
}

func (ts *IntegrationTestSuite) TestWorkflowIDReuseIgnoreDuplicateWhileRunning() {
	ctx, cancel := context.WithCancel(context.Background())
	defer cancel()

	// Start two workflows with the same ID but different params
	opts := ts.startWorkflowOptions("test-workflow-id-reuse-ignore-dupes-" + uuid.New())
	run1, err := ts.client.ExecuteWorkflow(ctx, opts, ts.workflows.WaitSignalReturnParam, "run1")
	ts.NoError(err)
	run2, err := ts.client.ExecuteWorkflow(ctx, opts, ts.workflows.WaitSignalReturnParam, "run2")
	ts.NoError(err)

	// Confirm both runs have the same ID and run ID since the first one wasn't
	// done when we tried the second
	ts.Equal(run1.GetID(), run2.GetID())
	ts.Equal(run1.GetRunID(), run2.GetRunID())

	// Send signal to each (though in practice they both have the same ID and run
	// ID, so it's really just two signals)
	err = ts.client.SignalWorkflow(ctx, run1.GetID(), run1.GetRunID(), "done-signal", true)
	ts.NoError(err)
	err = ts.client.SignalWorkflow(ctx, run2.GetID(), run2.GetRunID(), "done-signal", true)
	ts.NoError(err)

	// Wait for responses and confirm they are the same "run1" which is the first
	// param
	var result string
	ts.NoError(run1.Get(ctx, &result))
	ts.Equal("run1", result)
	ts.NoError(run2.Get(ctx, &result))
	ts.Equal("run1", result)

	// Now start a third and confirm it is a new run ID because the other two are
	// done
	run3, err := ts.client.ExecuteWorkflow(ctx, opts, ts.workflows.WaitSignalReturnParam, "run1")
	ts.NoError(err)
	ts.Equal(run1.GetID(), run3.GetID())
	ts.NotEqual(run1.GetRunID(), run3.GetRunID())
}

func (ts *IntegrationTestSuite) TestChildWFRetryOnError() {
	err := ts.executeWorkflow("test-childwf-retry-on-error", ts.workflows.ChildWorkflowRetryOnError, nil)
	ts.Error(err)
	ts.EqualValues([]string{"toUpper", "toUpper", "toUpper"}, ts.activities.invoked())
}

func (ts *IntegrationTestSuite) TestChildWFRetryOnTimeout() {
	err := ts.executeWorkflow("test-childwf-retry-on-timeout", ts.workflows.ChildWorkflowRetryOnTimeout, nil)
	ts.Error(err)
	ts.EqualValues([]string{"sleep", "sleep", "sleep"}, ts.activities.invoked())
}

func (ts *IntegrationTestSuite) TestChildWFWithMemoAndSearchAttributes() {
	var result string
	err := ts.executeWorkflow("test-childwf-success-memo-searchAttr", ts.workflows.ChildWorkflowSuccess, &result)
	ts.NoError(err)
	ts.EqualValues([]string{"getMemoAndSearchAttr"}, ts.activities.invoked())
	ts.Equal("memoVal, searchAttrVal", result)
	ts.Equal([]string{"Go", "ExecuteWorkflow begin", "ExecuteChildWorkflow", "ExecuteWorkflow end"}, ts.tracer.GetTrace("ChildWorkflowSuccess"))
}

func (ts *IntegrationTestSuite) TestChildWFWithParentClosePolicyTerminate() {
	var childWorkflowID string
	err := ts.executeWorkflow("test-childwf-parent-close-policy", ts.workflows.ChildWorkflowSuccessWithParentClosePolicyTerminate, &childWorkflowID)
	ts.NoError(err)
	for {
		resp, err := ts.client.DescribeWorkflowExecution(context.Background(), childWorkflowID, "")
		ts.NoError(err)
		info := resp.WorkflowExecutionInfo
		if !common.TimeValue(info.GetCloseTime()).IsZero() {
			ts.Equal(enumspb.WORKFLOW_EXECUTION_STATUS_TERMINATED, info.GetStatus(), info)
			break
		}
		time.Sleep(time.Millisecond * 500)
	}
}

func (ts *IntegrationTestSuite) TestChildWFWithParentClosePolicyAbandon() {
	var childWorkflowID string
	err := ts.executeWorkflow("test-childwf-parent-close-policy", ts.workflows.ChildWorkflowSuccessWithParentClosePolicyAbandon, &childWorkflowID)
	ts.NoError(err)

	for {
		resp, err := ts.client.DescribeWorkflowExecution(context.Background(), childWorkflowID, "")
		ts.NoError(err)
		info := resp.WorkflowExecutionInfo
		if !common.TimeValue(info.GetCloseTime()).IsZero() {
			ts.Equal(enumspb.WORKFLOW_EXECUTION_STATUS_COMPLETED, info.GetStatus(), info)
			break
		}
		time.Sleep(time.Millisecond * 500)
	}
}

func (ts *IntegrationTestSuite) TestActivityCancelUsingReplay() {
	replayer := worker.NewWorkflowReplayer()
	replayer.RegisterWorkflowWithOptions(ts.workflows.ActivityCancelRepro, workflow.RegisterOptions{DisableAlreadyRegisteredCheck: true})
	err := replayer.ReplayPartialWorkflowHistoryFromJSONFile(ilog.NewDefaultLogger(), "fixtures/activity.cancel.sm.repro.json", 12)
	ts.NoError(err)
}

func (ts *IntegrationTestSuite) TestActivityCancelRepro() {
	var expected []string
	err := ts.executeWorkflow("test-activity-cancel-sm", ts.workflows.ActivityCancelRepro, &expected)
	ts.NoError(err)
	ts.EqualValues(expected, ts.activities.invoked())
}

func (ts *IntegrationTestSuite) TestCancelActivity() {
	var expected []string
	err := ts.executeWorkflow("test-cancel-activity", ts.workflows.CancelActivity, &expected)
	ts.NoError(err)
	ts.EqualValues(expected, ts.activities.invoked())
}

func (ts *IntegrationTestSuite) TestCancelTimer() {
	var expected []string
	err := ts.executeWorkflow("test-cancel-timer", ts.workflows.CancelTimer, &expected)
	ts.NoError(err)
	ts.EqualValues(expected, ts.activities.invoked())
}

func (ts *IntegrationTestSuite) TestCancelTimerAfterActivity() {
	var wfResult string
	err := ts.executeWorkflow("test-cancel-timer-after-activity", ts.workflows.CancelTimerAfterActivity, &wfResult)
	ts.NoError(err)
	ts.EqualValues("HELLO", wfResult)
}

func (ts *IntegrationTestSuite) TestCancelTimerViaDeferAfterWFTFailure() {
	// NOTE: Uses test name to adjust worker options to make panic fail WFT
	err := ts.executeWorkflow("test-cancel-timer-via-defer", ts.workflows.CancelTimerViaDeferAfterWFTFailure, nil)
	ts.NoError(err)
}

func (ts *IntegrationTestSuite) TestCancelTimerAfterActivity_Replay() {
	replayer := worker.NewWorkflowReplayer()
	replayer.RegisterWorkflowWithOptions(ts.workflows.CancelTimerAfterActivity, workflow.RegisterOptions{DisableAlreadyRegisteredCheck: true})
	err := replayer.ReplayWorkflowHistoryFromJSONFile(ilog.NewDefaultLogger(), "replaytests/cancel-timer-after-activity.json")
	ts.NoError(err)
}

func (ts *IntegrationTestSuite) TestCancelChildWorkflow() {
	var expected []string
	err := ts.executeWorkflow("test-cancel-child-workflow", ts.workflows.CancelChildWorkflow, &expected)
	ts.NoError(err)
	ts.EqualValues(expected, ts.activities.invoked())
}

func (ts *IntegrationTestSuite) TestCantStartChildAfterBeingCancelled() {
	const wfID = "test-cant-start-child-after-cancel"
	ctx, cancel := context.WithTimeout(context.Background(), ctxTimeout)
	defer cancel()

	run, err := ts.client.ExecuteWorkflow(ctx,
		ts.startWorkflowOptions(wfID), ts.workflows.StartingChildAfterBeingCanceled)
	ts.NotNil(run)
	ts.NoError(err)

	ts.Nil(ts.client.CancelWorkflow(ctx, wfID, ""))

	err = run.Get(ctx, nil)
	ts.Error(err)
	var canceledErr *temporal.CanceledError
	ts.True(errors.As(err, &canceledErr))
}

func (ts *IntegrationTestSuite) TestCancelChildWorkflowUnusualTransitions() {
	wfid := "test-cancel-child-workflow-unusual-transitions"
	run, err := ts.client.ExecuteWorkflow(context.Background(),
		ts.startWorkflowOptions(wfid),
		ts.workflows.ChildWorkflowCancelUnusualTransitionsRepro)
	ts.NoError(err)

	// Give it a sec to populate the query
	<-time.After(1 * time.Second)

	v, err := ts.client.QueryWorkflow(context.Background(), run.GetID(), "", "child-workflow-id")
	ts.NoError(err)

	var childWorkflowID string
	err = v.Get(&childWorkflowID)
	ts.NoError(err)
	ts.NotNil(childWorkflowID)
	ts.NotEmpty(childWorkflowID)

	err = ts.client.CancelWorkflow(context.Background(), childWorkflowID, "")
	ts.NoError(err)

	err = ts.client.CancelWorkflow(context.Background(), run.GetID(), "")
	ts.NoError(err)

	err = ts.client.SignalWorkflow(
		context.Background(),
		childWorkflowID,
		"",
		"unblock",
		nil,
	)
	ts.NoError(err)

	// Synchronously wait for the workflow completion. Behind the scenes the SDK performs a long poll operation.
	// If you need to wait for the workflow completion from another process use
	// Client.GetWorkflow API to get an instance of a WorkflowRun.
	err = run.Get(context.Background(), nil)
	ts.NoError(err)
}

func (ts *IntegrationTestSuite) TestCancelActivityImmediately() {
	var expected []string
	err := ts.executeWorkflow("test-cancel-activity-immediately", ts.workflows.CancelActivityImmediately, &expected)
	ts.NoError(err)
	ts.EqualValues(expected, ts.activities.invoked())
}

func (ts *IntegrationTestSuite) TestCancelMultipleCommandsOverMultipleTasks() {
	ctx, cancel := context.WithTimeout(context.Background(), ctxTimeout)
	defer cancel()
	run, err := ts.client.ExecuteWorkflow(ctx,
		ts.startWorkflowOptions("test-cancel-multiple-commands-over-multiple-tasks"),
		ts.workflows.CancelMultipleCommandsOverMultipleTasks)
	ts.NoError(err)
	ts.NotNil(run)
	// We need to wait a beat before firing the cancellation
	time.Sleep(time.Second)
	ts.Nil(ts.client.CancelWorkflow(ctx, "test-cancel-multiple-commands-over-multiple-tasks",
		run.GetRunID()))
	err = run.Get(ctx, nil)
	ts.NoError(err)
}

func (ts *IntegrationTestSuite) TestWorkflowWithLocalActivityCtxPropagation() {
	var expected string
	err := ts.executeWorkflow("test-wf-local-activity-ctx-prop", ts.workflows.WorkflowWithLocalActivityCtxPropagation, &expected)
	ts.NoError(err)
	ts.EqualValues(expected, "test-data-in-contexttest-data-in-context")
}

func (ts *IntegrationTestSuite) TestWorkflowWithParallelLocalActivities() {
	ts.NoError(ts.executeWorkflow("test-wf-parallel-local-activities", ts.workflows.WorkflowWithParallelLocalActivities, nil))
}

func (ts *IntegrationTestSuite) TestWorkflowWithParallelLocalActivitiesUsingReplay() {
	replayer := worker.NewWorkflowReplayer()
	replayer.RegisterWorkflowWithOptions(ts.workflows.WorkflowWithParallelLocalActivities, workflow.RegisterOptions{DisableAlreadyRegisteredCheck: true})
	err := replayer.ReplayWorkflowHistoryFromJSONFile(ilog.NewDefaultLogger(), "replaytests/parallel-local-activities.json")
	ts.NoError(err)
}

func (ts *IntegrationTestSuite) TestActivityStartedAtSameTimeAsTimerCancel() {
	wfID := "test-activity-start-with-timer-cancel"
	wfOpts := ts.startWorkflowOptions(wfID)
	wfOpts.WorkflowExecutionTimeout = 5 * time.Second
	wfOpts.WorkflowTaskTimeout = 5 * time.Second
	ctx, cancel := context.WithTimeout(context.Background(), ctxTimeout)
	defer cancel()

	run, err := ts.client.ExecuteWorkflow(ctx, wfOpts,
		ts.workflows.WorkflowWithLocalActivityStartWhenTimerCancel)
	ts.Nil(err)

	<-time.After(1 * time.Second)
	err = ts.client.SignalWorkflow(ctx, wfID, run.GetRunID(), "signal", "")
	ts.NoError(err)
	var res *bool
	err = run.Get(ctx, &res)
	ts.NoError(err)
	ts.True(*res)
}

func (ts *IntegrationTestSuite) TestActivityStartedAtSameTimeAsTimerCancel_Replay() {
	replayer := worker.NewWorkflowReplayer()
	replayer.RegisterWorkflowWithOptions(ts.workflows.WorkflowWithLocalActivityStartWhenTimerCancel, workflow.RegisterOptions{DisableAlreadyRegisteredCheck: true})
	err := replayer.ReplayWorkflowHistoryFromJSONFile(ilog.NewDefaultLogger(), "replaytests/activity-same-time-as-cancel.json")
	ts.NoError(err)
}

func (ts *IntegrationTestSuite) TestWorkflowWithLocalActivityRetries() {
	ts.NoError(ts.executeWorkflow("test-wf-local-activity-retries", ts.workflows.WorkflowWithLocalActivityRetries, nil))
}

func (ts *IntegrationTestSuite) TestWorkflowWithLocalActivityRetriesDefaultRetryPolicy() {
	ts.NoError(ts.executeWorkflow("test-wf-local-activity-retries-default-policy", ts.workflows.WorkflowWithLocalActivityRetriesAndDefaultRetryPolicy, nil))
}

func (ts *IntegrationTestSuite) TestWorkflowWithLocalActivityRetriesPartialPolicy() {
	ts.NoError(ts.executeWorkflow("test-wf-local-activity-retries-partial-policy", ts.workflows.WorkflowWithLocalActivityRetriesAndPartialRetryPolicy, nil))
}

func (ts *IntegrationTestSuite) TestWorkflowWithParallelLongLocalActivityAndHeartbeat() {
	if ts.config.maxWorkflowCacheSize > 0 {
		ts.NoError(ts.executeWorkflow("test-wf-parallel-long-local-activities-and-heartbeat", ts.workflows.WorkflowWithParallelLongLocalActivityAndHeartbeat, nil))
	}
}

func (ts *IntegrationTestSuite) TestWorkflowWithParallelSideEffects() {
	ts.NoError(ts.executeWorkflow("test-wf-parallel-side-effects", ts.workflows.WorkflowWithParallelSideEffects, nil))
}

func (ts *IntegrationTestSuite) TestWorkflowWithParallelSideEffectsUsingReplay() {
	replayer := worker.NewWorkflowReplayer()
	replayer.RegisterWorkflowWithOptions(ts.workflows.WorkflowWithParallelSideEffects, workflow.RegisterOptions{DisableAlreadyRegisteredCheck: true})
	err := replayer.ReplayWorkflowHistoryFromJSONFile(ilog.NewDefaultLogger(), "replaytests/parallel-side-effect.json")
	ts.NoError(err)
}

func (ts *IntegrationTestSuite) TestWorkflowWithParallelMutableSideEffects() {
	ts.NoError(ts.executeWorkflow("test-wf-parallel-mutable-side-effects", ts.workflows.WorkflowWithParallelMutableSideEffects, nil))
}

func (ts *IntegrationTestSuite) TestLargeQueryResultError() {
	ctx, cancel := context.WithTimeout(context.Background(), ctxTimeout)
	defer cancel()
	run, err := ts.client.ExecuteWorkflow(ctx,
		ts.startWorkflowOptions("test-large-query-error"), ts.workflows.LargeQueryResultWorkflow)
	ts.Nil(err)
	value, err := ts.client.QueryWorkflow(ctx, "test-large-query-error", run.GetRunID(), "large_query")
	ts.Error(err)

	ts.IsType(&serviceerror.QueryFailed{}, err)
	ts.Equal("query result size (3000036) exceeds limit (2000000)", err.Error())
	ts.Nil(value)
}

func (ts *IntegrationTestSuite) TestInspectActivityInfo() {
	err := ts.executeWorkflow("test-activity-info", ts.workflows.InspectActivityInfo, nil)
	ts.Nil(err)
}

func (ts *IntegrationTestSuite) TestInspectActivityInfoLocalActivityWorkerOnly() {
	err := ts.executeWorkflow("test-activity-info-local-worker-only", ts.workflows.InspectActivityInfo, nil)
	ts.Error(err)
}

func (ts *IntegrationTestSuite) TestInspectLocalActivityInfo() {
	err := ts.executeWorkflow("test-local-activity-info", ts.workflows.InspectLocalActivityInfo, nil)
	ts.Nil(err)
}

func (ts *IntegrationTestSuite) TestInspectLocalActivityInfoLocalActivityWorkerOnly() {
	err := ts.executeWorkflow("test-local-activity-info-local-activity-worker-only", ts.workflows.InspectLocalActivityInfo, nil)
	ts.Nil(err)
}

func (ts *IntegrationTestSuite) TestBasicSession() {
	var expected []string
	err := ts.executeWorkflow("test-basic-session", ts.workflows.BasicSession, &expected)
	ts.NoError(err)
	ts.EqualValues(expected, ts.activities.invoked())
	// createSession activity, actual activity, completeSession activity.
	ts.Equal([]string{"Go", "ExecuteWorkflow begin", "ExecuteActivity", "ProcessSignal", "Go", "ExecuteActivity", "ExecuteActivity", "ExecuteWorkflow end"},
		ts.tracer.GetTrace("BasicSession"))
}

func (ts *IntegrationTestSuite) TestAsyncActivityCompletion() {
	workflowID := "test-async-activity-completion"
	ctx, cancel := context.WithTimeout(context.Background(), ctxTimeout)
	defer cancel()

	workflowRun, err := ts.client.ExecuteWorkflow(ctx, ts.startWorkflowOptions(workflowID), ts.workflows.ActivityCompletionUsingID)
	ts.Nil(err)
	ts.Equal(workflowID, workflowRun.GetID())
	ts.NotEqual("", workflowRun.GetRunID())

	// wait for both the activities to be started
	describeResp, err := ts.client.DescribeWorkflowExecution(ctx, workflowID, workflowRun.GetRunID())
	ts.Nil(err)
	status := describeResp.WorkflowExecutionInfo.Status
	ts.Equal(enumspb.WORKFLOW_EXECUTION_STATUS_RUNNING, status)
	var pendingActivities []*workflowpb.PendingActivityInfo
	for {
		pendingActivities = describeResp.PendingActivities
		if len(pendingActivities) == 2 && pendingActivities[0].State == enumspb.PENDING_ACTIVITY_STATE_STARTED &&
			pendingActivities[1].State == enumspb.PENDING_ACTIVITY_STATE_STARTED {
			// condition met
			break
		}

		time.Sleep(100 * time.Millisecond)

		// check to see if workflow is still running
		describeResp, err = ts.client.DescribeWorkflowExecution(ctx, workflowID, workflowRun.GetRunID())
		ts.Nil(err)
		status := describeResp.WorkflowExecutionInfo.Status
		ts.Equal(enumspb.WORKFLOW_EXECUTION_STATUS_RUNNING, status)
	}

	// Both the activities are started
	ts.EqualValues([]string{"asyncComplete", "asyncComplete"}, ts.activities.invoked())

	// Complete first activity using ID
	err = ts.client.CompleteActivityByID(ctx, namespace, workflowRun.GetID(), workflowRun.GetRunID(), "A", "activityA completed", nil)
	ts.Nil(err)

	// Complete second activity using ID
	err = ts.client.CompleteActivityByID(ctx, namespace, workflowRun.GetID(), workflowRun.GetRunID(), "B", "activityB completed", nil)
	ts.Nil(err)

	// Now wait for workflow to complete
	var result []string
	err = workflowRun.Get(ctx, &result)
	ts.Nil(err)
	ts.EqualValues([]string{"activityA completed", "activityB completed"}, result)
}

func (ts *IntegrationTestSuite) TestContextPropagator() {
	var propagatedValues []string
	ctx := context.Background()
	// Propagate values using different context propagators.
	ctx = context.WithValue(ctx, contextKey(testContextKey1), "propagatedValue1")
	ctx = context.WithValue(ctx, contextKey(testContextKey2), "propagatedValue2")
	ctx = context.WithValue(ctx, contextKey(testContextKey3), "non-propagatedValue")
	err := ts.executeWorkflowWithContextAndOption(ctx, ts.startWorkflowOptions("test-context-propagator"), ts.workflows.ContextPropagator, &propagatedValues, true)
	ts.NoError(err)
	// One copy from workflow and one copy from activity * 2 for child workflow
	ts.EqualValues([]string{
		"propagatedValue1", "propagatedValue2", "activity_propagatedValue1", "activity_propagatedValue2",
		"child_propagatedValue1", "child_propagatedValue2", "child_activity_propagatedValue1", "child_activity_propagatedValue2",
	}, propagatedValues)
}

const CronWorkflowID = "test-cron"

func (ts *IntegrationTestSuite) TestFailurePropagation() {
	var expected int
	err := ts.executeWorkflow(CronWorkflowID, ts.workflows.CronWorkflow, &expected)
	// Workflow asks to be cancelled
	ts.Error(err)
	var canceledErr *temporal.CanceledError
	ts.True(errors.As(err, &canceledErr))
	var errDeets *string
	ts.NoError(canceledErr.Details(&errDeets))
	ts.EqualValues("finished OK", *errDeets)
}

func (ts *IntegrationTestSuite) TestTimerCancellationConcurrentWithOtherCommandDoesNotCausePanic() {
	const wfID = "test-timer-cancel-concurrent-with-other-cmd"
	wfOpts := ts.startWorkflowOptions(wfID)
	wfOpts.WorkflowTaskTimeout = 10 * time.Second
	ctx, cancel := context.WithTimeout(context.Background(), ctxTimeout)
	defer cancel()

	run, err := ts.client.SignalWithStartWorkflow(ctx, wfID, "signal", "", wfOpts, ts.workflows.CancelTimerConcurrentWithOtherCommandWorkflow)
	ts.Nil(err)
	if err != nil {
		ilog.NewDefaultLogger().Error("Unable to execute workflow {}", err)
	}

	var result int
	err = run.Get(ctx, &result)
	ts.NoError(err)
}

func (ts *IntegrationTestSuite) TestResetWorkflowExecution() {
	var originalResult []string
	err := ts.executeWorkflow("basic-reset-workflow-execution", ts.workflows.Basic, &originalResult)
	ts.NoError(err)
	resp, err := ts.client.ResetWorkflowExecution(context.Background(), &workflowservice.ResetWorkflowExecutionRequest{
		Namespace: namespace,
		WorkflowExecution: &commonpb.WorkflowExecution{
			WorkflowId: "basic-reset-workflow-execution",
		},
		Reason:                    "integration test",
		WorkflowTaskFinishEventId: 4,
	})

	ts.NoError(err)
	ts.NotEmpty(resp.GetRunId())
	newWf := ts.client.GetWorkflow(context.Background(), "basic-reset-workflow-execution", resp.GetRunId())
	var newResult []string
	err = newWf.Get(context.Background(), &newResult)
	ts.NoError(err)
	ts.Equal(originalResult, newResult)
}

func (ts *IntegrationTestSuite) TestEndToEndLatencyMetrics() {
	fetchMetrics := func() (localMetric, nonLocalMetric *metrics.CapturedTimer) {
		for _, timer := range ts.metricsReporter.Timers() {
			timer := timer
			if timer.Name() == "temporal_activity_succeed_endtoend_latency" {
				nonLocalMetric = &timer
			} else if timer.Name() == "temporal_local_activity_succeed_endtoend_latency" {
				localMetric = &timer
			}
		}
		return
	}

	// Confirm no metrics to start
	local, nonLocal := fetchMetrics()
	ts.Nil(local)
	ts.Nil(nonLocal)

	// Run regular activity and confirm non-local metric
	err := ts.executeWorkflow("test-end-to-end-metrics-1", ts.workflows.InspectActivityInfo, nil)
	ts.NoError(err)
	local, nonLocal = fetchMetrics()
	ts.Nil(local)
	ts.NotNil(nonLocal)
	ts.NotZero(nonLocal.Value())
	prevNonLocalValue := nonLocal.Value()

	// Run local activity and confirm local metric (and that non-local didn't
	// change)
	err = ts.executeWorkflow("test-end-to-end-metrics-2", ts.workflows.InspectLocalActivityInfo, nil)
	ts.NoError(err)
	local, nonLocal = fetchMetrics()
	ts.NotNil(local)
	ts.NotZero(nonLocal.Value())
	ts.NotNil(nonLocal)
	ts.Equal(prevNonLocalValue, nonLocal.Value())
}

func (ts *IntegrationTestSuite) TestGracefulActivityCompletion() {
	// FYI, setup of this test allows the worker to wait to stop for 10 seconds
	ctx, cancel := context.WithCancel(context.Background())
	defer cancel()

	// Start workflow
	run, err := ts.client.ExecuteWorkflow(ctx,
		ts.startWorkflowOptions("test-graceful-activity-completion-"+uuid.New()),
		ts.workflows.ActivityWaitForWorkerStop, 10*time.Second)
	ts.NoError(err)

	// Wait for activity to report started
	for ts.activities.invokedCount("wait-for-worker-stop") == 0 && ctx.Err() == nil {
		time.Sleep(100 * time.Millisecond)
	}
	ts.NoError(ctx.Err())

	// Stop the worker
	ts.worker.Stop()
	ts.workerStopped = true

	// Look for activity completed from the history
	var completed *historypb.ActivityTaskCompletedEventAttributes
	iter := ts.client.GetWorkflowHistory(ctx, run.GetID(), run.GetRunID(),
		false, enumspb.HISTORY_EVENT_FILTER_TYPE_ALL_EVENT)
	for completed == nil && iter.HasNext() {
		event, err := iter.Next()
		ts.NoError(err)
		if event.EventType == enumspb.EVENT_TYPE_ACTIVITY_TASK_COMPLETED {
			completed = event.GetActivityTaskCompletedEventAttributes()
		}
	}

	// Confirm it stored "stopped"
	ts.NotNil(completed)
	ts.Len(completed.GetResult().GetPayloads(), 1)
	var s string
	ts.NoError(converter.GetDefaultDataConverter().FromPayload(completed.Result.Payloads[0], &s))
	ts.Equal("stopped", s)
}

func (ts *IntegrationTestSuite) registerNamespace() {
	client, err := client.NewNamespaceClient(client.Options{HostPort: ts.config.ServiceAddr})
	ts.NoError(err)
	ctx, cancel := context.WithTimeout(context.Background(), ctxTimeout)
	defer cancel()
	retention := 1 * time.Hour * 24
	err = client.Register(ctx, &workflowservice.RegisterNamespaceRequest{
		Namespace:                        namespace,
		WorkflowExecutionRetentionPeriod: &retention,
	})
	client.Close()
	if _, ok := err.(*serviceerror.NamespaceAlreadyExists); ok {
		return
	}
	ts.NoError(err)
	time.Sleep(namespaceCacheRefreshInterval) // wait for namespace cache refresh on temporal-server
	// bellow is used to guarantee namespace is ready
	var dummyReturn string
	err = ts.executeWorkflow("test-namespace-exist", ts.workflows.SimplestWorkflow, &dummyReturn)
	numOfRetry := 20
	for err != nil && numOfRetry >= 0 {
		if _, ok := err.(*serviceerror.NotFound); ok {
			time.Sleep(namespaceCacheRefreshInterval)
			err = ts.executeWorkflow("test-namespace-exist", ts.workflows.SimplestWorkflow, &dummyReturn)
		} else {
			break
		}
		numOfRetry--
	}
}

// executeWorkflow executes a given workflow and waits for the result
func (ts *IntegrationTestSuite) executeWorkflow(
	wfID string, wfFunc interface{}, retValPtr interface{}, args ...interface{}) error {
	return ts.executeWorkflowWithOption(ts.startWorkflowOptions(wfID), wfFunc, retValPtr, args...)
}
func (ts *IntegrationTestSuite) executeWorkflowWithOption(
	options client.StartWorkflowOptions, wfFunc interface{}, retValPtr interface{}, args ...interface{}) error {
	return ts.executeWorkflowWithContextAndOption(context.Background(), options, wfFunc, retValPtr, args...)
}

func (ts *IntegrationTestSuite) executeWorkflowWithContextAndOption(
	ctx context.Context, options client.StartWorkflowOptions, wfFunc interface{}, retValPtr interface{}, args ...interface{}) error {
	ctx, cancel := context.WithTimeout(ctx, ctxTimeout)
	defer cancel()
	run, err := ts.client.ExecuteWorkflow(ctx, options, wfFunc, args...)
	if err != nil {
		return err
	}
	err = run.Get(ctx, retValPtr)
	if ts.config.Debug {
		iter := ts.client.GetWorkflowHistory(ctx, options.ID, run.GetRunID(), false, enumspb.HISTORY_EVENT_FILTER_TYPE_ALL_EVENT)
		for iter.HasNext() {
			event, err1 := iter.Next()
			if err1 != nil {
				break
			}
			fmt.Println(event.String())
		}
	}
	return err
}

func (ts *IntegrationTestSuite) startWorkflowOptions(wfID string) client.StartWorkflowOptions {
	var wfOptions = client.StartWorkflowOptions{
		ID:                       wfID,
		TaskQueue:                ts.taskQueueName,
		WorkflowExecutionTimeout: 15 * time.Second,
		WorkflowTaskTimeout:      time.Second,
		WorkflowIDReusePolicy:    enumspb.WORKFLOW_ID_REUSE_POLICY_ALLOW_DUPLICATE,
	}
	if wfID == CronWorkflowID {
		wfOptions.CronSchedule = "@every 1s"
	}
	return wfOptions
}

func (ts *IntegrationTestSuite) registerWorkflowsAndActivities(w worker.Worker) {
	ts.workflows.register(w)
	ts.activities.register(w)
}

var _ interceptors.WorkflowInterceptor = (*tracingInterceptor)(nil)
var _ interceptors.WorkflowInboundCallsInterceptor = (*tracingInboundCallsInterceptor)(nil)
var _ interceptors.WorkflowOutboundCallsInterceptor = (*tracingOutboundCallsInterceptor)(nil)

type tracingInterceptor struct {
	sync.Mutex
	// key is workflow id
	instances map[string]*tracingInboundCallsInterceptor
}

type tracingInboundCallsInterceptor struct {
	Next  interceptors.WorkflowInboundCallsInterceptor
	trace []string
}

type tracingOutboundCallsInterceptor struct {
	interceptors.WorkflowOutboundCallsInterceptorBase
	inbound *tracingInboundCallsInterceptor
}

func (t *tracingOutboundCallsInterceptor) Go(ctx workflow.Context, name string, f func(ctx workflow.Context)) workflow.Context {
	t.inbound.trace = append(t.inbound.trace, "Go")
	return t.Next.Go(ctx, name, f)
}

func newTracingInterceptor() *tracingInterceptor {
	return &tracingInterceptor{instances: make(map[string]*tracingInboundCallsInterceptor)}
}

func (t *tracingInterceptor) InterceptWorkflow(info *workflow.Info, next interceptors.WorkflowInboundCallsInterceptor) interceptors.WorkflowInboundCallsInterceptor {
	t.Mutex.Lock()
	defer t.Mutex.Unlock()
	result := &tracingInboundCallsInterceptor{next, nil}
	t.instances[info.WorkflowType.Name] = result
	return result
}

func (t *tracingInterceptor) GetTrace(workflowType string) []string {
	t.Mutex.Lock()
	defer t.Mutex.Unlock()
	if i, ok := t.instances[workflowType]; ok {
		return i.trace
	}
	panic(fmt.Sprintf("Unknown workflowType %v, known types: %v", workflowType, t.instances))
}

func (t *tracingInboundCallsInterceptor) Init(outbound interceptors.WorkflowOutboundCallsInterceptor) error {
	return t.Next.Init(&tracingOutboundCallsInterceptor{
		interceptors.WorkflowOutboundCallsInterceptorBase{Next: outbound}, t})
}

func (t *tracingOutboundCallsInterceptor) ExecuteActivity(ctx workflow.Context, activityType string, args ...interface{}) workflow.Future {
	t.inbound.trace = append(t.inbound.trace, "ExecuteActivity")
	return t.Next.ExecuteActivity(ctx, activityType, args...)
}

func (t *tracingOutboundCallsInterceptor) ExecuteChildWorkflow(ctx workflow.Context, childWorkflowType string, args ...interface{}) workflow.ChildWorkflowFuture {
	t.inbound.trace = append(t.inbound.trace, "ExecuteChildWorkflow")
	return t.Next.ExecuteChildWorkflow(ctx, childWorkflowType, args...)
}

func (t *tracingInboundCallsInterceptor) ExecuteWorkflow(ctx workflow.Context, workflowType string, args ...interface{}) []interface{} {
	t.trace = append(t.trace, "ExecuteWorkflow begin")
	result := t.Next.ExecuteWorkflow(ctx, workflowType, args...)
	t.trace = append(t.trace, "ExecuteWorkflow end")
	return result
}

func (t *tracingInboundCallsInterceptor) ProcessSignal(ctx workflow.Context, signalName string, arg interface{}) error {
	t.trace = append(t.trace, "ProcessSignal")
	return t.Next.ProcessSignal(ctx, signalName, arg)
}

func (t *tracingInboundCallsInterceptor) HandleQuery(ctx workflow.Context, queryType string, args *commonpb.Payloads,
	handler func(*commonpb.Payloads) (*commonpb.Payloads, error)) (*commonpb.Payloads, error) {
	t.trace = append(t.trace, "HandleQuery begin")
	result, err := t.Next.HandleQuery(ctx, queryType, args, handler)
	t.trace = append(t.trace, "HandleQuery end")
	return result, err
}

var _ interceptors.WorkflowInterceptor = (*signalInterceptor)(nil)
var _ interceptors.WorkflowInboundCallsInterceptor = (*signalInboundCallsInterceptor)(nil)
var _ interceptors.WorkflowOutboundCallsInterceptor = (*signalOutboundCallsInterceptor)(nil)

type signalInterceptor struct {
	ReturnErrorTimes int
	TimesInvoked     int
}

func newSignalInterceptor() *signalInterceptor {
	return &signalInterceptor{}
}

type signalInboundCallsInterceptor struct {
	interceptors.WorkflowInboundCallsInterceptorBase
	control *signalInterceptor
}

func (t *signalInboundCallsInterceptor) ProcessSignal(ctx workflow.Context, signalName string, arg interface{}) error {
	t.control.TimesInvoked++
	if t.control.TimesInvoked <= t.control.ReturnErrorTimes {
		return fmt.Errorf("interceptor induced failure while processing signal %v", signalName)
	}
	return t.Next.ProcessSignal(ctx, signalName, arg)
}

type signalOutboundCallsInterceptor struct {
	interceptors.WorkflowOutboundCallsInterceptorBase
}

func (t *signalInterceptor) InterceptWorkflow(_ *workflow.Info, next interceptors.WorkflowInboundCallsInterceptor) interceptors.WorkflowInboundCallsInterceptor {
	result := &signalInboundCallsInterceptor{}
	result.Next = next
	result.control = t
	return result
}

func (ts *IntegrationTestSuite) metricCount(name string, tagFilterKeyValue ...string) (total int64) {
	for _, counter := range ts.metricsReporter.Counts() {
		if counter.Name() != name {
			continue
		}
		// Check that it matches tag filter
		validCounter := true
		for i := 0; i < len(tagFilterKeyValue); i += 2 {
			if counter.Tags()[tagFilterKeyValue[i]] != tagFilterKeyValue[i+1] {
				validCounter = false
				break
			}
		}
		if validCounter {
			total += counter.Value()
		}
	}
	return
}

func (ts *IntegrationTestSuite) assertMetricCount(name string, value int64, tagFilterKeyValue ...string) {
	ts.Equal(value, ts.metricCount(name, tagFilterKeyValue...))
}

func (ts *IntegrationTestSuite) assertMetricCountAtLeast(name string, value int64, tagFilterKeyValue ...string) {
	ts.GreaterOrEqual(ts.metricCount(name, tagFilterKeyValue...), value)
}

func (ts *IntegrationTestSuite) assertReportedOperationCount(metricName string, operation string, expectedCount int) {
	count := ts.getReportedOperationCount(metricName, operation)
	ts.EqualValues(expectedCount, count, fmt.Sprintf("Metric %v for operation %v has been reported unexpected number of times", metricName, operation))
}

func (ts *IntegrationTestSuite) getReportedOperationCount(metricName string, operation string) int64 {
	count := int64(0)
	for _, counter := range ts.metricsReporter.Counts() {
		if counter.Name() != metricName {
			continue
		}
		if op, ok := counter.Tags()[metrics.OperationTagName]; ok && op == operation {
			count += counter.Value()
		}
	}
	return count
}<|MERGE_RESOLUTION|>--- conflicted
+++ resolved
@@ -72,25 +72,12 @@
 type IntegrationTestSuite struct {
 	*require.Assertions
 	suite.Suite
-<<<<<<< HEAD
-	config             Config
-	client             client.Client
-	activities         *Activities
-	workflows          *Workflows
-	worker             worker.Worker
-	workerStopped      bool
-	seq                int64
-	taskQueueName      string
-	tracer             *tracingInterceptor
-	trafficController  *test.SimpleTrafficController
-	metricsScopeCloser io.Closer
-	metricsReporter    *metrics.CapturingStatsReporter
-=======
 	config                   Config
 	client                   client.Client
 	activities               *Activities
 	workflows                *Workflows
 	worker                   worker.Worker
+	workerStopped            bool
 	seq                      int64
 	taskQueueName            string
 	tracer                   *tracingInterceptor
@@ -98,7 +85,6 @@
 	trafficController        *test.SimpleTrafficController
 	metricsScopeCloser       io.Closer
 	metricsReporter          *metrics.CapturingStatsReporter
->>>>>>> 2c0af69c
 }
 
 func TestIntegrationSuite(t *testing.T) {

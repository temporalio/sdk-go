# Temporal Go SDK
[![Build Status](https://badge.buildkite.com/ce6df3b1a8b375270261ae70fb2d2756af298fef3a0dac4d20.svg?theme=github&branch=master)](https://buildkite.com/temporal/temporal-go-client) [![Coverage Status](https://coveralls.io/repos/github/temporalio/temporal-go-sdk/badge.svg?branch=master)](https://coveralls.io/github/temporalio/temporal-go-sdk?branch=master) [![PkgGoDev](https://pkg.go.dev/badge/go.temporal.io/sdk)](https://pkg.go.dev/go.temporal.io/sdk)

The Temporal Go SDK provides a framework for Temporal Application development in the Go language.
The SDK contains the following tools:

- A Temporal Client to communicate with a Temporal Cluster
- APIs to use within your Workflows
- APIs to create and manage Worker Entities and Worker Processes

**How to use**

Add the [Temporal Go SDK](https://github.com/temporalio/sdk-go) to your project:

```bash
go get -u go.temporal.io/sdk@latest
```

Or clone the Go SDK repo to your preferred location:

```bash
git clone git@github.com:temporalio/sdk-go.git
```
**Are there executable code samples?**

You can find a complete list of executable code samples in the [samples library](/docs/samples-library/#go), which includes Temporal Go SDK code samples from the [temporalio/samples-go](https://github.com/temporalio/samples-go) repo.
Additionally, each of the Go SDK Tutorials in the [Temporal docs site](https://docs.temporal.io/docs/go) is backed by a fully executable template application.

**Where is the Go SDK technical reference?**

The [Temporal Go SDK API reference](https://pkg.go.dev/go.temporal.io/sdk) is published on [pkg.go.dev](https://pkg.go.dev/go.temporal.io/sdk)


**Links**

- [Contribution Guidelines](CONTRIBUTING.md)
- [Temporal Server repository](https://github.com/temporalio/temporal)
- [Temporal Documentation site](https://docs.temporal.io)
- [MIT License](LICENSE)

## Using a custom logger

Although the Go SDK does not support most third-party logging solutions natively, [our friends at Banzai Cloud](https://github.com/sagikazarmark) built the [adapter package logur](https://github.com/logur/logur) which makes it possible to use third party loggers with minimal overhead. Here is an example of using logur to support [Logrus](https://github.com/sirupsen/logrus):

```go
package main
import (
	"github.com/sirupsen/logrus"
	logrusadapter "logur.dev/adapter/logrus"
	"logur.dev/logur"
)

func main() {
	// feed this logger into Temporal
	logger := logur.LoggerToKV(logrusadapter.New(logrus.New()))
}
```

<<<<<<< HEAD
Most of the popular logging solutions have existing adapters in logur. If you're curious about which adapters are available, here is a helpful [link](https://github.com/logur?q=adapter-).
=======
Most of the popular logging solutions have existing adapters in logur. If you're curious about which adapters are available, here is a helpful [link](https://github.com/logur?q=adapter-).

## Workflow determinism checker

See (contrib/tools/workflowcheck)[contrib/tools/workflowcheck] for a tool to detect non-determinism in Workflow Definitions.

## Contributing
We'd love your help in making the Temporal Go SDK great. Please review our [contribution guidelines](CONTRIBUTING.md).

## License
MIT License, please see [LICENSE](LICENSE) for details.
>>>>>>> 57736850
<|MERGE_RESOLUTION|>--- conflicted
+++ resolved
@@ -56,9 +56,6 @@
 }
 ```
 
-<<<<<<< HEAD
-Most of the popular logging solutions have existing adapters in logur. If you're curious about which adapters are available, here is a helpful [link](https://github.com/logur?q=adapter-).
-=======
 Most of the popular logging solutions have existing adapters in logur. If you're curious about which adapters are available, here is a helpful [link](https://github.com/logur?q=adapter-).
 
 ## Workflow determinism checker
@@ -70,4 +67,3 @@
 
 ## License
 MIT License, please see [LICENSE](LICENSE) for details.
->>>>>>> 57736850

// The MIT License
//
// Copyright (c) 2020 Temporal Technologies Inc.  All rights reserved.
//
// Copyright (c) 2020 Uber Technologies, Inc.
//
// Permission is hereby granted, free of charge, to any person obtaining a copy
// of this software and associated documentation files (the "Software"), to deal
// in the Software without restriction, including without limitation the rights
// to use, copy, modify, merge, publish, distribute, sublicense, and/or sell
// copies of the Software, and to permit persons to whom the Software is
// furnished to do so, subject to the following conditions:
//
// The above copyright notice and this permission notice shall be included in
// all copies or substantial portions of the Software.
//
// THE SOFTWARE IS PROVIDED "AS IS", WITHOUT WARRANTY OF ANY KIND, EXPRESS OR
// IMPLIED, INCLUDING BUT NOT LIMITED TO THE WARRANTIES OF MERCHANTABILITY,
// FITNESS FOR A PARTICULAR PURPOSE AND NONINFRINGEMENT. IN NO EVENT SHALL THE
// AUTHORS OR COPYRIGHT HOLDERS BE LIABLE FOR ANY CLAIM, DAMAGES OR OTHER
// LIABILITY, WHETHER IN AN ACTION OF CONTRACT, TORT OR OTHERWISE, ARISING FROM,
// OUT OF OR IN CONNECTION WITH THE SOFTWARE OR THE USE OR OTHER DEALINGS IN
// THE SOFTWARE.

package internal

// All code in this file is private to the package.

import (
	"context"
	"errors"
	"fmt"
	"os"
	"sync"
	"sync/atomic"
	"time"

	commonpb "go.temporal.io/api/common/v1"
	"go.temporal.io/api/serviceerror"
	"go.temporal.io/sdk/internal/common/retry"
	"golang.org/x/time/rate"

	"go.temporal.io/sdk/converter"
	"go.temporal.io/sdk/internal/common/backoff"
	"go.temporal.io/sdk/internal/common/metrics"
	"go.temporal.io/sdk/log"
)

const (
	retryPollOperationInitialInterval = 200 * time.Millisecond
	retryPollOperationMaxInterval     = 10 * time.Second
)

var (
	pollOperationRetryPolicy = createPollRetryPolicy()
)

var errStop = errors.New("worker stopping")

type (
	// ResultHandler that returns result
	ResultHandler func(result *commonpb.Payloads, err error)
	// LocalActivityResultHandler that returns local activity result
	LocalActivityResultHandler func(lar *LocalActivityResultWrapper)

	// LocalActivityResultWrapper contains result of a local activity
	LocalActivityResultWrapper struct {
		Err     error
		Result  *commonpb.Payloads
		Attempt int32
		Backoff time.Duration
	}

	// WorkflowEnvironment Represents the environment for workflow.
	// Should only be used within the scope of workflow definition.
	WorkflowEnvironment interface {
		AsyncActivityClient
		LocalActivityClient
		WorkflowTimerClient
		SideEffect(f func() (*commonpb.Payloads, error), callback ResultHandler)
		GetVersion(changeID string, minSupported, maxSupported Version) Version
		WorkflowInfo() *WorkflowInfo
		Complete(result *commonpb.Payloads, err error)
		RegisterCancelHandler(handler func())
		RequestCancelChildWorkflow(namespace, workflowID string)
		RequestCancelExternalWorkflow(namespace, workflowID, runID string, callback ResultHandler)
		ExecuteChildWorkflow(params ExecuteWorkflowParams, callback ResultHandler, startedHandler func(r WorkflowExecution, e error))
		GetLogger() log.Logger
		GetMetricsHandler() metrics.Handler
		// Must be called before WorkflowDefinition.Execute returns
		RegisterSignalHandler(handler func(name string, input *commonpb.Payloads) error)
		SignalExternalWorkflow(namespace, workflowID, runID, signalName string, input *commonpb.Payloads, arg interface{}, childWorkflowOnly bool, callback ResultHandler)
		RegisterQueryHandler(handler func(queryType string, queryArgs *commonpb.Payloads) (*commonpb.Payloads, error))
		IsReplaying() bool
		MutableSideEffect(id string, f func() interface{}, equals func(a, b interface{}) bool) converter.EncodedValue
		GetDataConverter() converter.DataConverter
		AddSession(sessionInfo *SessionInfo)
		RemoveSession(sessionID string)
		GetContextPropagators() []ContextPropagator
		UpsertSearchAttributes(attributes map[string]interface{}) error
		GetRegistry() *registry
	}

	// WorkflowDefinitionFactory factory for creating WorkflowDefinition instances.
	WorkflowDefinitionFactory interface {
		// NewWorkflowDefinition must return a new instance of WorkflowDefinition on each call.
		NewWorkflowDefinition() WorkflowDefinition
	}

	// WorkflowDefinition wraps the code that can execute a workflow.
	WorkflowDefinition interface {
		// Execute implementation must be asynchronous.
		Execute(env WorkflowEnvironment, header *commonpb.Header, input *commonpb.Payloads)
		// OnWorkflowTaskStarted is called for each non timed out startWorkflowTask event.
		// Executed after all history events since the previous commands are applied to WorkflowDefinition
		// Application level code must be executed from this function only.
		// Execute call as well as callbacks called from WorkflowEnvironment functions can only schedule callbacks
		// which can be executed from OnWorkflowTaskStarted().
		OnWorkflowTaskStarted(deadlockDetectionTimeout time.Duration)
		// StackTrace of all coroutines owned by the Dispatcher instance.
		StackTrace() string
		Close()
	}

	// baseWorkerOptions options to configure base worker.
	baseWorkerOptions struct {
		pollerCount       int
		pollerRate        int
		maxConcurrentTask int
		maxTaskPerSecond  float64
		taskWorker        taskPoller
		identity          string
		workerType        string
		stopTimeout       time.Duration
		userContextCancel context.CancelFunc
	}

	// baseWorker that wraps worker activities.
	baseWorker struct {
		options              baseWorkerOptions
		isWorkerStarted      bool
		stopCh               chan struct{}  // Channel used to stop the go routines.
		stopWG               sync.WaitGroup // The WaitGroup for stopping existing routines.
		pollLimiter          *rate.Limiter
		taskLimiter          *rate.Limiter
		limiterContext       context.Context
		limiterContextCancel func()
		retrier              *backoff.ConcurrentRetrier // Service errors back off retrier
		logger               log.Logger
		metricsHandler       metrics.Handler

		// Must be atomically accessed
		taskSlotsAvailable      int32
		taskSlotsAvailableGauge tally.Gauge

		pollerRequestCh    chan struct{}
		taskQueueCh        chan interface{}
		sessionTokenBucket *sessionTokenBucket
	}

	polledTask struct {
		task interface{}
	}
)

func createPollRetryPolicy() backoff.RetryPolicy {
	policy := backoff.NewExponentialRetryPolicy(retryPollOperationInitialInterval)
	policy.SetMaximumInterval(retryPollOperationMaxInterval)

	// NOTE: We don't use expiration interval since we don't use retries from retrier class.
	// We use it to calculate next backoff. We have additional layer that is built on poller
	// in the worker layer for to add some middleware for any poll retry that includes
	// (a) rate limiting across pollers (b) back-off across pollers when server is busy
	policy.SetExpirationInterval(retry.UnlimitedInterval) // We don't ever expire
	return policy
}

func newBaseWorker(
	options baseWorkerOptions,
	logger log.Logger,
	metricsHandler metrics.Handler,
	sessionTokenBucket *sessionTokenBucket,
) *baseWorker {
	ctx, cancel := context.WithCancel(context.Background())
	bw := &baseWorker{
<<<<<<< HEAD
		options:         options,
		stopCh:          make(chan struct{}),
		taskLimiter:     rate.NewLimiter(rate.Limit(options.maxTaskPerSecond), 1),
		retrier:         backoff.NewConcurrentRetrier(pollOperationRetryPolicy),
		logger:          log.With(logger, tagWorkerType, options.workerType),
		metricsHandler:  metricsHandler.WithTags(metrics.WorkerTags(options.workerType)),
		pollerRequestCh: make(chan struct{}, options.maxConcurrentTask),
		taskQueueCh:     make(chan interface{}), // no buffer, so poller only able to poll new task after previous is dispatched.
=======
		options:            options,
		stopCh:             make(chan struct{}),
		taskLimiter:        rate.NewLimiter(rate.Limit(options.maxTaskPerSecond), 1),
		retrier:            backoff.NewConcurrentRetrier(pollOperationRetryPolicy),
		logger:             log.With(logger, tagWorkerType, options.workerType),
		metricsScope:       metrics.GetWorkerScope(metricsScope, options.workerType),
		taskSlotsAvailable: int32(options.maxConcurrentTask),
		pollerRequestCh:    make(chan struct{}, options.maxConcurrentTask),
		taskQueueCh:        make(chan interface{}), // no buffer, so poller only able to poll new task after previous is dispatched.
>>>>>>> 3eee9850

		limiterContext:       ctx,
		limiterContextCancel: cancel,
		sessionTokenBucket:   sessionTokenBucket,
	}
	bw.taskSlotsAvailableGauge = bw.metricsScope.Gauge(metrics.WorkerTaskSlotsAvailable)
	bw.taskSlotsAvailableGauge.Update(float64(bw.taskSlotsAvailable))
	if options.pollerRate > 0 {
		bw.pollLimiter = rate.NewLimiter(rate.Limit(options.pollerRate), 1)
	}

	return bw
}

// Start starts a fixed set of routines to do the work.
func (bw *baseWorker) Start() {
	if bw.isWorkerStarted {
		return
	}

	bw.metricsHandler.Counter(metrics.WorkerStartCounter).Inc(1)

	for i := 0; i < bw.options.pollerCount; i++ {
		bw.stopWG.Add(1)
		go bw.runPoller()
	}

	bw.stopWG.Add(1)
	go bw.runTaskDispatcher()

	bw.isWorkerStarted = true
	traceLog(func() {
		bw.logger.Info("Started Worker",
			"PollerCount", bw.options.pollerCount,
			"MaxConcurrentTask", bw.options.maxConcurrentTask,
			"MaxTaskPerSecond", bw.options.maxTaskPerSecond,
		)
	})
}

func (bw *baseWorker) isStop() bool {
	select {
	case <-bw.stopCh:
		return true
	default:
		return false
	}
}

func (bw *baseWorker) runPoller() {
	defer bw.stopWG.Done()
	bw.metricsHandler.Counter(metrics.PollerStartCounter).Inc(1)

	for {
		select {
		case <-bw.stopCh:
			return
		case <-bw.pollerRequestCh:
			if bw.sessionTokenBucket != nil {
				bw.sessionTokenBucket.waitForAvailableToken()
			}
			bw.pollTask()
		}
	}
}

func (bw *baseWorker) runTaskDispatcher() {
	defer bw.stopWG.Done()

	for i := 0; i < bw.options.maxConcurrentTask; i++ {
		bw.pollerRequestCh <- struct{}{}
	}

	for {
		// wait for new task or worker stop
		select {
		case <-bw.stopCh:
			return
		case task := <-bw.taskQueueCh:
			// for non-polled-task (local activity result as task), we don't need to rate limit
			_, isPolledTask := task.(*polledTask)
			if isPolledTask && bw.taskLimiter.Wait(bw.limiterContext) != nil {
				if bw.isStop() {
					return
				}
			}
			bw.stopWG.Add(1)
			go bw.processTask(task)
		}
	}
}

func (bw *baseWorker) pollTask() {
	var err error
	var task interface{}
	bw.retrier.Throttle(bw.stopCh)
	if bw.pollLimiter == nil || bw.pollLimiter.Wait(bw.limiterContext) == nil {
		task, err = bw.options.taskWorker.PollTask()
		if err != nil && enableVerboseLogging {
			bw.logger.Debug("Failed to poll for task.", tagError, err)
		}
		if err != nil {
			if isNonRetriableError(err) {
				bw.logger.Error("Worker received non-retriable error. Shutting down.", tagError, err)
				if p, err := os.FindProcess(os.Getpid()); err != nil {
					bw.logger.Error("Unable to find current process.", "pid", os.Getpid(), tagError, err)
				} else {
					_ = p.Signal(os.Interrupt)
				}
				return
			}
			bw.retrier.Failed()
		} else {
			bw.retrier.Succeeded()
		}
	}

	if task != nil {
		select {
		case bw.taskQueueCh <- &polledTask{task}:
		case <-bw.stopCh:
		}
	} else {
		bw.pollerRequestCh <- struct{}{} // poll failed, trigger a new poll
	}
}

func isNonRetriableError(err error) bool {
	if err == nil {
		return false
	}
	switch err.(type) {
	case *serviceerror.InvalidArgument,
		*serviceerror.ClientVersionNotSupported:
		return true
	}
	return false
}

func (bw *baseWorker) processTask(task interface{}) {
	defer bw.stopWG.Done()

	// Update availability metric
	bw.taskSlotsAvailableGauge.Update(float64(atomic.AddInt32(&bw.taskSlotsAvailable, -1)))
	defer func() {
		bw.taskSlotsAvailableGauge.Update(float64(atomic.AddInt32(&bw.taskSlotsAvailable, 1)))
	}()

	// If the task is from poller, after processing it we would need to request a new poll. Otherwise, the task is from
	// local activity worker, we don't need a new poll from server.
	polledTask, isPolledTask := task.(*polledTask)
	if isPolledTask {
		task = polledTask.task
	}
	defer func() {
		if p := recover(); p != nil {
			topLine := fmt.Sprintf("base worker for %s [panic]:", bw.options.workerType)
			st := getStackTraceRaw(topLine, 7, 0)
			bw.logger.Error("Unhandled panic.",
				"PanicError", fmt.Sprintf("%v", p),
				"PanicStack", st)
		}

		if isPolledTask {
			bw.pollerRequestCh <- struct{}{}
		}
	}()
	err := bw.options.taskWorker.ProcessTask(task)
	if err != nil {
		if isClientSideError(err) {
			bw.logger.Info("Task processing failed with client side error", tagError, err)
		} else {
			bw.logger.Info("Task processing failed with error", tagError, err)
		}
	}
}

// Stop is a blocking call and cleans up all the resources associated with worker.
func (bw *baseWorker) Stop() {
	if !bw.isWorkerStarted {
		return
	}
	close(bw.stopCh)
	bw.limiterContextCancel()

	if success := awaitWaitGroup(&bw.stopWG, bw.options.stopTimeout); !success {
		traceLog(func() {
			bw.logger.Info("Worker graceful stop timed out.", "Stop timeout", bw.options.stopTimeout)
		})
	}

	// Close context
	if bw.options.userContextCancel != nil {
		bw.options.userContextCancel()
	}

	bw.isWorkerStarted = false
}<|MERGE_RESOLUTION|>--- conflicted
+++ resolved
@@ -151,7 +151,7 @@
 
 		// Must be atomically accessed
 		taskSlotsAvailable      int32
-		taskSlotsAvailableGauge tally.Gauge
+		taskSlotsAvailableGauge metrics.Gauge
 
 		pollerRequestCh    chan struct{}
 		taskQueueCh        chan interface{}
@@ -183,32 +183,21 @@
 ) *baseWorker {
 	ctx, cancel := context.WithCancel(context.Background())
 	bw := &baseWorker{
-<<<<<<< HEAD
-		options:         options,
-		stopCh:          make(chan struct{}),
-		taskLimiter:     rate.NewLimiter(rate.Limit(options.maxTaskPerSecond), 1),
-		retrier:         backoff.NewConcurrentRetrier(pollOperationRetryPolicy),
-		logger:          log.With(logger, tagWorkerType, options.workerType),
-		metricsHandler:  metricsHandler.WithTags(metrics.WorkerTags(options.workerType)),
-		pollerRequestCh: make(chan struct{}, options.maxConcurrentTask),
-		taskQueueCh:     make(chan interface{}), // no buffer, so poller only able to poll new task after previous is dispatched.
-=======
 		options:            options,
 		stopCh:             make(chan struct{}),
 		taskLimiter:        rate.NewLimiter(rate.Limit(options.maxTaskPerSecond), 1),
 		retrier:            backoff.NewConcurrentRetrier(pollOperationRetryPolicy),
 		logger:             log.With(logger, tagWorkerType, options.workerType),
-		metricsScope:       metrics.GetWorkerScope(metricsScope, options.workerType),
+		metricsHandler:     metricsHandler.WithTags(metrics.WorkerTags(options.workerType)),
 		taskSlotsAvailable: int32(options.maxConcurrentTask),
 		pollerRequestCh:    make(chan struct{}, options.maxConcurrentTask),
 		taskQueueCh:        make(chan interface{}), // no buffer, so poller only able to poll new task after previous is dispatched.
->>>>>>> 3eee9850
 
 		limiterContext:       ctx,
 		limiterContextCancel: cancel,
 		sessionTokenBucket:   sessionTokenBucket,
 	}
-	bw.taskSlotsAvailableGauge = bw.metricsScope.Gauge(metrics.WorkerTaskSlotsAvailable)
+	bw.taskSlotsAvailableGauge = bw.metricsHandler.Gauge(metrics.WorkerTaskSlotsAvailable)
 	bw.taskSlotsAvailableGauge.Update(float64(bw.taskSlotsAvailable))
 	if options.pollerRate > 0 {
 		bw.pollLimiter = rate.NewLimiter(rate.Limit(options.pollerRate), 1)

--- conflicted
+++ resolved
@@ -666,13 +666,8 @@
 }
 
 // CancelWorkflow requests cancellation (through workflow Context) to the currently running test workflow.
-<<<<<<< HEAD
 func (e *TestWorkflowEnvironment) CancelWorkflow() {
-	e.impl.cancelWorkflow(func(result []byte, err error) {})
-=======
-func (t *TestWorkflowEnvironment) CancelWorkflow() {
-	t.impl.cancelWorkflow(func(result *commonpb.Payload, err error) {})
->>>>>>> 65b08843
+	e.impl.cancelWorkflow(func(result *commonpb.Payload, err error) {})
 }
 
 // SignalWorkflow sends signal to the currently running test workflow.

--- conflicted
+++ resolved
@@ -84,16 +84,9 @@
 	scopeNameDescribeWorkflowExecution        = CadenceMetricsPrefix + "DescribeWorkflowExecution"
 	scopeNameResetStickyTaskList              = CadenceMetricsPrefix + "ResetStickyTaskList"
 	scopeNameGetSearchAttributes              = CadenceMetricsPrefix + "GetSearchAttributes"
-<<<<<<< HEAD
-	scopeNameGetReplicationMessages           = CadenceMetricsPrefix + "GetReplicationMessages"
-	scopeNameGetDomainReplicationMessages     = CadenceMetricsPrefix + "GetDomainReplicationMessages"
-	scopeNameReapplyEvents                    = CadenceMetricsPrefix + "ReapplyEvents"
-	scopeNameGetClusterInfo                   = CadenceMetricsPrefix + "GetClusterInfo"
-	scopeNameListTaskListPartitions           = CadenceMetricsPrefix + "ListTaskListPartitions"
-=======
 	scopeNameListTaskListPartitions           = CadenceMetricsPrefix + "ListTaskListPartitions"
 	scopeNameGetClusterInfo                   = CadenceMetricsPrefix + "GetClusterInfo"
->>>>>>> b282629d
+	scopeNameGetWorkflowExecutionRawHistory   = CadenceMetricsPrefix + "GetWorkflowExecutionRawHistory"
 )
 
 // NewWorkflowServiceWrapper creates a new wrapper to WorkflowService that will emit metrics for each service call.
@@ -385,27 +378,6 @@
 	return result, err
 }
 
-func (w *workflowServiceMetricsWrapper) GetReplicationMessages(ctx context.Context, request *workflowservice.GetReplicationMessagesRequest, opts ...grpc.CallOption) (*workflowservice.GetReplicationMessagesResponse, error) {
-	scope := w.getOperationScope(scopeNameGetReplicationMessages)
-	result, err := w.service.GetReplicationMessages(ctx, request, opts...)
-	scope.handleError(err)
-	return result, err
-}
-
-func (w *workflowServiceMetricsWrapper) GetDomainReplicationMessages(ctx context.Context, request *workflowservice.GetDomainReplicationMessagesRequest, opts ...grpc.CallOption) (*workflowservice.GetDomainReplicationMessagesResponse, error) {
-	scope := w.getOperationScope(scopeNameGetDomainReplicationMessages)
-	result, err := w.service.GetDomainReplicationMessages(ctx, request, opts...)
-	scope.handleError(err)
-	return result, err
-}
-
-func (w *workflowServiceMetricsWrapper) ReapplyEvents(ctx context.Context, request *workflowservice.ReapplyEventsRequest, opts ...grpc.CallOption) (*workflowservice.ReapplyEventsResponse, error) {
-	scope := w.getOperationScope(scopeNameReapplyEvents)
-	result, err := w.service.ReapplyEvents(ctx, request, opts...)
-	scope.handleError(err)
-	return result, err
-}
-
 func (w *workflowServiceMetricsWrapper) GetClusterInfo(ctx context.Context, request *workflowservice.GetClusterInfoRequest, opts ...grpc.CallOption) (*workflowservice.GetClusterInfoResponse, error) {
 	scope := w.getOperationScope(scopeNameGetClusterInfo)
 	result, err := w.service.GetClusterInfo(ctx, request, opts...)
@@ -420,16 +392,9 @@
 	return result, err
 }
 
-func (w *workflowServiceMetricsWrapper) ListTaskListPartitions(ctx context.Context, request *shared.ListTaskListPartitionsRequest, opts ...yarpc.CallOption) (*shared.ListTaskListPartitionsResponse, error) {
-	scope := w.getOperationScope(scopeNameListTaskListPartitions)
-	result, err := w.service.ListTaskListPartitions(ctx, request, opts...)
-	scope.handleError(err)
-	return result, err
-}
-
-func (w *workflowServiceMetricsWrapper) GetClusterInfo(ctx context.Context, opts ...yarpc.CallOption) (*shared.ClusterInfo, error) {
-	scope := w.getOperationScope(scopeNameGetClusterInfo)
-	result, err := w.service.GetClusterInfo(ctx, opts...)
+func (w *workflowServiceMetricsWrapper) GetWorkflowExecutionRawHistory(ctx context.Context, request *workflowservice.GetWorkflowExecutionRawHistoryRequest, opts ...grpc.CallOption) (*workflowservice.GetWorkflowExecutionRawHistoryResponse, error) {
+	scope := w.getOperationScope(scopeNameGetWorkflowExecutionRawHistory)
+	result, err := w.service.GetWorkflowExecutionRawHistory(ctx, request, opts...)
 	scope.handleError(err)
 	return result, err
 }
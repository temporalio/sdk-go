--- conflicted
+++ resolved
@@ -23,11 +23,7 @@
 	github.com/robfig/cron v1.2.0 // indirect
 	github.com/stretchr/objx v0.5.2 // indirect
 	github.com/stretchr/testify v1.9.0 // indirect
-<<<<<<< HEAD
 	go.temporal.io/api v1.43.0 // indirect
-=======
-	go.temporal.io/api v1.40.0 // indirect
->>>>>>> 9c4dde85
 	golang.org/x/exp v0.0.0-20240409090435-93d18d7e34b8 // indirect
 	golang.org/x/exp/typeparams v0.0.0-20240409090435-93d18d7e34b8 // indirect
 	golang.org/x/mod v0.17.0 // indirect

// The MIT License
//
// Copyright (c) 2020 Temporal Technologies Inc.  All rights reserved.
//
// Copyright (c) 2020 Uber Technologies, Inc.
//
// Permission is hereby granted, free of charge, to any person obtaining a copy
// of this software and associated documentation files (the "Software"), to deal
// in the Software without restriction, including without limitation the rights
// to use, copy, modify, merge, publish, distribute, sublicense, and/or sell
// copies of the Software, and to permit persons to whom the Software is
// furnished to do so, subject to the following conditions:
//
// The above copyright notice and this permission notice shall be included in
// all copies or substantial portions of the Software.
//
// THE SOFTWARE IS PROVIDED "AS IS", WITHOUT WARRANTY OF ANY KIND, EXPRESS OR
// IMPLIED, INCLUDING BUT NOT LIMITED TO THE WARRANTIES OF MERCHANTABILITY,
// FITNESS FOR A PARTICULAR PURPOSE AND NONINFRINGEMENT. IN NO EVENT SHALL THE
// AUTHORS OR COPYRIGHT HOLDERS BE LIABLE FOR ANY CLAIM, DAMAGES OR OTHER
// LIABILITY, WHETHER IN AN ACTION OF CONTRACT, TORT OR OTHERWISE, ARISING FROM,
// OUT OF OR IN CONNECTION WITH THE SOFTWARE OR THE USE OR OTHER DEALINGS IN
// THE SOFTWARE.

package main

import (
	"bytes"
	"context"
	"flag"
	"fmt"
	"io/fs"
	"log"
	"os"
	"os/exec"
	"path"
	"path/filepath"
	"runtime"
	"sort"
	"strings"

	_ "github.com/BurntSushi/toml"
	_ "github.com/kisielk/errcheck/errcheck"
	_ "honnef.co/go/tools/staticcheck"

	"go.temporal.io/sdk/client"
	"go.temporal.io/sdk/testsuite"
)

func main() {
	if err := newBuilder().run(); err != nil {
		log.Fatal(err)
	}
}

const coverageDir = ".build/coverage"

type builder struct {
	thisDir string
	rootDir string
}

func newBuilder() *builder {
	var b builder
	// Find the root directory from this directory
	_, thisFile, _, _ := runtime.Caller(0)
	b.thisDir = filepath.Join(thisFile, "..")
	b.rootDir = filepath.Join(b.thisDir, "../../../")
	return &b
}

func (b *builder) run() error {
	if len(os.Args) < 2 {
		return fmt.Errorf("missing command name, 'check', 'integration-test', or 'unit-test' required")
	}
	switch os.Args[1] {
	case "check":
		return b.check()
	case "integration-test":
		return b.integrationTest()
	case "merge-coverage-files":
		return b.mergeCoverageFiles()
	case "unit-test":
		return b.unitTest()
	default:
		return fmt.Errorf("unrecognized command %q, 'check', 'integration-test', or 'unit-test' required", os.Args[1])
	}
}

func (b *builder) check() error {
	// Run go vet
	if err := b.runCmd(b.cmdFromRoot("go", "vet", "./...")); err != nil {
		return fmt.Errorf("go vet failed: %w", err)
	}
	// Run errcheck
	if errCheck, err := b.getInstalledTool("github.com/kisielk/errcheck"); err != nil {
		return fmt.Errorf("failed getting errcheck: %w", err)
	} else if err := b.runCmd(b.cmdFromRoot(errCheck, "./...")); err != nil {
		return fmt.Errorf("errcheck failed: %w", err)
	}
	// Run staticcheck
	if staticCheck, err := b.getInstalledTool("honnef.co/go/tools/cmd/staticcheck"); err != nil {
		return fmt.Errorf("failed getting staticcheck: %w", err)
	} else if err := b.runCmd(b.cmdFromRoot(staticCheck, "./...")); err != nil {
		return fmt.Errorf("staticcheck failed: %w", err)
	}
	// Run copyright check
	if err := b.runCmd(b.cmdFromRoot("go", "run", "./internal/cmd/tools/copyright/licensegen.go", "--verifyOnly")); err != nil {
		return fmt.Errorf("copyright check failed: %w", err)
	}
	// Run doclink check
	if err := b.runCmd(b.cmdFromRoot("go", "run", "./internal/cmd/tools/doclink/doclink.go")); err != nil {
		return fmt.Errorf("copyright check failed: %w", err)
	}
	return nil
}

func (b *builder) integrationTest() error {
	// Supports some flags
	flagSet := flag.NewFlagSet("integration-test", flag.ContinueOnError)
	runFlag := flagSet.String("run", "", "Passed to go test as -run")
	devServerFlag := flagSet.Bool("dev-server", false, "Use an embedded dev server")
	coverageFileFlag := flagSet.String("coverage-file", "", "If set, enables coverage output to this filename")
	if err := flagSet.Parse(os.Args[2:]); err != nil {
		return fmt.Errorf("failed parsing flags: %w", err)
	}

	// Also accept coverage file as env var
	if env := strings.TrimSpace(os.Getenv("TEMPORAL_COVERAGE_FILE")); *coverageFileFlag == "" && env != "" {
		*coverageFileFlag = env
	}

	// Create coverage dir if doing coverage
	if *coverageFileFlag != "" {
		if err := os.MkdirAll(filepath.Join(b.rootDir, coverageDir), 0777); err != nil {
			return fmt.Errorf("failed creating coverage dir: %w", err)
		}
	}

	// Start dev server if wanted
	if *devServerFlag {
		devServer, err := testsuite.StartDevServer(context.Background(), testsuite.DevServerOptions{
			// TODO: Use stable release once server 1.27.0 is out.
			CachedDownload: testsuite.CachedDownload{
				Version: "v1.3.0-rc.0",
			},
			ClientOptions: &client.Options{
				HostPort:  "127.0.0.1:7233",
				Namespace: "integration-test-namespace",
			},
			LogLevel:   "warn",
			DBFilename: "temporal.sqlite",
			ExtraArgs: []string{
				"--dynamic-config-value", "frontend.enableExecuteMultiOperation=true",
				"--dynamic-config-value", "frontend.enableUpdateWorkflowExecution=true",
				"--dynamic-config-value", "frontend.enableUpdateWorkflowExecutionAsyncAccepted=true",
				"--dynamic-config-value", "frontend.workerVersioningRuleAPIs=true",
				"--dynamic-config-value", "frontend.workerVersioningDataAPIs=true",
				"--dynamic-config-value", "frontend.workerVersioningWorkflowAPIs=true",
				"--dynamic-config-value", "system.enableActivityEagerExecution=true",
				"--dynamic-config-value", "system.enableEagerWorkflowStart=true",
				"--dynamic-config-value", "system.forceSearchAttributesCacheRefreshOnRead=true",
				"--dynamic-config-value", "worker.buildIdScavengerEnabled=true",
				"--dynamic-config-value", "worker.removableBuildIdDurationSinceDefault=1",
				"--dynamic-config-value", "system.enableDeployments=true",
<<<<<<< HEAD
				// All of the below is required for Nexus tests.
				"--http-port", "7243",
				"--dynamic-config-value", "system.enableNexus=true",
				// SDK tests use arbitrary callback URLs, permit that on the server.
				"--dynamic-config-value", `component.callbacks.allowedAddresses=[{"Pattern":"*","AllowInsecure":true}]`,
				"--sqlite-pragma", "journal_mode=WAL",
				"--sqlite-pragma", "synchronous=OFF",
=======
				"--dynamic-config-value", "system.enableDeploymentVersions=true",
				"--dynamic-config-value", "matching.wv.VersionDrainageStatusVisibilityGracePeriod=10",
				"--dynamic-config-value", "matching.wv.VersionDrainageStatusRefreshInterval=1",
				"--http-port", "7243", // Nexus tests use the HTTP port directly
				"--dynamic-config-value", `component.callbacks.allowedAddresses=[{"Pattern":"*","AllowInsecure":true}]`, // SDK tests use arbitrary callback URLs, permit that on the server
>>>>>>> ab1c3561
			},
		})
		if err != nil {
			return fmt.Errorf("failed starting dev server: %w", err)
		}
		defer func() { _ = devServer.Stop() }()
	}

	// Run integration test
	args := []string{"go", "test", "-count", "1", "-race", "-v", "-timeout", "10m"}
	if *runFlag != "" {
		args = append(args, "-run", *runFlag)
	}
	if *coverageFileFlag != "" {
		args = append(args, "-coverprofile="+filepath.Join(b.rootDir, coverageDir, *coverageFileFlag), "-coverpkg=./...")
	}
	if *devServerFlag {
		args = append(args, "-using-cli-dev-server")
	}
	args = append(args, "./...")
	// Must run in test dir
	cmd := b.cmdFromRoot(args...)
	cmd.Dir = filepath.Join(cmd.Dir, "test")
	cmd.Env = append(os.Environ(), "DISABLE_SERVER_1_25_TESTS=1")
	if err := b.runCmd(cmd); err != nil {
		return fmt.Errorf("integration test failed: %w", err)
	}

	return nil
}

func (b *builder) mergeCoverageFiles() error {
	// Only arg should be out file
	if len(os.Args) != 3 {
		return fmt.Errorf("merge-coverage-files requires single out file")
	}
	// Basically we make a new file with a "mode:" line header, then write all
	// lines from all files except their "mode:" lines
	log.Printf("Merging coverage files to %v", os.Args[2])
	f, err := os.Create(os.Args[2])
	if err != nil {
		return err
	}
	defer f.Close()
	if _, err := f.WriteString("mode: atomic\n"); err != nil {
		return err
	}
	coverageDirEntries, err := os.ReadDir(filepath.Join(b.rootDir, coverageDir))
	if err != nil {
		return fmt.Errorf("failed reading coverage dir: %w", err)
	}
	for _, entry := range coverageDirEntries {
		b, err := os.ReadFile(filepath.Join(b.rootDir, coverageDir, entry.Name()))
		if err != nil {
			return err
		}
		for _, line := range bytes.SplitAfter(b, []byte("\n")) {
			if !bytes.HasPrefix(line, []byte("mode:")) && len(bytes.TrimSpace(line)) > 0 {
				if _, err := f.Write(line); err != nil {
					return err
				}
			}
		}
	}
	return nil
}

func (b *builder) unitTest() error {
	// Supports some flags
	flagSet := flag.NewFlagSet("unit-test", flag.ContinueOnError)
	runFlag := flagSet.String("run", "", "Passed to go test as -run")
	coverageFlag := flagSet.Bool("coverage", false, "If set, enables coverage output")
	if err := flagSet.Parse(os.Args[2:]); err != nil {
		return fmt.Errorf("failed parsing flags: %w", err)
	}

	// Find every non ./test-prefixed package that has a test file
	testDirMap := map[string]struct{}{}
	var testDirs []string
	err := fs.WalkDir(os.DirFS(b.rootDir), ".", func(p string, d fs.DirEntry, err error) error {
		if !strings.HasPrefix(p, "test") && strings.HasSuffix(p, "_test.go") {
			dir := path.Dir(p)
			if _, ok := testDirMap[dir]; !ok {
				testDirMap[dir] = struct{}{}
				testDirs = append(testDirs, dir)
			}
		}
		return nil
	})
	if err != nil {
		return fmt.Errorf("failed walking test dirs: %w", err)
	}
	sort.Strings(testDirs)

	// Create coverage dir if doing coverage
	if *coverageFlag {
		if err := os.MkdirAll(filepath.Join(b.rootDir, coverageDir), 0777); err != nil {
			return fmt.Errorf("failed creating coverage dir: %w", err)
		}
	}

	// Run unit test for each dir
	log.Printf("Running unit tests in dirs: %v", testDirs)
	for _, testDir := range testDirs {
		// Run unit test
		args := []string{"go", "test", "-count", "1", "-race", "-v", "-timeout", "15m"}
		if *runFlag != "" {
			args = append(args, "-run", *runFlag)
		}
		if *coverageFlag {
			args = append(
				args,
				"-coverprofile="+filepath.Join(b.rootDir, coverageDir, "unit-test-"+strings.ReplaceAll(testDir, "/", "-")+".out"),
				"-coverpkg=./...",
			)
		}
		args = append(args, ".")
		cmd := b.cmdFromRoot(args...)
		// Need to run inside directory
		cmd.Dir = filepath.Join(b.rootDir, testDir)
		if err := b.runCmd(cmd); err != nil {
			return fmt.Errorf("unit test failed in %v: %w", testDir, err)
		}
	}

	return nil
}

func (b *builder) cmdFromRoot(args ...string) *exec.Cmd {
	cmd := exec.Command(args[0], args[1:]...)
	cmd.Dir = b.rootDir
	return cmd
}

// Forwards stdout/stderr
func (b *builder) runCmd(cmd *exec.Cmd) error {
	cmd.Stdout, cmd.Stderr = os.Stdout, os.Stderr
	log.Printf("Running %v in %v with args %v", cmd.Path, cmd.Dir, cmd.Args[1:])
	return cmd.Run()
}

func (b *builder) getInstalledTool(modPath string) (string, error) {
	// Install
	log.Printf("Installing %v", modPath)
	cmd := exec.Command("go", "install", modPath)
	cmd.Dir = b.thisDir
	cmd.Stdout, cmd.Stderr = os.Stdout, os.Stderr
	if err := cmd.Run(); err != nil {
		return "", fmt.Errorf("failed installing %q: %w", modPath, err)
	}

	// Get path to installed
	cmd = exec.Command("go", "list", "-f", "{{.Target}}", modPath)
	cmd.Dir = b.thisDir
	out, err := cmd.CombinedOutput()
	if err != nil {
		return "", fmt.Errorf("failed listing path for tool %q", modPath)
	}
	file := strings.TrimSpace(string(out))
	if file == "" {
		return "", fmt.Errorf("cannot find target for tool %q", modPath)
	} else if _, err := os.Stat(file); err != nil {
		return "", fmt.Errorf("cannot stat %q for tool %q: %w", file, modPath, err)
	}
	return file, nil
}<|MERGE_RESOLUTION|>--- conflicted
+++ resolved
@@ -163,21 +163,13 @@
 				"--dynamic-config-value", "worker.buildIdScavengerEnabled=true",
 				"--dynamic-config-value", "worker.removableBuildIdDurationSinceDefault=1",
 				"--dynamic-config-value", "system.enableDeployments=true",
-<<<<<<< HEAD
-				// All of the below is required for Nexus tests.
-				"--http-port", "7243",
-				"--dynamic-config-value", "system.enableNexus=true",
-				// SDK tests use arbitrary callback URLs, permit that on the server.
-				"--dynamic-config-value", `component.callbacks.allowedAddresses=[{"Pattern":"*","AllowInsecure":true}]`,
-				"--sqlite-pragma", "journal_mode=WAL",
-				"--sqlite-pragma", "synchronous=OFF",
-=======
 				"--dynamic-config-value", "system.enableDeploymentVersions=true",
 				"--dynamic-config-value", "matching.wv.VersionDrainageStatusVisibilityGracePeriod=10",
 				"--dynamic-config-value", "matching.wv.VersionDrainageStatusRefreshInterval=1",
 				"--http-port", "7243", // Nexus tests use the HTTP port directly
 				"--dynamic-config-value", `component.callbacks.allowedAddresses=[{"Pattern":"*","AllowInsecure":true}]`, // SDK tests use arbitrary callback URLs, permit that on the server
->>>>>>> ab1c3561
+        "--sqlite-pragma", "journal_mode=WAL",
+				"--sqlite-pragma", "synchronous=OFF",
 			},
 		})
 		if err != nil {

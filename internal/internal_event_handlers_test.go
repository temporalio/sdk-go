// Copyright (c) 2017 Uber Technologies, Inc.
//
// Permission is hereby granted, free of charge, to any person obtaining a copy
// of this software and associated documentation files (the "Software"), to deal
// in the Software without restriction, including without limitation the rights
// to use, copy, modify, merge, publish, distribute, sublicense, and/or sell
// copies of the Software, and to permit persons to whom the Software is
// furnished to do so, subject to the following conditions:
//
// The above copyright notice and this permission notice shall be included in
// all copies or substantial portions of the Software.
//
// THE SOFTWARE IS PROVIDED "AS IS", WITHOUT WARRANTY OF ANY KIND, EXPRESS OR
// IMPLIED, INCLUDING BUT NOT LIMITED TO THE WARRANTIES OF MERCHANTABILITY,
// FITNESS FOR A PARTICULAR PURPOSE AND NONINFRINGEMENT. IN NO EVENT SHALL THE
// AUTHORS OR COPYRIGHT HOLDERS BE LIABLE FOR ANY CLAIM, DAMAGES OR OTHER
// LIABILITY, WHETHER IN AN ACTION OF CONTRACT, TORT OR OTHERWISE, ARISING FROM,
// OUT OF OR IN CONNECTION WITH THE SOFTWARE OR THE USE OR OTHER DEALINGS IN
// THE SOFTWARE.

package internal

import (
	"encoding/json"
	"testing"

	"github.com/stretchr/testify/assert"
	"github.com/stretchr/testify/require"
	"go.uber.org/zap"
<<<<<<< HEAD

	commonproto "go.temporal.io/temporal-proto/common"
)

func TestReplayAwareLogger(t *testing.T) {
	temp, err := ioutil.TempFile("", "temporal-client-test")
	require.NoError(t, err, "Failed to create temp file.")
	defer func() { _ = os.Remove(temp.Name()) }()
	config := zap.NewProductionConfig()
	config.OutputPaths = []string{temp.Name()}
	config.EncoderConfig.TimeKey = "" // no timestamps in tests
=======
	"go.uber.org/zap/zapcore"
	"go.uber.org/zap/zaptest/observer"
)

func TestReplayAwareLogger(t *testing.T) {
	t.Parallel()
	core, observed := observer.New(zapcore.InfoLevel)
	logger := zap.New(core, zap.Development())
>>>>>>> b282629d

	isReplay, enableLoggingInReplay := false, false
	logger = logger.WithOptions(zap.WrapCore(wrapLogger(&isReplay, &enableLoggingInReplay)))

	logger.Info("normal info")

	isReplay = true
	logger.Info("replay info") // this log should be suppressed

	isReplay, enableLoggingInReplay = false, true
	logger.Info("normal2 info")

	isReplay = true
	logger.Info("replay2 info")

<<<<<<< HEAD
	_ = logger.Sync()

	byteContents, err := ioutil.ReadAll(temp)
	require.NoError(t, err, "Couldn't read log contents from temp file.")
	logs := string(byteContents)

	require.True(t, strings.Contains(logs, "normal info"), "normal info should show")
	require.False(t, strings.Contains(logs, "replay info"), "replay info should not show")
	require.True(t, strings.Contains(logs, "normal2 info"), "normal2 info should show")
	require.True(t, strings.Contains(logs, "replay2 info"), "replay2 info should show")
=======
	var messages []string
	for _, log := range observed.AllUntimed() {
		messages = append(messages, log.Message)
	}
	assert.Len(t, messages, 3) // ensures "replay info" wasn't just misspelled
	assert.Contains(t, messages, "normal info")
	assert.NotContains(t, messages, "replay info")
	assert.Contains(t, messages, "normal2 info")
	assert.Contains(t, messages, "replay2 info")
>>>>>>> b282629d
}

func testDecodeValueHelper(t *testing.T, env *workflowEnvironmentImpl) {
	equals := func(a, b interface{}) bool {
		ao := a.(ActivityOptions)
		bo := b.(ActivityOptions)
		return ao.TaskList == bo.TaskList
	}
	value := ActivityOptions{TaskList: "test-tasklist"}
	blob := env.encodeValue(value)
	isEqual := env.isEqualValue(value, blob, equals)
	require.True(t, isEqual)

	value.TaskList = "value-changed"
	isEqual = env.isEqualValue(value, blob, equals)
	require.False(t, isEqual)
}

func TestDecodedValue(t *testing.T) {
	t.Parallel()
	env := &workflowEnvironmentImpl{
		dataConverter: getDefaultDataConverter(),
	}
	testDecodeValueHelper(t, env)
}

func TestDecodedValue_WithDataConverter(t *testing.T) {
	t.Parallel()
	env := &workflowEnvironmentImpl{
		dataConverter: newTestDataConverter(),
	}
	testDecodeValueHelper(t, env)
}

func Test_DecodedValuePtr(t *testing.T) {
	t.Parallel()
	env := &workflowEnvironmentImpl{
		dataConverter: getDefaultDataConverter(),
	}
	equals := func(a, b interface{}) bool {
		ao := a.(*ActivityOptions)
		bo := b.(*ActivityOptions)
		return ao.TaskList == bo.TaskList
	}
	value := &ActivityOptions{TaskList: "test-tasklist"}
	blob := env.encodeValue(value)
	isEqual := env.isEqualValue(value, blob, equals)
	require.True(t, isEqual)

	value.TaskList = "value-changed"
	isEqual = env.isEqualValue(value, blob, equals)
	require.False(t, isEqual)
}

func Test_DecodedValueNil(t *testing.T) {
	t.Parallel()
	env := &workflowEnvironmentImpl{
		dataConverter: getDefaultDataConverter(),
	}
	equals := func(a, b interface{}) bool {
		return a == nil && b == nil
	}
	// newValue is nil, old value is nil
	var value interface{}
	blob := env.encodeValue(value)
	isEqual := env.isEqualValue(value, blob, equals)
	require.True(t, isEqual)

	// newValue is nil, oldValue is not nil
	blob = env.encodeValue("any-non-nil-value")
	isEqual = env.isEqualValue(value, blob, equals)
	require.False(t, isEqual)

	// newValue is not nil, oldValue is nil
	blob = env.encodeValue(nil)
	isEqual = env.isEqualValue("non-nil-value", blob, equals)
	require.False(t, isEqual)
}

func Test_ValidateAndSerializeSearchAttributes(t *testing.T) {
	t.Parallel()
	_, err := validateAndSerializeSearchAttributes(nil)
	require.EqualError(t, err, "search attributes is empty")

	attr := map[string]interface{}{
		"JustKey": make(chan int),
	}
	_, err = validateAndSerializeSearchAttributes(attr)
	require.EqualError(t, err, "encode search attribute [JustKey] error: json: unsupported type: chan int")

	attr = map[string]interface{}{
		"key": 1,
	}
	searchAttr, err := validateAndSerializeSearchAttributes(attr)
	require.NoError(t, err)
	require.Equal(t, 1, len(searchAttr.IndexedFields))
	var resp int
	_ = json.Unmarshal(searchAttr.IndexedFields["key"], &resp)
	require.Equal(t, 1, resp)
}

func Test_UpsertSearchAttributes(t *testing.T) {
	t.Parallel()
	env := &workflowEnvironmentImpl{
		decisionsHelper: newDecisionsHelper(),
		workflowInfo:    GetWorkflowInfo(createRootTestContext()),
	}
	err := env.UpsertSearchAttributes(nil)
	require.Error(t, err)

	err = env.UpsertSearchAttributes(map[string]interface{}{
		CadenceChangeVersion: []string{"change2-1", "change1-1"}},
	)
	require.NoError(t, err)
	_, ok := env.decisionsHelper.decisions[makeDecisionID(decisionTypeUpsertSearchAttributes, "change2-1")]
	require.True(t, ok)
	require.Equal(t, int32(0), env.counterID)

	err = env.UpsertSearchAttributes(map[string]interface{}{"key": 1})
	require.NoError(t, err)
	require.Equal(t, int32(1), env.counterID)
}

func Test_MergeSearchAttributes(t *testing.T) {
	t.Parallel()
	tests := []struct {
		name     string
		current  *commonproto.SearchAttributes
		upsert   *commonproto.SearchAttributes
		expected *commonproto.SearchAttributes
	}{
		{
			name:     "currentIsNil",
			current:  nil,
			upsert:   &commonproto.SearchAttributes{},
			expected: nil,
		},
		{
			name:     "currentIsEmpty",
			current:  &commonproto.SearchAttributes{IndexedFields: make(map[string][]byte)},
			upsert:   &commonproto.SearchAttributes{},
			expected: nil,
		},
		{
			name: "normalMerge",
			current: &commonproto.SearchAttributes{
				IndexedFields: map[string][]byte{
					"CustomIntField":     []byte(`1`),
					"CustomKeywordField": []byte(`keyword`),
				},
			},
			upsert: &commonproto.SearchAttributes{
				IndexedFields: map[string][]byte{
					"CustomIntField":  []byte(`2`),
					"CustomBoolField": []byte(`true`),
				},
			},
			expected: &commonproto.SearchAttributes{
				IndexedFields: map[string][]byte{
					"CustomIntField":     []byte(`2`),
					"CustomKeywordField": []byte(`keyword`),
					"CustomBoolField":    []byte(`true`),
				},
			},
		},
	}

	for _, test := range tests {
		test := test
		t.Run(test.name, func(t *testing.T) {
			t.Parallel()
			result := mergeSearchAttributes(test.current, test.upsert)
			require.Equal(t, test.expected, result)
		})
	}
}

func Test_GetChangeVersion(t *testing.T) {
	t.Parallel()
	tests := []struct {
		name     string
		changeID string
		version  Version
		expected string
	}{
		{
			name:     "default",
			changeID: "cid",
			version:  DefaultVersion,
			expected: "cid--1",
		},
		{
			name:     "normal_case",
			changeID: "cid",
			version:  1,
			expected: "cid-1",
		},
	}
	for _, test := range tests {
		test := test
		t.Run(test.name, func(t *testing.T) {
			t.Parallel()
			result := getChangeVersion(test.changeID, test.version)
			require.Equal(t, test.expected, result)
		})
	}
}

func Test_GetChangeVersions(t *testing.T) {
	t.Parallel()
	tests := []struct {
		name                   string
		changeID               string
		version                Version
		existingChangeVersions map[string]Version
		expected               []string
	}{
		{
			name:                   "single_change_id",
			changeID:               "cid",
			version:                1,
			existingChangeVersions: map[string]Version{},
			expected:               []string{"cid-1"},
		},
		{
			name:     "multi_change_ids",
			changeID: "cid2",
			version:  1,
			existingChangeVersions: map[string]Version{
				"cid": 1,
			},
			expected: []string{"cid2-1", "cid-1"},
		},
	}
	for _, test := range tests {
		test := test
		t.Run(test.name, func(t *testing.T) {
			t.Parallel()
			result := getChangeVersions(test.changeID, test.version, test.existingChangeVersions)
			require.Equal(t, test.expected, result)
		})
	}
}

func Test_CreateSearchAttributesForChangeVersion(t *testing.T) {
	t.Parallel()
	result := createSearchAttributesForChangeVersion("cid", 1, map[string]Version{})
	val, ok := result["CadenceChangeVersion"]
	require.True(t, ok, "Remember to update related key on server side")
	require.Equal(t, []string{"cid-1"}, val)
}<|MERGE_RESOLUTION|>--- conflicted
+++ resolved
@@ -26,20 +26,8 @@
 
 	"github.com/stretchr/testify/assert"
 	"github.com/stretchr/testify/require"
+	commonproto "go.temporal.io/temporal-proto/common"
 	"go.uber.org/zap"
-<<<<<<< HEAD
-
-	commonproto "go.temporal.io/temporal-proto/common"
-)
-
-func TestReplayAwareLogger(t *testing.T) {
-	temp, err := ioutil.TempFile("", "temporal-client-test")
-	require.NoError(t, err, "Failed to create temp file.")
-	defer func() { _ = os.Remove(temp.Name()) }()
-	config := zap.NewProductionConfig()
-	config.OutputPaths = []string{temp.Name()}
-	config.EncoderConfig.TimeKey = "" // no timestamps in tests
-=======
 	"go.uber.org/zap/zapcore"
 	"go.uber.org/zap/zaptest/observer"
 )
@@ -48,7 +36,6 @@
 	t.Parallel()
 	core, observed := observer.New(zapcore.InfoLevel)
 	logger := zap.New(core, zap.Development())
->>>>>>> b282629d
 
 	isReplay, enableLoggingInReplay := false, false
 	logger = logger.WithOptions(zap.WrapCore(wrapLogger(&isReplay, &enableLoggingInReplay)))
@@ -64,18 +51,6 @@
 	isReplay = true
 	logger.Info("replay2 info")
 
-<<<<<<< HEAD
-	_ = logger.Sync()
-
-	byteContents, err := ioutil.ReadAll(temp)
-	require.NoError(t, err, "Couldn't read log contents from temp file.")
-	logs := string(byteContents)
-
-	require.True(t, strings.Contains(logs, "normal info"), "normal info should show")
-	require.False(t, strings.Contains(logs, "replay info"), "replay info should not show")
-	require.True(t, strings.Contains(logs, "normal2 info"), "normal2 info should show")
-	require.True(t, strings.Contains(logs, "replay2 info"), "replay2 info should show")
-=======
 	var messages []string
 	for _, log := range observed.AllUntimed() {
 		messages = append(messages, log.Message)
@@ -85,7 +60,6 @@
 	assert.NotContains(t, messages, "replay info")
 	assert.Contains(t, messages, "normal2 info")
 	assert.Contains(t, messages, "replay2 info")
->>>>>>> b282629d
 }
 
 func testDecodeValueHelper(t *testing.T, env *workflowEnvironmentImpl) {

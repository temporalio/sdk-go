// The MIT License
//
// Copyright (c) 2020 Temporal Technologies Inc.  All rights reserved.
//
// Copyright (c) 2020 Uber Technologies, Inc.
//
// Permission is hereby granted, free of charge, to any person obtaining a copy
// of this software and associated documentation files (the "Software"), to deal
// in the Software without restriction, including without limitation the rights
// to use, copy, modify, merge, publish, distribute, sublicense, and/or sell
// copies of the Software, and to permit persons to whom the Software is
// furnished to do so, subject to the following conditions:
//
// The above copyright notice and this permission notice shall be included in
// all copies or substantial portions of the Software.
//
// THE SOFTWARE IS PROVIDED "AS IS", WITHOUT WARRANTY OF ANY KIND, EXPRESS OR
// IMPLIED, INCLUDING BUT NOT LIMITED TO THE WARRANTIES OF MERCHANTABILITY,
// FITNESS FOR A PARTICULAR PURPOSE AND NONINFRINGEMENT. IN NO EVENT SHALL THE
// AUTHORS OR COPYRIGHT HOLDERS BE LIABLE FOR ANY CLAIM, DAMAGES OR OTHER
// LIABILITY, WHETHER IN AN ACTION OF CONTRACT, TORT OR OTHERWISE, ARISING FROM,
// OUT OF OR IN CONNECTION WITH THE SOFTWARE OR THE USE OR OTHER DEALINGS IN
// THE SOFTWARE.

package internal

import (
	"context"
	"errors"
	"fmt"
	"strconv"
	"testing"
	"time"

	"github.com/gogo/protobuf/proto"
	"github.com/golang/mock/gomock"
	"github.com/opentracing/opentracing-go"
	"github.com/pborman/uuid"
	"github.com/stretchr/testify/require"
	"github.com/stretchr/testify/suite"
	"github.com/uber-go/tally"
	commandpb "go.temporal.io/api/command/v1"
	commonpb "go.temporal.io/api/common/v1"
	enumspb "go.temporal.io/api/enums/v1"
	historypb "go.temporal.io/api/history/v1"
	querypb "go.temporal.io/api/query/v1"
	"go.temporal.io/api/serviceerror"
	taskqueuepb "go.temporal.io/api/taskqueue/v1"
	"go.temporal.io/api/workflowservice/v1"
	"go.temporal.io/api/workflowservicemock/v1"

	"go.temporal.io/sdk/converter"
	"go.temporal.io/sdk/internal/common"
	ilog "go.temporal.io/sdk/internal/log"
	"go.temporal.io/sdk/log"
)

const (
	testNamespace = "test-namespace"
)

type (
	TaskHandlersTestSuite struct {
		suite.Suite
		logger    log.Logger
		service   *workflowservicemock.MockWorkflowServiceClient
		registry  *registry
		namespace string
	}
)

func registerWorkflows(r *registry) {
	r.RegisterWorkflowWithOptions(
		helloWorldWorkflowFunc,
		RegisterWorkflowOptions{Name: "HelloWorld_Workflow"},
	)
	r.RegisterWorkflowWithOptions(
		helloWorldWorkflowCancelFunc,
		RegisterWorkflowOptions{Name: "HelloWorld_WorkflowCancel"},
	)
	r.RegisterWorkflowWithOptions(
		returnPanicWorkflowFunc,
		RegisterWorkflowOptions{Name: "ReturnPanicWorkflow"},
	)
	r.RegisterWorkflowWithOptions(
		panicWorkflowFunc,
		RegisterWorkflowOptions{Name: "PanicWorkflow"},
	)
	r.RegisterWorkflowWithOptions(
		getWorkflowInfoWorkflowFunc,
		RegisterWorkflowOptions{Name: "GetWorkflowInfoWorkflow"},
	)
	r.RegisterWorkflowWithOptions(
		querySignalWorkflowFunc,
		RegisterWorkflowOptions{Name: "QuerySignalWorkflow"},
	)
	r.RegisterActivityWithOptions(
		greeterActivityFunc,
		RegisterActivityOptions{Name: "Greeter_Activity"},
	)
	r.RegisterWorkflowWithOptions(
		binaryChecksumWorkflowFunc,
		RegisterWorkflowOptions{Name: "BinaryChecksumWorkflow"},
	)
}

func returnPanicWorkflowFunc(Context, []byte) error {
	return newPanicError("panicError", "stackTrace")
}

func panicWorkflowFunc(Context, []byte) error {
	panic("panicError")
}

func getWorkflowInfoWorkflowFunc(ctx Context, expectedLastCompletionResult string) (info *WorkflowInfo, err error) {
	result := GetWorkflowInfo(ctx)
	var lastCompletionResult string
	err = converter.GetDefaultDataConverter().FromPayloads(result.lastCompletionResult, &lastCompletionResult)
	if err != nil {
		return nil, err
	}
	if lastCompletionResult != expectedLastCompletionResult {
		return nil, errors.New("lastCompletionResult is not " + expectedLastCompletionResult)
	}
	return result, nil
}

// Test suite.
func (t *TaskHandlersTestSuite) SetupTest() {
}

func (t *TaskHandlersTestSuite) SetupSuite() {
	t.logger = ilog.NewDefaultLogger()
	registerWorkflows(t.registry)
	t.namespace = "default"
}

func TestTaskHandlersTestSuite(t *testing.T) {
	suite.Run(t, &TaskHandlersTestSuite{
		registry: newRegistry(),
	})
}

func createTestEventWorkflowExecutionCompleted(eventID int64, attr *historypb.WorkflowExecutionCompletedEventAttributes) *historypb.HistoryEvent {
	return &historypb.HistoryEvent{
		EventId:    eventID,
		EventType:  enumspb.EVENT_TYPE_WORKFLOW_EXECUTION_COMPLETED,
		Attributes: &historypb.HistoryEvent_WorkflowExecutionCompletedEventAttributes{WorkflowExecutionCompletedEventAttributes: attr}}
}

func createTestEventWorkflowExecutionStarted(eventID int64, attr *historypb.WorkflowExecutionStartedEventAttributes) *historypb.HistoryEvent {
	return &historypb.HistoryEvent{
		EventId:    eventID,
		EventType:  enumspb.EVENT_TYPE_WORKFLOW_EXECUTION_STARTED,
		Attributes: &historypb.HistoryEvent_WorkflowExecutionStartedEventAttributes{WorkflowExecutionStartedEventAttributes: attr}}
}

func createTestEventLocalActivity(eventID int64, attr *historypb.MarkerRecordedEventAttributes) *historypb.HistoryEvent {
	return &historypb.HistoryEvent{
		EventId:    eventID,
		EventType:  enumspb.EVENT_TYPE_MARKER_RECORDED,
		Attributes: &historypb.HistoryEvent_MarkerRecordedEventAttributes{MarkerRecordedEventAttributes: attr}}
}

func createTestEventActivityTaskScheduled(eventID int64, attr *historypb.ActivityTaskScheduledEventAttributes) *historypb.HistoryEvent {
	return &historypb.HistoryEvent{
		EventId:    eventID,
		EventType:  enumspb.EVENT_TYPE_ACTIVITY_TASK_SCHEDULED,
		Attributes: &historypb.HistoryEvent_ActivityTaskScheduledEventAttributes{ActivityTaskScheduledEventAttributes: attr}}
}

func createTestEventActivityTaskCancelRequested(eventID int64, attr *historypb.ActivityTaskCancelRequestedEventAttributes) *historypb.HistoryEvent {
	return &historypb.HistoryEvent{
		EventId:    eventID,
		EventType:  enumspb.EVENT_TYPE_ACTIVITY_TASK_CANCEL_REQUESTED,
		Attributes: &historypb.HistoryEvent_ActivityTaskCancelRequestedEventAttributes{ActivityTaskCancelRequestedEventAttributes: attr}}
}

func createTestEventActivityTaskStarted(eventID int64, attr *historypb.ActivityTaskStartedEventAttributes) *historypb.HistoryEvent {
	return &historypb.HistoryEvent{
		EventId:    eventID,
		EventType:  enumspb.EVENT_TYPE_ACTIVITY_TASK_STARTED,
		Attributes: &historypb.HistoryEvent_ActivityTaskStartedEventAttributes{ActivityTaskStartedEventAttributes: attr}}
}

func createTestEventActivityTaskCompleted(eventID int64, attr *historypb.ActivityTaskCompletedEventAttributes) *historypb.HistoryEvent {
	return &historypb.HistoryEvent{
		EventId:    eventID,
		EventType:  enumspb.EVENT_TYPE_ACTIVITY_TASK_COMPLETED,
		Attributes: &historypb.HistoryEvent_ActivityTaskCompletedEventAttributes{ActivityTaskCompletedEventAttributes: attr}}
}

func createTestEventActivityTaskTimedOut(eventID int64, attr *historypb.ActivityTaskTimedOutEventAttributes) *historypb.HistoryEvent {
	return &historypb.HistoryEvent{
		EventId:    eventID,
		EventType:  enumspb.EVENT_TYPE_ACTIVITY_TASK_TIMED_OUT,
		Attributes: &historypb.HistoryEvent_ActivityTaskTimedOutEventAttributes{ActivityTaskTimedOutEventAttributes: attr}}
}

func createTestEventWorkflowTaskScheduled(eventID int64, attr *historypb.WorkflowTaskScheduledEventAttributes) *historypb.HistoryEvent {
	return &historypb.HistoryEvent{
		EventId:    eventID,
		EventType:  enumspb.EVENT_TYPE_WORKFLOW_TASK_SCHEDULED,
		Attributes: &historypb.HistoryEvent_WorkflowTaskScheduledEventAttributes{WorkflowTaskScheduledEventAttributes: attr}}
}

func createTestEventWorkflowTaskStarted(eventID int64) *historypb.HistoryEvent {
	return &historypb.HistoryEvent{
		EventId:   eventID,
		EventType: enumspb.EVENT_TYPE_WORKFLOW_TASK_STARTED}
}

func createTestEventWorkflowExecutionSignaled(eventID int64, signalName string) *historypb.HistoryEvent {
	return createTestEventWorkflowExecutionSignaledWithPayload(eventID, signalName, nil)
}

func createTestEventWorkflowExecutionSignaledWithPayload(eventID int64, signalName string, payloads *commonpb.Payloads) *historypb.HistoryEvent {
	return &historypb.HistoryEvent{
		EventId:   eventID,
		EventType: enumspb.EVENT_TYPE_WORKFLOW_EXECUTION_SIGNALED,
		Attributes: &historypb.HistoryEvent_WorkflowExecutionSignaledEventAttributes{WorkflowExecutionSignaledEventAttributes: &historypb.WorkflowExecutionSignaledEventAttributes{
			SignalName: signalName,
			Input:      payloads,
			Identity:   "test-identity",
		}},
	}
}

func createTestEventWorkflowTaskCompleted(eventID int64, attr *historypb.WorkflowTaskCompletedEventAttributes) *historypb.HistoryEvent {
	return &historypb.HistoryEvent{
		EventId:    eventID,
		EventType:  enumspb.EVENT_TYPE_WORKFLOW_TASK_COMPLETED,
		Attributes: &historypb.HistoryEvent_WorkflowTaskCompletedEventAttributes{WorkflowTaskCompletedEventAttributes: attr}}
}

func createTestEventWorkflowTaskFailed(eventID int64, attr *historypb.WorkflowTaskFailedEventAttributes) *historypb.HistoryEvent {
	return &historypb.HistoryEvent{
		EventId:    eventID,
		EventType:  enumspb.EVENT_TYPE_WORKFLOW_TASK_FAILED,
		Attributes: &historypb.HistoryEvent_WorkflowTaskFailedEventAttributes{WorkflowTaskFailedEventAttributes: attr}}
}

func createTestEventSignalExternalWorkflowExecutionFailed(eventID int64, attr *historypb.SignalExternalWorkflowExecutionFailedEventAttributes) *historypb.HistoryEvent {
	return &historypb.HistoryEvent{
		EventId:    eventID,
		EventType:  enumspb.EVENT_TYPE_SIGNAL_EXTERNAL_WORKFLOW_EXECUTION_FAILED,
		Attributes: &historypb.HistoryEvent_SignalExternalWorkflowExecutionFailedEventAttributes{SignalExternalWorkflowExecutionFailedEventAttributes: attr}}
}

func createTestEventStartChildWorkflowExecutionInitiated(eventID int64, attr *historypb.StartChildWorkflowExecutionInitiatedEventAttributes) *historypb.HistoryEvent {
	return &historypb.HistoryEvent{
		EventId:    eventID,
		EventType:  enumspb.EVENT_TYPE_START_CHILD_WORKFLOW_EXECUTION_INITIATED,
		Attributes: &historypb.HistoryEvent_StartChildWorkflowExecutionInitiatedEventAttributes{StartChildWorkflowExecutionInitiatedEventAttributes: attr}}
}

func createTestEventChildWorkflowExecutionStarted(eventID int64, attr *historypb.ChildWorkflowExecutionStartedEventAttributes) *historypb.HistoryEvent {
	return &historypb.HistoryEvent{
		EventId:    eventID,
		EventType:  enumspb.EVENT_TYPE_CHILD_WORKFLOW_EXECUTION_STARTED,
		Attributes: &historypb.HistoryEvent_ChildWorkflowExecutionStartedEventAttributes{ChildWorkflowExecutionStartedEventAttributes: attr}}
}

func createTestEventRequestCancelExternalWorkflowExecutionInitiated(eventID int64, attr *historypb.RequestCancelExternalWorkflowExecutionInitiatedEventAttributes) *historypb.HistoryEvent {
	return &historypb.HistoryEvent{
		EventId:    eventID,
		EventType:  enumspb.EVENT_TYPE_REQUEST_CANCEL_EXTERNAL_WORKFLOW_EXECUTION_INITIATED,
		Attributes: &historypb.HistoryEvent_RequestCancelExternalWorkflowExecutionInitiatedEventAttributes{RequestCancelExternalWorkflowExecutionInitiatedEventAttributes: attr}}
}

func createTestEventExternalWorkflowExecutionCancelRequested(eventID int64, attr *historypb.ExternalWorkflowExecutionCancelRequestedEventAttributes) *historypb.HistoryEvent {
	return &historypb.HistoryEvent{
		EventId:    eventID,
		EventType:  enumspb.EVENT_TYPE_EXTERNAL_WORKFLOW_EXECUTION_CANCEL_REQUESTED,
		Attributes: &historypb.HistoryEvent_ExternalWorkflowExecutionCancelRequestedEventAttributes{ExternalWorkflowExecutionCancelRequestedEventAttributes: attr}}
}

func createTestEventChildWorkflowExecutionCanceled(eventID int64, attr *historypb.ChildWorkflowExecutionCanceledEventAttributes) *historypb.HistoryEvent {
	return &historypb.HistoryEvent{
		EventId:    eventID,
		EventType:  enumspb.EVENT_TYPE_CHILD_WORKFLOW_EXECUTION_CANCELED,
		Attributes: &historypb.HistoryEvent_ChildWorkflowExecutionCanceledEventAttributes{ChildWorkflowExecutionCanceledEventAttributes: attr}}
}

func createTestEventVersionMarker(eventID int64, workflowTaskCompletedID int64, changeID string, version Version) *historypb.HistoryEvent {
	changeIDPayload, err := converter.GetDefaultDataConverter().ToPayloads(changeID)
	if err != nil {
		panic(err)
	}

	versionPayload, err := converter.GetDefaultDataConverter().ToPayloads(version)
	if err != nil {
		panic(err)
	}

	return &historypb.HistoryEvent{
		EventId:   eventID,
		EventType: enumspb.EVENT_TYPE_MARKER_RECORDED,
		Attributes: &historypb.HistoryEvent_MarkerRecordedEventAttributes{
			MarkerRecordedEventAttributes: &historypb.MarkerRecordedEventAttributes{
				MarkerName: versionMarkerName,
				Details: map[string]*commonpb.Payloads{
					versionMarkerChangeIDName: changeIDPayload,
					versionMarkerDataName:     versionPayload,
				},
				WorkflowTaskCompletedEventId: workflowTaskCompletedID,
			},
		},
	}
}

func createTestUpsertWorkflowSearchAttributesForChangeVersion(eventID int64, workflowTaskCompletedID int64, changeID string, version Version) *historypb.HistoryEvent {
	searchAttributes, _ := validateAndSerializeSearchAttributes(createSearchAttributesForChangeVersion(changeID, version, nil))

	return &historypb.HistoryEvent{
		EventId:   eventID,
		EventType: enumspb.EVENT_TYPE_UPSERT_WORKFLOW_SEARCH_ATTRIBUTES,
		Attributes: &historypb.HistoryEvent_UpsertWorkflowSearchAttributesEventAttributes{
			UpsertWorkflowSearchAttributesEventAttributes: &historypb.UpsertWorkflowSearchAttributesEventAttributes{
				SearchAttributes:             searchAttributes,
				WorkflowTaskCompletedEventId: workflowTaskCompletedID,
			},
		},
	}
}

func createWorkflowTask(
	events []*historypb.HistoryEvent,
	previousStartEventID int64,
	workflowName string,
) *workflowservice.PollWorkflowTaskQueueResponse {
	return createWorkflowTaskWithQueries(events, previousStartEventID, workflowName, nil, true)
}

func createWorkflowTaskWithQueries(
	events []*historypb.HistoryEvent,
	previousStartEventID int64,
	workflowName string,
	queries map[string]*querypb.WorkflowQuery,
	addEvents bool,
) *workflowservice.PollWorkflowTaskQueueResponse {
	eventsCopy := make([]*historypb.HistoryEvent, len(events))
	copy(eventsCopy, events)
	if addEvents {
		nextEventID := eventsCopy[len(eventsCopy)-1].EventId + 1
		eventsCopy = append(eventsCopy, createTestEventWorkflowTaskScheduled(nextEventID,
			&historypb.WorkflowTaskScheduledEventAttributes{TaskQueue: &taskqueuepb.TaskQueue{Name: "taskQueue"}}))
		eventsCopy = append(eventsCopy, createTestEventWorkflowTaskStarted(nextEventID+1))
	}
	return &workflowservice.PollWorkflowTaskQueueResponse{
		PreviousStartedEventId: previousStartEventID,
		WorkflowType:           &commonpb.WorkflowType{Name: workflowName},
		History:                &historypb.History{Events: eventsCopy},
		WorkflowExecution: &commonpb.WorkflowExecution{
			WorkflowId: "fake-workflow-id",
			RunId:      uuid.New(),
		},
		Queries: queries,
	}
}

func createQueryTask(
	events []*historypb.HistoryEvent,
	previousStartEventID int64,
	workflowName string,
	queryType string,
) *workflowservice.PollWorkflowTaskQueueResponse {
	task := createWorkflowTaskWithQueries(events, previousStartEventID, workflowName, nil, false)
	task.Query = &querypb.WorkflowQuery{
		QueryType: queryType,
	}
	return task
}

func createTestEventTimerStarted(eventID int64, id int) *historypb.HistoryEvent {
	timerID := fmt.Sprintf("%v", id)
	attr := &historypb.TimerStartedEventAttributes{
		TimerId:                      timerID,
		StartToFireTimeout:           nil,
		WorkflowTaskCompletedEventId: 0,
	}
	return &historypb.HistoryEvent{
		EventId:    eventID,
		EventType:  enumspb.EVENT_TYPE_TIMER_STARTED,
		Attributes: &historypb.HistoryEvent_TimerStartedEventAttributes{TimerStartedEventAttributes: attr}}
}

func createTestEventTimerFired(eventID int64, id int) *historypb.HistoryEvent {
	timerID := fmt.Sprintf("%v", id)
	attr := &historypb.TimerFiredEventAttributes{
		TimerId: timerID,
	}

	return &historypb.HistoryEvent{
		EventId:    eventID,
		EventType:  enumspb.EVENT_TYPE_TIMER_FIRED,
		Attributes: &historypb.HistoryEvent_TimerFiredEventAttributes{TimerFiredEventAttributes: attr}}
}

func createTestEventTimerCanceled(eventID int64, id int) *historypb.HistoryEvent {
	timerID := fmt.Sprintf("%v", id)
	attr := &historypb.TimerCanceledEventAttributes{
		TimerId: timerID,
	}

	return &historypb.HistoryEvent{
		EventId:    eventID,
		EventType:  enumspb.EVENT_TYPE_TIMER_CANCELED,
		Attributes: &historypb.HistoryEvent_TimerCanceledEventAttributes{TimerCanceledEventAttributes: attr}}
}

var testWorkflowTaskTaskqueue = "tq1"

func (t *TaskHandlersTestSuite) getTestWorkerExecutionParams() workerExecutionParameters {
	cache := NewWorkerCache()
	return workerExecutionParameters{
		TaskQueue: testWorkflowTaskTaskqueue,
		Namespace: testNamespace,
		Identity:  "test-id-1",
		Logger:    t.logger,
		cache:     cache,
		Tracer:    opentracing.NoopTracer{},
	}
}

func (t *TaskHandlersTestSuite) testWorkflowTaskWorkflowExecutionStartedHelper(params workerExecutionParameters) {
	testEvents := []*historypb.HistoryEvent{
		createTestEventWorkflowExecutionStarted(1, &historypb.WorkflowExecutionStartedEventAttributes{TaskQueue: &taskqueuepb.TaskQueue{Name: testWorkflowTaskTaskqueue}}),
	}
	task := createWorkflowTask(testEvents, 0, "HelloWorld_Workflow")
	taskHandler := newWorkflowTaskHandler(params, nil, t.registry)
	request, err := taskHandler.ProcessWorkflowTask(&workflowTask{task: task}, nil)
	response := request.(*workflowservice.RespondWorkflowTaskCompletedRequest)
	t.NoError(err)
	t.NotNil(response)
	t.Equal(1, len(response.Commands))
	t.Equal(enumspb.COMMAND_TYPE_SCHEDULE_ACTIVITY_TASK, response.Commands[0].GetCommandType())
	t.NotNil(response.Commands[0].GetScheduleActivityTaskCommandAttributes())
}

func (t *TaskHandlersTestSuite) TestWorkflowTask_WorkflowExecutionStarted() {
	params := t.getTestWorkerExecutionParams()
	t.testWorkflowTaskWorkflowExecutionStartedHelper(params)
}

func (t *TaskHandlersTestSuite) TestWorkflowTask_WorkflowExecutionStartedWithDataConverter() {
	params := t.getTestWorkerExecutionParams()
	t.testWorkflowTaskWorkflowExecutionStartedHelper(params)
}

func (t *TaskHandlersTestSuite) TestWorkflowTask_BinaryChecksum() {
	taskQueue := "tq1"
	checksum1 := "chck1"
	checksum2 := "chck2"
	testEvents := []*historypb.HistoryEvent{
		createTestEventWorkflowExecutionStarted(1, &historypb.WorkflowExecutionStartedEventAttributes{TaskQueue: &taskqueuepb.TaskQueue{Name: taskQueue}}),
		createTestEventWorkflowTaskScheduled(2, &historypb.WorkflowTaskScheduledEventAttributes{TaskQueue: &taskqueuepb.TaskQueue{Name: taskQueue}}),
		createTestEventWorkflowTaskStarted(3),
		createTestEventWorkflowTaskCompleted(4, &historypb.WorkflowTaskCompletedEventAttributes{ScheduledEventId: 2, BinaryChecksum: checksum1}),
		createTestEventTimerStarted(5, 5),
		createTestEventTimerFired(6, 5),
		createTestEventWorkflowTaskScheduled(7, &historypb.WorkflowTaskScheduledEventAttributes{TaskQueue: &taskqueuepb.TaskQueue{Name: taskQueue}}),
		createTestEventWorkflowTaskStarted(8),
		createTestEventWorkflowTaskCompleted(9, &historypb.WorkflowTaskCompletedEventAttributes{ScheduledEventId: 7, BinaryChecksum: checksum2}),
		createTestEventTimerStarted(10, 10),
		createTestEventTimerFired(11, 10),
		createTestEventWorkflowTaskScheduled(12, &historypb.WorkflowTaskScheduledEventAttributes{TaskQueue: &taskqueuepb.TaskQueue{Name: taskQueue}}),
		createTestEventWorkflowTaskStarted(13),
	}
	task := createWorkflowTask(testEvents, 8, "BinaryChecksumWorkflow")
	params := t.getTestWorkerExecutionParams()
	taskHandler := newWorkflowTaskHandler(params, nil, t.registry)
	request, err := taskHandler.ProcessWorkflowTask(&workflowTask{task: task}, nil)
	response := request.(*workflowservice.RespondWorkflowTaskCompletedRequest)

	t.NoError(err)
	t.NotNil(response)
	t.Equal(1, len(response.Commands))
	t.Equal(enumspb.COMMAND_TYPE_COMPLETE_WORKFLOW_EXECUTION, response.Commands[0].GetCommandType())
	checksumsPayload := response.Commands[0].GetCompleteWorkflowExecutionCommandAttributes().GetResult()
	var checksums []string
	_ = converter.GetDefaultDataConverter().FromPayloads(checksumsPayload, &checksums)
	t.Equal(3, len(checksums))
	t.Equal("chck1", checksums[0])
	t.Equal("chck2", checksums[1])
	t.Equal(getBinaryChecksum(), checksums[2])
}

func (t *TaskHandlersTestSuite) TestWorkflowTask_ActivityTaskScheduled() {
	// Schedule an activity and see if we complete workflow.
	taskQueue := "tq1"
	testEvents := []*historypb.HistoryEvent{
		createTestEventWorkflowExecutionStarted(1, &historypb.WorkflowExecutionStartedEventAttributes{TaskQueue: &taskqueuepb.TaskQueue{Name: taskQueue}}),
		createTestEventWorkflowTaskScheduled(2, &historypb.WorkflowTaskScheduledEventAttributes{TaskQueue: &taskqueuepb.TaskQueue{Name: taskQueue}}),
		createTestEventWorkflowTaskStarted(3),
		createTestEventWorkflowTaskCompleted(4, &historypb.WorkflowTaskCompletedEventAttributes{ScheduledEventId: 2}),
		createTestEventActivityTaskScheduled(5, &historypb.ActivityTaskScheduledEventAttributes{
			ActivityId:   "0",
			ActivityType: &commonpb.ActivityType{Name: "Greeter_Activity"},
			TaskQueue:    &taskqueuepb.TaskQueue{Name: taskQueue},
		}),
		createTestEventActivityTaskStarted(6, &historypb.ActivityTaskStartedEventAttributes{}),
		createTestEventActivityTaskCompleted(7, &historypb.ActivityTaskCompletedEventAttributes{ScheduledEventId: 5}),
		createTestEventWorkflowTaskStarted(8),
	}
	task := createWorkflowTask(testEvents[0:3], 0, "HelloWorld_Workflow")
	params := t.getTestWorkerExecutionParams()
	taskHandler := newWorkflowTaskHandler(params, nil, t.registry)
	request, err := taskHandler.ProcessWorkflowTask(&workflowTask{task: task}, nil)
	response := request.(*workflowservice.RespondWorkflowTaskCompletedRequest)

	t.NoError(err)
	t.NotNil(response)
	t.Equal(1, len(response.Commands))
	t.Equal(enumspb.COMMAND_TYPE_SCHEDULE_ACTIVITY_TASK, response.Commands[0].GetCommandType())
	t.NotNil(response.Commands[0].GetScheduleActivityTaskCommandAttributes())

	// Schedule an activity and see if we complete workflow, Having only one last command.
	task = createWorkflowTask(testEvents, 3, "HelloWorld_Workflow")
	request, err = taskHandler.ProcessWorkflowTask(&workflowTask{task: task}, nil)
	response = request.(*workflowservice.RespondWorkflowTaskCompletedRequest)
	t.NoError(err)
	t.NotNil(response)
	t.Equal(1, len(response.Commands))
	t.Equal(enumspb.COMMAND_TYPE_COMPLETE_WORKFLOW_EXECUTION, response.Commands[0].GetCommandType())
	t.NotNil(response.Commands[0].GetCompleteWorkflowExecutionCommandAttributes())
}

func (t *TaskHandlersTestSuite) TestWorkflowTask_QueryWorkflow_Sticky() {
	// Schedule an activity and see if we complete workflow.
	taskQueue := "sticky-tq"
	execution := &commonpb.WorkflowExecution{
		WorkflowId: "fake-workflow-id",
		RunId:      uuid.New(),
	}
	testEvents := []*historypb.HistoryEvent{
		createTestEventWorkflowExecutionStarted(1, &historypb.WorkflowExecutionStartedEventAttributes{TaskQueue: &taskqueuepb.TaskQueue{Name: taskQueue}}),
		createTestEventWorkflowTaskScheduled(2, &historypb.WorkflowTaskScheduledEventAttributes{TaskQueue: &taskqueuepb.TaskQueue{Name: taskQueue}}),
		createTestEventWorkflowTaskStarted(3),
		createTestEventWorkflowTaskCompleted(4, &historypb.WorkflowTaskCompletedEventAttributes{ScheduledEventId: 2}),
		createTestEventActivityTaskScheduled(5, &historypb.ActivityTaskScheduledEventAttributes{
			ActivityId:   "0",
			ActivityType: &commonpb.ActivityType{Name: "Greeter_Activity"},
			TaskQueue:    &taskqueuepb.TaskQueue{Name: taskQueue},
		}),
		createTestEventActivityTaskStarted(6, &historypb.ActivityTaskStartedEventAttributes{}),
		createTestEventActivityTaskCompleted(7, &historypb.ActivityTaskCompletedEventAttributes{ScheduledEventId: 5}),
	}
	params := t.getTestWorkerExecutionParams()
	taskHandler := newWorkflowTaskHandler(params, nil, t.registry)

	// first make progress on the workflow
	task := createWorkflowTask(testEvents[0:1], 0, "HelloWorld_Workflow")
	task.StartedEventId = 1
	task.WorkflowExecution = execution
	request, err := taskHandler.ProcessWorkflowTask(&workflowTask{task: task}, nil)
	response := request.(*workflowservice.RespondWorkflowTaskCompletedRequest)
	t.NoError(err)
	t.NotNil(response)
	t.Equal(1, len(response.Commands))
	t.Equal(enumspb.COMMAND_TYPE_SCHEDULE_ACTIVITY_TASK, response.Commands[0].GetCommandType())
	t.NotNil(response.Commands[0].GetScheduleActivityTaskCommandAttributes())

	// then check the current state using query task
	task = createQueryTask([]*historypb.HistoryEvent{}, 6, "HelloWorld_Workflow", queryType)
	task.WorkflowExecution = execution
	queryResp, err := taskHandler.ProcessWorkflowTask(&workflowTask{task: task}, nil)
	t.NoError(err)
	t.verifyQueryResult(queryResp, "waiting-activity-result")
}

func (t *TaskHandlersTestSuite) TestWorkflowTask_QueryWorkflow_NonSticky() {
	// Schedule an activity and see if we complete workflow.
	taskQueue := "tq1"
	testEvents := []*historypb.HistoryEvent{
		createTestEventWorkflowExecutionStarted(1, &historypb.WorkflowExecutionStartedEventAttributes{TaskQueue: &taskqueuepb.TaskQueue{Name: taskQueue}}),
		createTestEventWorkflowTaskScheduled(2, &historypb.WorkflowTaskScheduledEventAttributes{TaskQueue: &taskqueuepb.TaskQueue{Name: taskQueue}}),
		createTestEventWorkflowTaskStarted(3),
		createTestEventWorkflowTaskCompleted(4, &historypb.WorkflowTaskCompletedEventAttributes{ScheduledEventId: 2}),
		createTestEventActivityTaskScheduled(5, &historypb.ActivityTaskScheduledEventAttributes{
			ActivityId:   "0",
			ActivityType: &commonpb.ActivityType{Name: "Greeter_Activity"},
			TaskQueue:    &taskqueuepb.TaskQueue{Name: taskQueue},
		}),
		createTestEventActivityTaskStarted(6, &historypb.ActivityTaskStartedEventAttributes{}),
		createTestEventActivityTaskCompleted(7, &historypb.ActivityTaskCompletedEventAttributes{ScheduledEventId: 5}),
		createTestEventWorkflowTaskStarted(8),
		createTestEventWorkflowExecutionSignaled(9, "test-signal"),
	}
	params := t.getTestWorkerExecutionParams()

	// query after first workflow task (notice the previousStartEventID is always the last eventID for query task)
	task := createQueryTask(testEvents[0:3], 3, "HelloWorld_Workflow", queryType)
	taskHandler := newWorkflowTaskHandler(params, nil, t.registry)
	response, _ := taskHandler.ProcessWorkflowTask(&workflowTask{task: task}, nil)
	t.verifyQueryResult(response, "waiting-activity-result")

	// query after activity task complete but before second workflow task started
	task = createQueryTask(testEvents[0:7], 7, "HelloWorld_Workflow", queryType)
	taskHandler = newWorkflowTaskHandler(params, nil, t.registry)
	response, _ = taskHandler.ProcessWorkflowTask(&workflowTask{task: task}, nil)
	t.verifyQueryResult(response, "waiting-activity-result")

	// query after second workflow task
	task = createQueryTask(testEvents[0:8], 8, "HelloWorld_Workflow", queryType)
	taskHandler = newWorkflowTaskHandler(params, nil, t.registry)
	response, _ = taskHandler.ProcessWorkflowTask(&workflowTask{task: task}, nil)
	t.verifyQueryResult(response, "done")

	// query after second workflow task with extra events
	task = createQueryTask(testEvents[0:9], 9, "HelloWorld_Workflow", queryType)
	taskHandler = newWorkflowTaskHandler(params, nil, t.registry)
	response, _ = taskHandler.ProcessWorkflowTask(&workflowTask{task: task}, nil)
	t.verifyQueryResult(response, "done")

	task = createQueryTask(testEvents[0:9], 9, "HelloWorld_Workflow", "invalid-query-type")
	taskHandler = newWorkflowTaskHandler(params, nil, t.registry)
	response, _ = taskHandler.ProcessWorkflowTask(&workflowTask{task: task}, nil)
	t.NotNil(response)
	queryResp, ok := response.(*workflowservice.RespondQueryTaskCompletedRequest)
	t.True(ok)
	t.NotNil(queryResp.ErrorMessage)
	t.Contains(queryResp.ErrorMessage, "unknown queryType")
}

func (t *TaskHandlersTestSuite) verifyQueryResult(response interface{}, expectedResult string) {
	t.NotNil(response)
	queryResp, ok := response.(*workflowservice.RespondQueryTaskCompletedRequest)
	t.True(ok)
	t.Empty(queryResp.ErrorMessage)
	t.NotNil(queryResp.QueryResult)
	encodedValue := newEncodedValue(queryResp.QueryResult, nil)
	var queryResult string
	err := encodedValue.Get(&queryResult)
	t.NoError(err)
	t.Equal(expectedResult, queryResult)
}

func (t *TaskHandlersTestSuite) TestCacheEvictionWhenErrorOccurs() {
	testEvents := []*historypb.HistoryEvent{
		createTestEventWorkflowExecutionStarted(1, &historypb.WorkflowExecutionStartedEventAttributes{TaskQueue: &taskqueuepb.TaskQueue{Name: testWorkflowTaskTaskqueue}}),
		createTestEventWorkflowTaskScheduled(2, &historypb.WorkflowTaskScheduledEventAttributes{TaskQueue: &taskqueuepb.TaskQueue{Name: testWorkflowTaskTaskqueue}}),
		createTestEventWorkflowTaskStarted(3),
		createTestEventWorkflowTaskCompleted(4, &historypb.WorkflowTaskCompletedEventAttributes{ScheduledEventId: 2}),
		createTestEventActivityTaskScheduled(5, &historypb.ActivityTaskScheduledEventAttributes{
			ActivityId:   "0",
			ActivityType: &commonpb.ActivityType{Name: "pkg.Greeter_Activity"},
			TaskQueue:    &taskqueuepb.TaskQueue{Name: testWorkflowTaskTaskqueue},
		}),
	}
	params := t.getTestWorkerExecutionParams()
	params.WorkflowPanicPolicy = BlockWorkflow

	taskHandler := newWorkflowTaskHandler(params, nil, t.registry)
	// now change the history event so it does not match to command produced via replay
	testEvents[4].GetActivityTaskScheduledEventAttributes().ActivityType.Name = "some-other-activity"
	task := createWorkflowTask(testEvents, 3, "HelloWorld_Workflow")
	// newWorkflowTaskWorkerInternal will set the laTunnel in taskHandler, without it, ProcessWorkflowTask()
	// will fail as it can't find laTunnel in newWorkerCache().
	newWorkflowTaskWorkerInternal(taskHandler, t.service, params, make(chan struct{}))
	request, err := taskHandler.ProcessWorkflowTask(&workflowTask{task: task}, nil)

	t.Error(err)
	t.Nil(request)
	t.Contains(err.Error(), "nondeterministic")

	// There should be nothing in the cache.
	t.EqualValues(params.cache.getWorkflowCache().Size(), 0)
}

func (t *TaskHandlersTestSuite) TestWithMissingHistoryEvents() {
	testEvents := []*historypb.HistoryEvent{
		createTestEventWorkflowExecutionStarted(1, &historypb.WorkflowExecutionStartedEventAttributes{TaskQueue: &taskqueuepb.TaskQueue{Name: testWorkflowTaskTaskqueue}}),
		createTestEventWorkflowTaskScheduled(2, &historypb.WorkflowTaskScheduledEventAttributes{TaskQueue: &taskqueuepb.TaskQueue{Name: testWorkflowTaskTaskqueue}}),
		createTestEventWorkflowTaskStarted(3),
		createTestEventWorkflowTaskCompleted(4, &historypb.WorkflowTaskCompletedEventAttributes{ScheduledEventId: 2}),
		createTestEventWorkflowTaskScheduled(6, &historypb.WorkflowTaskScheduledEventAttributes{TaskQueue: &taskqueuepb.TaskQueue{Name: testWorkflowTaskTaskqueue}}),
		createTestEventWorkflowTaskStarted(7),
	}
	params := t.getTestWorkerExecutionParams()
	params.WorkflowPanicPolicy = BlockWorkflow

	for _, startEventID := range []int64{0, 3} {
		taskHandler := newWorkflowTaskHandler(params, nil, t.registry)
		task := createWorkflowTask(testEvents, startEventID, "HelloWorld_Workflow")
		// newWorkflowTaskWorkerInternal will set the laTunnel in taskHandler, without it, ProcessWorkflowTask()
		// will fail as it can't find laTunnel in newWorkerCache().
		newWorkflowTaskWorkerInternal(taskHandler, t.service, params, make(chan struct{}))
		request, err := taskHandler.ProcessWorkflowTask(&workflowTask{task: task}, nil)

		t.Error(err)
		t.Nil(request)
		t.Contains(err.Error(), "missing history events")

		// There should be nothing in the cache.
		t.EqualValues(params.cache.getWorkflowCache().Size(), 0)
	}
}

func (t *TaskHandlersTestSuite) TestWithTruncatedHistory() {
	testEvents := []*historypb.HistoryEvent{
		createTestEventWorkflowExecutionStarted(1, &historypb.WorkflowExecutionStartedEventAttributes{TaskQueue: &taskqueuepb.TaskQueue{Name: testWorkflowTaskTaskqueue}}),
		createTestEventWorkflowTaskScheduled(2, &historypb.WorkflowTaskScheduledEventAttributes{TaskQueue: &taskqueuepb.TaskQueue{Name: testWorkflowTaskTaskqueue}}),
		createTestEventWorkflowTaskStarted(3),
		createTestEventWorkflowTaskFailed(4, &historypb.WorkflowTaskFailedEventAttributes{ScheduledEventId: 2}),
		createTestEventWorkflowTaskScheduled(5, &historypb.WorkflowTaskScheduledEventAttributes{TaskQueue: &taskqueuepb.TaskQueue{Name: testWorkflowTaskTaskqueue}}),
		createTestEventWorkflowTaskStarted(6),
		createTestEventWorkflowTaskCompleted(7, &historypb.WorkflowTaskCompletedEventAttributes{ScheduledEventId: 5}),
		createTestEventActivityTaskScheduled(8, &historypb.ActivityTaskScheduledEventAttributes{
			ActivityId:   "0",
			ActivityType: &commonpb.ActivityType{Name: "pkg.Greeter_Activity"},
			TaskQueue:    &taskqueuepb.TaskQueue{Name: testWorkflowTaskTaskqueue},
		}),
		createTestEventWorkflowTaskScheduled(9, &historypb.WorkflowTaskScheduledEventAttributes{TaskQueue: &taskqueuepb.TaskQueue{Name: testWorkflowTaskTaskqueue}}),
		createTestEventWorkflowTaskStarted(10),
	}
	params := t.getTestWorkerExecutionParams()
	params.WorkflowPanicPolicy = BlockWorkflow

	testCases := []struct {
		startedEventID         int64
		previousStartedEventID int64
		isResultErr            bool
	}{
		{10, 6, false},
		{15, 10, true},
	}

	for i, tc := range testCases {
		cacheSize := params.cache.getWorkflowCache().Size()

		taskHandler := newWorkflowTaskHandler(params, nil, t.registry)
		task := createWorkflowTask(testEvents, tc.previousStartedEventID, "HelloWorld_Workflow")
		// Cut the workflow task scheduled ans started events
		task.History.Events = task.History.Events[:len(task.History.Events)-2]
		task.StartedEventId = tc.startedEventID
		// newWorkflowTaskWorkerInternal will set the laTunnel in taskHandler, without it, ProcessWorkflowTask()
		// will fail as it can't find laTunnel in newWorkerCache().
		newWorkflowTaskWorkerInternal(taskHandler, t.service, params, make(chan struct{}))
		request, err := taskHandler.ProcessWorkflowTask(&workflowTask{task: task}, nil)

		if tc.isResultErr {
			t.Error(err, "testcase %v failed", i)
			t.Nil(request)
			t.Contains(err.Error(), "premature end of stream")
			t.EqualValues(params.cache.getWorkflowCache().Size(), cacheSize)
			continue
		}

		t.NoError(err, "testcase %v failed", i)
		t.EqualValues(params.cache.getWorkflowCache().Size(), cacheSize+1)
	}
}

func (t *TaskHandlersTestSuite) TestSideEffectDefer_Sticky() {
	value := "should not be modified"
	expectedValue := value
	doneCh := make(chan struct{})

	workflowFunc := func(ctx Context) error {
		defer func() {
			if !IsReplaying(ctx) {
				// This is an side effect op
				value = ""
			}
			close(doneCh)
		}()
		_ = Sleep(ctx, 1*time.Second)
		return nil
	}
	workflowName := "SideEffectDeferWorkflow"
	t.registry.RegisterWorkflowWithOptions(
		workflowFunc,
		RegisterWorkflowOptions{Name: workflowName},
	)

	taskQueue := "taskQueue"
	testEvents := []*historypb.HistoryEvent{
		createTestEventWorkflowExecutionStarted(1, &historypb.WorkflowExecutionStartedEventAttributes{TaskQueue: &taskqueuepb.TaskQueue{Name: taskQueue}}),
		createTestEventWorkflowTaskScheduled(2, &historypb.WorkflowTaskScheduledEventAttributes{TaskQueue: &taskqueuepb.TaskQueue{Name: taskQueue}}),
		createTestEventWorkflowTaskStarted(3),
	}

<<<<<<< HEAD
	params := workerExecutionParameters{
		Namespace: testNamespace,
		TaskQueue: taskQueue,
		Identity:  "test-id-1",
		Logger:    ilog.NewNopLogger(),
	}
=======
	params := t.getTestWorkerExecutionParams()
	params.DisableStickyExecution = disableSticky
>>>>>>> 22f2bbd4

	taskHandler := newWorkflowTaskHandler(params, nil, t.registry)
	task := createWorkflowTask(testEvents, 0, workflowName)
	_, err := taskHandler.ProcessWorkflowTask(&workflowTask{task: task}, nil)
	t.Nil(err)

<<<<<<< HEAD
	// 1. We can't set cache size in the test to 1, otherwise other tests will break.
	// 2. We need to make sure cache is empty when the test is completed,
	// So manually trigger a delete.
	getWorkflowCache().Delete(task.WorkflowExecution.GetRunId())
=======
	if !params.DisableStickyExecution {
		// TODO: This ain't true any more. Clean up.
		// 1. We can't set cache size in the test to 1, otherwise other tests will break.
		// 2. We need to make sure cache is empty when the test is completed,
		// So manually trigger a delete.
		params.cache.getWorkflowCache().Delete(task.WorkflowExecution.GetRunId())
	}
>>>>>>> 22f2bbd4
	// Make sure the workflow coroutine has exited.
	<-doneCh
	// The side effect op should not be executed.
	t.Equal(expectedValue, value)

	// There should be nothing in the cache.
	t.EqualValues(0, params.cache.getWorkflowCache().Size())
}

func (t *TaskHandlersTestSuite) TestWorkflowTask_NondeterministicDetection() {
	taskQueue := "taskQueue"
	testEvents := []*historypb.HistoryEvent{
		createTestEventWorkflowExecutionStarted(1, &historypb.WorkflowExecutionStartedEventAttributes{TaskQueue: &taskqueuepb.TaskQueue{Name: taskQueue}}),
		createTestEventWorkflowTaskScheduled(2, &historypb.WorkflowTaskScheduledEventAttributes{TaskQueue: &taskqueuepb.TaskQueue{Name: taskQueue}}),
		createTestEventWorkflowTaskStarted(3),
		createTestEventWorkflowTaskCompleted(4, &historypb.WorkflowTaskCompletedEventAttributes{ScheduledEventId: 2}),
		createTestEventActivityTaskScheduled(5, &historypb.ActivityTaskScheduledEventAttributes{
			ActivityId:   "0",
			ActivityType: &commonpb.ActivityType{Name: "pkg.Greeter_Activity"},
			TaskQueue:    &taskqueuepb.TaskQueue{Name: taskQueue},
		}),
	}
	task := createWorkflowTask(testEvents, 3, "HelloWorld_Workflow")
	stopC := make(chan struct{})
	params := t.getTestWorkerExecutionParams()
	params.WorkflowPanicPolicy = BlockWorkflow
	params.WorkerStopChannel = stopC

	taskHandler := newWorkflowTaskHandler(params, nil, t.registry)
	request, err := taskHandler.ProcessWorkflowTask(&workflowTask{task: task}, nil)
	response := request.(*workflowservice.RespondWorkflowTaskCompletedRequest)
	// there should be no error as the history events matched the commands.
	t.NoError(err)
	t.NotNil(response)

	// now change the history event so it does not match to command produced via replay
	testEvents[4].GetActivityTaskScheduledEventAttributes().ActivityType.Name = "some-other-activity"
	task = createWorkflowTask(testEvents, 3, "HelloWorld_Workflow")
	// newWorkflowTaskWorkerInternal will set the laTunnel in taskHandler, without it, ProcessWorkflowTask()
	// will fail as it can't find laTunnel in newWorkerCache().
	newWorkflowTaskWorkerInternal(taskHandler, t.service, params, stopC)
	request, err = taskHandler.ProcessWorkflowTask(&workflowTask{task: task}, nil)
	t.Error(err)
	t.Nil(request)
	t.Contains(err.Error(), "nondeterministic")

	// now, create a new task handler with fail nondeterministic workflow policy
	// and verify that it handles the mismatching history correctly.
	params.WorkflowPanicPolicy = FailWorkflow
	failOnNondeterminismTaskHandler := newWorkflowTaskHandler(params, nil, t.registry)
	task = createWorkflowTask(testEvents, 3, "HelloWorld_Workflow")
	request, err = failOnNondeterminismTaskHandler.ProcessWorkflowTask(&workflowTask{task: task}, nil)
	// When FailWorkflow policy is set, task handler does not return an error,
	// because it will indicate non determinism in the request.
	t.NoError(err)
	// Verify that request is a RespondWorkflowTaskCompleteRequest
	response, ok := request.(*workflowservice.RespondWorkflowTaskCompletedRequest)
	t.True(ok)
	// Verify there's at least 1 command
	// and the last last command is to fail workflow
	// and contains proper justification.(i.e. nondeterminism).
	t.True(len(response.Commands) > 0)
	closeCommand := response.Commands[len(response.Commands)-1]
	t.Equal(closeCommand.CommandType, enumspb.COMMAND_TYPE_FAIL_WORKFLOW_EXECUTION)
	t.Contains(closeCommand.GetFailWorkflowExecutionCommandAttributes().GetFailure().GetMessage(), "FailWorkflow")

	// now with different package name to activity type
	testEvents[4].GetActivityTaskScheduledEventAttributes().ActivityType.Name = "new-package.Greeter_Activity"
	task = createWorkflowTask(testEvents, 3, "HelloWorld_Workflow")
	request, err = taskHandler.ProcessWorkflowTask(&workflowTask{task: task}, nil)
	t.NoError(err)
	t.NotNil(request)
}

func (t *TaskHandlersTestSuite) TestWorkflowTask_WorkflowReturnsPanicError() {
	taskQueue := "taskQueue"
	testEvents := []*historypb.HistoryEvent{
		createTestEventWorkflowExecutionStarted(1, &historypb.WorkflowExecutionStartedEventAttributes{TaskQueue: &taskqueuepb.TaskQueue{Name: taskQueue}}),
		createTestEventWorkflowTaskScheduled(2, &historypb.WorkflowTaskScheduledEventAttributes{TaskQueue: &taskqueuepb.TaskQueue{Name: taskQueue}}),
		createTestEventWorkflowTaskStarted(3),
	}
	task := createWorkflowTask(testEvents, 3, "ReturnPanicWorkflow")
	params := t.getTestWorkerExecutionParams()
	params.WorkflowPanicPolicy = BlockWorkflow

	taskHandler := newWorkflowTaskHandler(params, nil, t.registry)
	request, err := taskHandler.ProcessWorkflowTask(&workflowTask{task: task}, nil)
	t.NoError(err)
	t.NotNil(request)
	r, ok := request.(*workflowservice.RespondWorkflowTaskCompletedRequest)
	t.True(ok)
	t.EqualValues(enumspb.COMMAND_TYPE_FAIL_WORKFLOW_EXECUTION, r.Commands[0].GetCommandType())
	attr := r.Commands[0].GetFailWorkflowExecutionCommandAttributes()
	t.EqualValues("panicError", attr.GetFailure().GetMessage())
	t.NotNil(attr.GetFailure().GetApplicationFailureInfo())
	t.EqualValues("PanicError", attr.GetFailure().GetApplicationFailureInfo().GetType())
}

func (t *TaskHandlersTestSuite) TestWorkflowTask_WorkflowPanics() {
	taskQueue := "taskQueue"
	testEvents := []*historypb.HistoryEvent{
		createTestEventWorkflowExecutionStarted(1, &historypb.WorkflowExecutionStartedEventAttributes{TaskQueue: &taskqueuepb.TaskQueue{Name: taskQueue}}),
	}
	task := createWorkflowTask(testEvents, 3, "PanicWorkflow")
	params := t.getTestWorkerExecutionParams()
	params.WorkflowPanicPolicy = BlockWorkflow

	taskHandler := newWorkflowTaskHandler(params, nil, t.registry)
	_, err := taskHandler.ProcessWorkflowTask(&workflowTask{task: task}, nil)
	t.Error(err)
	_, ok := err.(*workflowPanicError)
	t.True(ok)
}

func (t *TaskHandlersTestSuite) TestGetWorkflowInfo() {
	parentID := "parentID"
	parentRunID := "parentRun"
	cronSchedule := "5 4 * * *"
	continuedRunID := uuid.New()
	parentExecution := &commonpb.WorkflowExecution{
		WorkflowId: parentID,
		RunId:      parentRunID,
	}
	parentNamespace := "parentNamespace"
	var attempt int32 = 123
	executionTimeout := 213456 * time.Second
	runTimeout := 21098 * time.Second
	taskTimeout := 21 * time.Second
	workflowType := "GetWorkflowInfoWorkflow"
	lastCompletionResult, err := converter.GetDefaultDataConverter().ToPayloads("lastCompletionData")
	t.NoError(err)
	startedEventAttributes := &historypb.WorkflowExecutionStartedEventAttributes{
		Input:                    lastCompletionResult,
		TaskQueue:                &taskqueuepb.TaskQueue{Name: testWorkflowTaskTaskqueue},
		ParentWorkflowExecution:  parentExecution,
		CronSchedule:             cronSchedule,
		ContinuedExecutionRunId:  continuedRunID,
		ParentWorkflowNamespace:  parentNamespace,
		Attempt:                  attempt,
		WorkflowExecutionTimeout: &executionTimeout,
		WorkflowRunTimeout:       &runTimeout,
		WorkflowTaskTimeout:      &taskTimeout,
		LastCompletionResult:     lastCompletionResult,
	}
	testEvents := []*historypb.HistoryEvent{
		createTestEventWorkflowExecutionStarted(1, startedEventAttributes),
	}
	task := createWorkflowTask(testEvents, 3, workflowType)
	params := t.getTestWorkerExecutionParams()
	params.WorkflowPanicPolicy = BlockWorkflow

	taskHandler := newWorkflowTaskHandler(params, nil, t.registry)
	request, err := taskHandler.ProcessWorkflowTask(&workflowTask{task: task}, nil)
	t.NoError(err)
	t.NotNil(request)
	r, ok := request.(*workflowservice.RespondWorkflowTaskCompletedRequest)
	t.True(ok)
	t.EqualValues(enumspb.COMMAND_TYPE_COMPLETE_WORKFLOW_EXECUTION, r.Commands[0].GetCommandType())
	attr := r.Commands[0].GetCompleteWorkflowExecutionCommandAttributes()
	var result WorkflowInfo
	t.NoError(converter.GetDefaultDataConverter().FromPayloads(attr.Result, &result))
	t.EqualValues(testWorkflowTaskTaskqueue, result.TaskQueueName)
	t.EqualValues(parentID, result.ParentWorkflowExecution.ID)
	t.EqualValues(parentRunID, result.ParentWorkflowExecution.RunID)
	t.EqualValues(cronSchedule, result.CronSchedule)
	t.EqualValues(continuedRunID, result.ContinuedExecutionRunID)
	t.EqualValues(parentNamespace, result.ParentWorkflowNamespace)
	t.EqualValues(attempt, result.Attempt)
	t.EqualValues(executionTimeout, result.WorkflowExecutionTimeout)
	t.EqualValues(runTimeout, result.WorkflowRunTimeout)
	t.EqualValues(taskTimeout, result.WorkflowTaskTimeout)
	t.EqualValues(workflowType, result.WorkflowType.Name)
	t.EqualValues(testNamespace, result.Namespace)
}

func (t *TaskHandlersTestSuite) TestConsistentQuery_InvalidQueryTask() {
	params := t.getTestWorkerExecutionParams()
	params.WorkflowPanicPolicy = BlockWorkflow

	taskHandler := newWorkflowTaskHandler(params, nil, t.registry)
	testEvents := []*historypb.HistoryEvent{
		createTestEventWorkflowExecutionStarted(1, &historypb.WorkflowExecutionStartedEventAttributes{TaskQueue: &taskqueuepb.TaskQueue{Name: testWorkflowTaskTaskqueue}}),
	}
	task := createWorkflowTask(testEvents, 3, "HelloWorld_Workflow")
	task.Query = &querypb.WorkflowQuery{}
	task.Queries = map[string]*querypb.WorkflowQuery{"query_id": {}}
	newWorkflowTaskWorkerInternal(taskHandler, t.service, params, make(chan struct{}))
	// query and queries are both specified so this is an invalid task
	request, err := taskHandler.ProcessWorkflowTask(&workflowTask{task: task}, nil)

	t.Error(err)
	t.Nil(request)
	t.Contains(err.Error(), "invalid query workflow task")

	// There should be nothing in the cache.
	t.EqualValues(params.cache.getWorkflowCache().Size(), 0)
}

func (t *TaskHandlersTestSuite) TestConsistentQuery_Success() {
	checksum1 := "chck1"
	numberOfSignalsToComplete, err := converter.GetDefaultDataConverter().ToPayloads(2)
	t.NoError(err)
	signal, err := converter.GetDefaultDataConverter().ToPayloads("signal data")
	t.NoError(err)
	testEvents := []*historypb.HistoryEvent{
		createTestEventWorkflowExecutionStarted(1, &historypb.WorkflowExecutionStartedEventAttributes{
			TaskQueue: &taskqueuepb.TaskQueue{Name: testWorkflowTaskTaskqueue},
			Input:     numberOfSignalsToComplete,
		}),
		createTestEventWorkflowTaskScheduled(2, &historypb.WorkflowTaskScheduledEventAttributes{}),
		createTestEventWorkflowTaskStarted(3),
		createTestEventWorkflowTaskCompleted(4, &historypb.WorkflowTaskCompletedEventAttributes{
			ScheduledEventId: 2, BinaryChecksum: checksum1}),
		createTestEventWorkflowExecutionSignaledWithPayload(5, signalCh, signal),
		createTestEventWorkflowTaskScheduled(6, &historypb.WorkflowTaskScheduledEventAttributes{}),
		createTestEventWorkflowTaskStarted(7),
	}

	queries := map[string]*querypb.WorkflowQuery{
		"id1": {QueryType: queryType},
		"id2": {QueryType: errQueryType},
	}
	task := createWorkflowTaskWithQueries(testEvents[0:3], 0, "QuerySignalWorkflow", queries, false)

	params := t.getTestWorkerExecutionParams()

	taskHandler := newWorkflowTaskHandler(params, nil, t.registry)
	request, err := taskHandler.ProcessWorkflowTask(&workflowTask{task: task}, nil)
	response := request.(*workflowservice.RespondWorkflowTaskCompletedRequest)
	t.NoError(err)
	t.NotNil(response)
	t.Len(response.Commands, 0)
	answer, _ := converter.GetDefaultDataConverter().ToPayloads(startingQueryValue)
	expectedQueryResults := map[string]*querypb.WorkflowQueryResult{
		"id1": {
			ResultType: enumspb.QUERY_RESULT_TYPE_ANSWERED,
			Answer:     answer,
		},
		"id2": {
			ResultType:   enumspb.QUERY_RESULT_TYPE_FAILED,
			ErrorMessage: queryErr,
		},
	}
	t.assertQueryResultsEqual(expectedQueryResults, response.QueryResults)

	secondTask := createWorkflowTaskWithQueries(testEvents, 3, "QuerySignalWorkflow", queries, false)
	secondTask.WorkflowExecution.RunId = task.WorkflowExecution.RunId
	request, err = taskHandler.ProcessWorkflowTask(&workflowTask{task: secondTask}, nil)
	response = request.(*workflowservice.RespondWorkflowTaskCompletedRequest)
	t.NoError(err)
	t.NotNil(response)
	t.Len(response.Commands, 1)
	answer, _ = converter.GetDefaultDataConverter().ToPayloads("signal data")
	expectedQueryResults = map[string]*querypb.WorkflowQueryResult{
		"id1": {
			ResultType: enumspb.QUERY_RESULT_TYPE_ANSWERED,
			Answer:     answer,
		},
		"id2": {
			ResultType:   enumspb.QUERY_RESULT_TYPE_FAILED,
			ErrorMessage: queryErr,
		},
	}
	t.assertQueryResultsEqual(expectedQueryResults, response.QueryResults)

	// clean up workflow left in cache
	params.cache.getWorkflowCache().Delete(task.WorkflowExecution.RunId)
}

func (t *TaskHandlersTestSuite) assertQueryResultsEqual(expected map[string]*querypb.WorkflowQueryResult, actual map[string]*querypb.WorkflowQueryResult) {
	t.Equal(len(expected), len(actual))
	for expectedID, expectedResult := range expected {
		t.Contains(actual, expectedID)
		t.True(proto.Equal(expectedResult, actual[expectedID]))
	}
}

func (t *TaskHandlersTestSuite) TestWorkflowTask_CancelActivityBeforeSent() {
	// Schedule an activity and see if we complete workflow.
	testEvents := []*historypb.HistoryEvent{
		createTestEventWorkflowExecutionStarted(1, &historypb.WorkflowExecutionStartedEventAttributes{TaskQueue: &taskqueuepb.TaskQueue{Name: testWorkflowTaskTaskqueue}}),
		createTestEventWorkflowTaskScheduled(2, &historypb.WorkflowTaskScheduledEventAttributes{}),
		createTestEventWorkflowTaskStarted(3),
	}
	task := createWorkflowTask(testEvents, 0, "HelloWorld_WorkflowCancel")

	params := t.getTestWorkerExecutionParams()
	taskHandler := newWorkflowTaskHandler(params, nil, t.registry)
	request, err := taskHandler.ProcessWorkflowTask(&workflowTask{task: task}, nil)
	response := request.(*workflowservice.RespondWorkflowTaskCompletedRequest)
	t.NoError(err)
	t.NotNil(response)
	t.Equal(3, len(response.Commands))
	t.Equal(enumspb.COMMAND_TYPE_SCHEDULE_ACTIVITY_TASK, response.Commands[0].GetCommandType())
	t.Equal(enumspb.COMMAND_TYPE_REQUEST_CANCEL_ACTIVITY_TASK, response.Commands[1].GetCommandType())
	t.Equal(enumspb.COMMAND_TYPE_COMPLETE_WORKFLOW_EXECUTION, response.Commands[2].GetCommandType())
	t.NotNil(response.Commands[2].GetCompleteWorkflowExecutionCommandAttributes())
}

func (t *TaskHandlersTestSuite) TestWorkflowTask_PageToken() {
	// Schedule a command activity and see if we complete workflow.
	testEvents := []*historypb.HistoryEvent{
		createTestEventWorkflowExecutionStarted(1, &historypb.WorkflowExecutionStartedEventAttributes{TaskQueue: &taskqueuepb.TaskQueue{Name: testWorkflowTaskTaskqueue}}),
		createTestEventWorkflowTaskScheduled(2, &historypb.WorkflowTaskScheduledEventAttributes{}),
	}
	task := createWorkflowTask(testEvents, 0, "HelloWorld_Workflow")
	task.NextPageToken = []byte("token")

	params := t.getTestWorkerExecutionParams()

	nextEvents := []*historypb.HistoryEvent{
		createTestEventWorkflowTaskStarted(3),
	}

	historyIterator := &historyIteratorImpl{
		iteratorFunc: func(nextToken []byte) (*historypb.History, []byte, error) {
			return &historypb.History{Events: nextEvents}, nil, nil
		},
	}
	taskHandler := newWorkflowTaskHandler(params, nil, t.registry)
	request, err := taskHandler.ProcessWorkflowTask(&workflowTask{task: task, historyIterator: historyIterator}, nil)
	response := request.(*workflowservice.RespondWorkflowTaskCompletedRequest)
	t.NoError(err)
	t.NotNil(response)
}

func (t *TaskHandlersTestSuite) TestLocalActivityRetry_Workflow() {
	backoffInterval := 10 * time.Millisecond
	workflowComplete := false
	laFailures := 0

	retryLocalActivityWorkflowFunc := func(ctx Context, input []byte) error {
		ao := LocalActivityOptions{
			ScheduleToCloseTimeout: time.Minute,
			RetryPolicy: &RetryPolicy{
				InitialInterval:    backoffInterval,
				BackoffCoefficient: 1.1,
				MaximumInterval:    time.Minute,
				MaximumAttempts:    5,
			},
		}
		ctx = WithLocalActivityOptions(ctx, ao)

		err := ExecuteLocalActivity(ctx, func() error {
			if laFailures > 2 {
				return nil
			}
			laFailures++
			return errors.New("fail number " + strconv.Itoa(laFailures))
		}).Get(ctx, nil)
		workflowComplete = true
		return err
	}
	t.registry.RegisterWorkflowWithOptions(
		retryLocalActivityWorkflowFunc,
		RegisterWorkflowOptions{Name: "RetryLocalActivityWorkflow"},
	)

	workflowTaskStartedEvent := createTestEventWorkflowTaskStarted(3)
	now := time.Now()
	onesec := 5 * time.Second
	workflowTaskStartedEvent.EventTime = &now
	testEvents := []*historypb.HistoryEvent{
		createTestEventWorkflowExecutionStarted(1, &historypb.WorkflowExecutionStartedEventAttributes{
			WorkflowTaskTimeout: &onesec,
			TaskQueue:           &taskqueuepb.TaskQueue{Name: testWorkflowTaskTaskqueue}},
		),
		createTestEventWorkflowTaskScheduled(2, &historypb.WorkflowTaskScheduledEventAttributes{}),
		workflowTaskStartedEvent,
	}

	task := createWorkflowTask(testEvents, 0, "RetryLocalActivityWorkflow")
	stopCh := make(chan struct{})
	params := t.getTestWorkerExecutionParams()
	params.WorkerStopChannel = stopCh
	defer close(stopCh)

	taskHandler := newWorkflowTaskHandler(params, nil, t.registry)
	laTunnel := newLocalActivityTunnel(params.WorkerStopChannel)
	taskHandlerImpl, ok := taskHandler.(*workflowTaskHandlerImpl)
	t.True(ok)
	taskHandlerImpl.laTunnel = laTunnel

	laTaskPoller := newLocalActivityPoller(params, laTunnel)
	go func() {
		for {
			task, _ := laTaskPoller.PollTask()
			_ = laTaskPoller.ProcessTask(task)
			// Quit after we've polled enough times
			if laFailures == 4 {
				return
			}
		}
	}()

	laResultCh := make(chan *localActivityResult)
	laRetryCh := make(chan *localActivityTask)
	response, err := taskHandler.ProcessWorkflowTask(
		&workflowTask{
			task:       task,
			laResultCh: laResultCh,
			laRetryCh:  laRetryCh,
		},
		nil)
	t.NotNil(response)
	t.NoError(err)
	// wait long enough for wf to complete
	time.Sleep(backoffInterval * 3)
	t.True(workflowComplete)
}

func (t *TaskHandlersTestSuite) TestLocalActivityRetry_WorkflowTaskHeartbeatFail() {
	backoffInterval := 1 * time.Second
	workflowComplete := false

	retryLocalActivityWorkflowFunc := func(ctx Context, input []byte) error {
		ao := LocalActivityOptions{
			ScheduleToCloseTimeout: time.Minute,
			RetryPolicy: &RetryPolicy{
				InitialInterval:    backoffInterval,
				BackoffCoefficient: 1.1,
				MaximumInterval:    time.Minute,
				MaximumAttempts:    0,
			},
		}
		ctx = WithLocalActivityOptions(ctx, ao)

		err := ExecuteLocalActivity(ctx, func() error {
			return errors.New("some random error")
		}).Get(ctx, nil)
		workflowComplete = true
		return err
	}
	t.registry.RegisterWorkflowWithOptions(
		retryLocalActivityWorkflowFunc,
		RegisterWorkflowOptions{Name: "RetryLocalActivityWorkflowHBFail"},
	)

	workflowTaskStartedEvent := createTestEventWorkflowTaskStarted(3)
	now := time.Now()
	workflowTaskStartedEvent.EventTime = &now
	testEvents := []*historypb.HistoryEvent{
		createTestEventWorkflowExecutionStarted(1, &historypb.WorkflowExecutionStartedEventAttributes{
			// make sure the timeout is same as the backoff interval
			WorkflowTaskTimeout: &backoffInterval,
			TaskQueue:           &taskqueuepb.TaskQueue{Name: testWorkflowTaskTaskqueue}},
		),
		createTestEventWorkflowTaskScheduled(2, &historypb.WorkflowTaskScheduledEventAttributes{}),
		workflowTaskStartedEvent,
	}

	task := createWorkflowTask(testEvents, 0, "RetryLocalActivityWorkflowHBFail")
	stopCh := make(chan struct{})
	params := t.getTestWorkerExecutionParams()
	params.WorkerStopChannel = stopCh
	defer close(stopCh)

	taskHandler := newWorkflowTaskHandler(params, nil, t.registry)
	laTunnel := newLocalActivityTunnel(params.WorkerStopChannel)
	taskHandlerImpl, ok := taskHandler.(*workflowTaskHandlerImpl)
	t.True(ok)
	taskHandlerImpl.laTunnel = laTunnel

	laTaskPoller := newLocalActivityPoller(params, laTunnel)
	doneCh := make(chan struct{})
	go func() {
		// laTaskPoller needs to poll the local activity and process it
		task, err := laTaskPoller.PollTask()
		t.NoError(err)
		err = laTaskPoller.ProcessTask(task)
		t.NoError(err)

		// before clearing workflow state, a reset sticky task will be sent to this chan,
		// drain the chan so that workflow state can be cleared
		<-laTunnel.resultCh

		close(doneCh)
	}()

	laResultCh := make(chan *localActivityResult)
	response, err := taskHandler.ProcessWorkflowTask(
		&workflowTask{
			task:       task,
			laResultCh: laResultCh,
		},
		func(response interface{}, startTime time.Time) (*workflowTask, error) {
			return nil, serviceerror.NewNotFound("Workflow task not found.")
		})
	t.Nil(response)
	t.Error(err)

	// wait for the retry timer to fire
	time.Sleep(backoffInterval)
	t.False(workflowComplete)
	<-doneCh
}

func (t *TaskHandlersTestSuite) TestHeartBeat_NoError() {
	mockCtrl := gomock.NewController(t.T())
	mockService := workflowservicemock.NewMockWorkflowServiceClient(mockCtrl)
	invocationChannel := make(chan int, 2)
	heartbeatResponse := workflowservice.RecordActivityTaskHeartbeatResponse{CancelRequested: false}
	mockService.EXPECT().
		RecordActivityTaskHeartbeat(gomock.Any(), gomock.Any(), gomock.Any()).
		Do(func(_ interface{}, _ interface{}, _ ...interface{}) { invocationChannel <- 1 }).
		Return(&heartbeatResponse, nil).
		Times(2)

	temporalInvoker := &temporalInvoker{
		identity:         "Test_Temporal_Invoker",
		service:          mockService,
		taskToken:        nil,
		heartBeatTimeout: time.Second,
	}

	heartbeatErr := temporalInvoker.Heartbeat(context.Background(), nil, false)
	t.NoError(heartbeatErr)

	select {
	case <-invocationChannel:
	case <-time.After(3 * time.Second):
		t.Fail("did not get expected 1st call to record heartbeat")
	}

	heartbeatErr = temporalInvoker.Heartbeat(context.Background(), nil, false)
	t.NoError(heartbeatErr)

	select {
	case <-invocationChannel:
		t.Fail("got unexpected call to record heartbeat. 2nd call should come via batch timer")
	default:
	}

	select {
	case <-invocationChannel:
	case <-time.After(3 * time.Second):
		t.Fail("did not get expected 2nd call to record heartbeat via batch timer")
	}
}

func (t *TaskHandlersTestSuite) TestHeartBeat_NilResponseWithError() {
	mockCtrl := gomock.NewController(t.T())
	mockService := workflowservicemock.NewMockWorkflowServiceClient(mockCtrl)

	mockService.EXPECT().RecordActivityTaskHeartbeat(gomock.Any(), gomock.Any(), gomock.Any()).Return(nil, serviceerror.NewNotFound(""))

	temporalInvoker := newServiceInvoker(
		nil, "Test_Temporal_Invoker", mockService, tally.NoopScope, func() {}, 0,
		make(chan struct{}), t.namespace)

	heartbeatErr := temporalInvoker.Heartbeat(context.Background(), nil, false)
	t.NotNil(heartbeatErr)
	t.IsType(&serviceerror.NotFound{}, heartbeatErr, "heartbeatErr must be of type NotFound.")
}

func (t *TaskHandlersTestSuite) TestHeartBeat_NilResponseWithNamespaceNotActiveError() {
	mockCtrl := gomock.NewController(t.T())
	mockService := workflowservicemock.NewMockWorkflowServiceClient(mockCtrl)

	mockService.EXPECT().RecordActivityTaskHeartbeat(gomock.Any(), gomock.Any(), gomock.Any()).Return(nil, serviceerror.NewNamespaceNotActive("fake_namespace", "current_cluster", "active_cluster"))

	called := false
	cancelHandler := func() { called = true }

	temporalInvoker := newServiceInvoker(
		nil, "Test_Temporal_Invoker", mockService, tally.NoopScope, cancelHandler,
		0, make(chan struct{}), t.namespace)

	heartbeatErr := temporalInvoker.Heartbeat(context.Background(), nil, false)
	t.NotNil(heartbeatErr)
	t.IsType(&serviceerror.NamespaceNotActive{}, heartbeatErr, "heartbeatErr must be of type NamespaceNotActive.")
	t.True(called)
}

type testActivityDeadline struct {
	logger log.Logger
	d      time.Duration
}

func (t *testActivityDeadline) Execute(ctx context.Context, _ *commonpb.Payloads) (*commonpb.Payloads, error) {
	if d, _ := ctx.Deadline(); d.IsZero() {
		panic("invalid deadline provided")
	}
	if t.d != 0 {
		// Wait till deadline expires.
		<-ctx.Done()
		return nil, ctx.Err()
	}
	return nil, nil
}

func (t *testActivityDeadline) ActivityType() ActivityType {
	return ActivityType{Name: "test"}
}

func (t *testActivityDeadline) GetFunction() interface{} {
	return t.Execute
}

type deadlineTest struct {
	actWaitDuration  time.Duration
	ScheduleTS       time.Time
	ScheduleDuration time.Duration
	StartTS          time.Time
	StartDuration    time.Duration
	err              error
}

func (t *TaskHandlersTestSuite) TestActivityExecutionDeadline() {
	deadlineTests := []deadlineTest{
		{0, time.Now(), 3 * time.Second, time.Now(), 3 * time.Second, nil},
		{0, time.Now(), 4 * time.Second, time.Now(), 3 * time.Second, nil},
		{0, time.Now(), 3 * time.Second, time.Now(), 4 * time.Second, nil},
		{0, time.Now().Add(-1 * time.Second), 1 * time.Second, time.Now(), 1 * time.Second, context.DeadlineExceeded},
		{0, time.Now(), 1 * time.Second, time.Now().Add(-1 * time.Second), 1 * time.Second, context.DeadlineExceeded},
		{0, time.Now().Add(-1 * time.Second), 1, time.Now().Add(-1 * time.Second), 1 * time.Second, context.DeadlineExceeded},
		{1 * time.Second, time.Now(), 1 * time.Second, time.Now(), 1 * time.Second, context.DeadlineExceeded},
		{1 * time.Second, time.Now(), 2 * time.Second, time.Now(), 1 * time.Second, context.DeadlineExceeded},
		{1 * time.Second, time.Now(), 1 * time.Second, time.Now(), 2 * time.Second, context.DeadlineExceeded},
	}
	a := &testActivityDeadline{logger: t.logger}
	registry := t.registry
	registry.addActivityWithLock(a.ActivityType().Name, a)

	mockCtrl := gomock.NewController(t.T())
	mockService := workflowservicemock.NewMockWorkflowServiceClient(mockCtrl)

	for i, d := range deadlineTests {
		a.d = d.actWaitDuration
		wep := t.getTestWorkerExecutionParams()
		activityHandler := newActivityTaskHandler(mockService, wep, registry)
		pats := &workflowservice.PollActivityTaskQueueResponse{
			Attempt:   1,
			TaskToken: []byte("token"),
			WorkflowExecution: &commonpb.WorkflowExecution{
				WorkflowId: "wID",
				RunId:      "rID"},
			ActivityType:           &commonpb.ActivityType{Name: "test"},
			ActivityId:             uuid.New(),
			ScheduledTime:          &d.ScheduleTS,
			ScheduleToCloseTimeout: &d.ScheduleDuration,
			StartedTime:            &d.StartTS,
			StartToCloseTimeout:    &d.StartDuration,
			WorkflowType: &commonpb.WorkflowType{
				Name: "wType",
			},
			WorkflowNamespace: "namespace",
		}
		td := fmt.Sprintf("testIndex: %v, testDetails: %v", i, d)
		r, err := activityHandler.Execute(taskqueue, pats)
		t.logger.Info(fmt.Sprintf("test: %v, result: %v err: %v", td, r, err))
		t.Equal(d.err, err, td)
		if err != nil {
			t.Nil(r, td)
		}
	}
}

func activityWithWorkerStop(ctx context.Context) error {
	fmt.Println("Executing Activity with worker stop")
	workerStopCh := GetWorkerStopChannel(ctx)

	select {
	case <-workerStopCh:
		return nil
	case <-time.NewTimer(time.Second * 5).C:
		return fmt.Errorf("activity failed to handle worker stop event")
	}
}

func (t *TaskHandlersTestSuite) TestActivityExecutionWorkerStop() {
	a := &testActivityDeadline{logger: t.logger}
	registry := t.registry
	registry.RegisterActivityWithOptions(
		activityWithWorkerStop,
		RegisterActivityOptions{Name: a.ActivityType().Name, DisableAlreadyRegisteredCheck: true},
	)

	mockCtrl := gomock.NewController(t.T())
	mockService := workflowservicemock.NewMockWorkflowServiceClient(mockCtrl)
	workerStopCh := make(chan struct{}, 1)
	ctx, cancel := context.WithCancel(context.Background())
	wep := t.getTestWorkerExecutionParams()
	wep.UserContext = ctx
	wep.UserContextCancel = cancel
	wep.WorkerStopChannel = workerStopCh
	activityHandler := newActivityTaskHandler(mockService, wep, registry)
	now := time.Now()
	pats := &workflowservice.PollActivityTaskQueueResponse{
		Attempt:   1,
		TaskToken: []byte("token"),
		WorkflowExecution: &commonpb.WorkflowExecution{
			WorkflowId: "wID",
			RunId:      "rID"},
		ActivityType:           &commonpb.ActivityType{Name: "test"},
		ActivityId:             uuid.New(),
		ScheduledTime:          &now,
		ScheduleToCloseTimeout: common.DurationPtr(1 * time.Second),
		StartedTime:            &now,
		StartToCloseTimeout:    common.DurationPtr(1 * time.Second),
		WorkflowType: &commonpb.WorkflowType{
			Name: "wType",
		},
		WorkflowNamespace: "namespace",
	}
	close(workerStopCh)
	r, err := activityHandler.Execute(taskqueue, pats)
	t.NoError(err)
	t.NotNil(r)
}

func Test_NonDeterministicCheck(t *testing.T) {
	commandTypes := enumspb.CommandType_name
	delete(commandTypes, 0) // Ignore "Unspecified".

	require.Equal(t, 13, len(commandTypes), "If you see this error, you are adding new command type. "+
		"Before updating the number to make this test pass, please make sure you update isCommandMatchEvent() method "+
		"to check the new command type. Otherwise the replay will fail on the new command event.")

	eventTypes := enumspb.EventType_value
	commandEventTypeCount := 0
	for _, et := range eventTypes {
		if isCommandEvent(enumspb.EventType(et)) {
			commandEventTypeCount++
		}
	}
	require.Equal(t, len(commandTypes), commandEventTypeCount, "Every command type must have one matching event type. "+
		"If you add new command type, you need to update isCommandEvent() method to include that new event type as well.")
}

func Test_IsCommandMatchEvent_UpsertWorkflowSearchAttributes(t *testing.T) {
	diType := enumspb.COMMAND_TYPE_UPSERT_WORKFLOW_SEARCH_ATTRIBUTES
	eType := enumspb.EVENT_TYPE_UPSERT_WORKFLOW_SEARCH_ATTRIBUTES
	strictMode := false

	testCases := []struct {
		name     string
		command  *commandpb.Command
		event    *historypb.HistoryEvent
		expected bool
	}{
		{
			name: "event type not match",
			command: &commandpb.Command{
				CommandType: diType,
				Attributes: &commandpb.Command_UpsertWorkflowSearchAttributesCommandAttributes{UpsertWorkflowSearchAttributesCommandAttributes: &commandpb.UpsertWorkflowSearchAttributesCommandAttributes{
					SearchAttributes: &commonpb.SearchAttributes{},
				}},
			},
			event:    &historypb.HistoryEvent{},
			expected: false,
		},
		{
			name: "attributes not match",
			command: &commandpb.Command{
				CommandType: diType,
				Attributes: &commandpb.Command_UpsertWorkflowSearchAttributesCommandAttributes{UpsertWorkflowSearchAttributesCommandAttributes: &commandpb.UpsertWorkflowSearchAttributesCommandAttributes{
					SearchAttributes: &commonpb.SearchAttributes{},
				}},
			},
			event: &historypb.HistoryEvent{
				EventType:  eType,
				Attributes: &historypb.HistoryEvent_UpsertWorkflowSearchAttributesEventAttributes{UpsertWorkflowSearchAttributesEventAttributes: &historypb.UpsertWorkflowSearchAttributesEventAttributes{}}},
			expected: true,
		},
		{
			name: "attributes match",
			command: &commandpb.Command{
				CommandType: diType,
				Attributes: &commandpb.Command_UpsertWorkflowSearchAttributesCommandAttributes{UpsertWorkflowSearchAttributesCommandAttributes: &commandpb.UpsertWorkflowSearchAttributesCommandAttributes{
					SearchAttributes: &commonpb.SearchAttributes{},
				}},
			},
			event: &historypb.HistoryEvent{
				EventType: eType,
				Attributes: &historypb.HistoryEvent_UpsertWorkflowSearchAttributesEventAttributes{UpsertWorkflowSearchAttributesEventAttributes: &historypb.UpsertWorkflowSearchAttributesEventAttributes{
					SearchAttributes: &commonpb.SearchAttributes{},
				}},
			},
			expected: true,
		},
	}

	for _, testCase := range testCases {
		t.Run(testCase.name, func(t *testing.T) {
			require.Equal(t, testCase.expected, isCommandMatchEvent(testCase.command, testCase.event, strictMode))
		})
	}

	strictMode = true

	testCases = []struct {
		name     string
		command  *commandpb.Command
		event    *historypb.HistoryEvent
		expected bool
	}{
		{
			name: "attributes not match",
			command: &commandpb.Command{
				CommandType: diType,
				Attributes: &commandpb.Command_UpsertWorkflowSearchAttributesCommandAttributes{UpsertWorkflowSearchAttributesCommandAttributes: &commandpb.UpsertWorkflowSearchAttributesCommandAttributes{
					SearchAttributes: &commonpb.SearchAttributes{},
				}},
			},
			event: &historypb.HistoryEvent{
				EventType:  eType,
				Attributes: &historypb.HistoryEvent_UpsertWorkflowSearchAttributesEventAttributes{UpsertWorkflowSearchAttributesEventAttributes: &historypb.UpsertWorkflowSearchAttributesEventAttributes{}}},
			expected: false,
		},
	}

	for _, testCase := range testCases {
		t.Run(testCase.name, func(t *testing.T) {
			require.Equal(t, testCase.expected, isCommandMatchEvent(testCase.command, testCase.event, strictMode))
		})
	}
}

func Test_IsSearchAttributesMatched(t *testing.T) {
	encodeString := func(str string) *commonpb.Payload {
		payload, _ := converter.GetDefaultDataConverter().ToPayload(str)
		return payload
	}

	testCases := []struct {
		name     string
		lhs      *commonpb.SearchAttributes
		rhs      *commonpb.SearchAttributes
		expected bool
	}{
		{
			name:     "both nil",
			lhs:      nil,
			rhs:      nil,
			expected: true,
		},
		{
			name:     "left nil",
			lhs:      nil,
			rhs:      &commonpb.SearchAttributes{},
			expected: false,
		},
		{
			name:     "right nil",
			lhs:      &commonpb.SearchAttributes{},
			rhs:      nil,
			expected: false,
		},
		{
			name: "not match",
			lhs: &commonpb.SearchAttributes{
				IndexedFields: map[string]*commonpb.Payload{
					"key1": encodeString("1"),
					"key2": encodeString("abc"),
				},
			},
			rhs:      &commonpb.SearchAttributes{},
			expected: false,
		},
		{
			name: "match",
			lhs: &commonpb.SearchAttributes{
				IndexedFields: map[string]*commonpb.Payload{
					"key1": encodeString("1"),
					"key2": encodeString("abc"),
				},
			},
			rhs: &commonpb.SearchAttributes{
				IndexedFields: map[string]*commonpb.Payload{
					"key2": encodeString("abc"),
					"key1": encodeString("1"),
				},
			},
			expected: true,
		},
	}

	for _, testCase := range testCases {
		t.Run(testCase.name, func(t *testing.T) {
			require.Equal(t, testCase.expected, isSearchAttributesMatched(testCase.lhs, testCase.rhs))
		})
	}
}<|MERGE_RESOLUTION|>--- conflicted
+++ resolved
@@ -781,37 +781,19 @@
 		createTestEventWorkflowTaskStarted(3),
 	}
 
-<<<<<<< HEAD
-	params := workerExecutionParameters{
-		Namespace: testNamespace,
-		TaskQueue: taskQueue,
-		Identity:  "test-id-1",
-		Logger:    ilog.NewNopLogger(),
-	}
-=======
 	params := t.getTestWorkerExecutionParams()
 	params.DisableStickyExecution = disableSticky
->>>>>>> 22f2bbd4
 
 	taskHandler := newWorkflowTaskHandler(params, nil, t.registry)
 	task := createWorkflowTask(testEvents, 0, workflowName)
 	_, err := taskHandler.ProcessWorkflowTask(&workflowTask{task: task}, nil)
 	t.Nil(err)
 
-<<<<<<< HEAD
-	// 1. We can't set cache size in the test to 1, otherwise other tests will break.
+	// TODO: This ain't true any more. Clean up.
+		//1. We can't set cache size in the test to 1, otherwise other tests will break.
 	// 2. We need to make sure cache is empty when the test is completed,
 	// So manually trigger a delete.
-	getWorkflowCache().Delete(task.WorkflowExecution.GetRunId())
-=======
-	if !params.DisableStickyExecution {
-		// TODO: This ain't true any more. Clean up.
-		// 1. We can't set cache size in the test to 1, otherwise other tests will break.
-		// 2. We need to make sure cache is empty when the test is completed,
-		// So manually trigger a delete.
-		params.cache.getWorkflowCache().Delete(task.WorkflowExecution.GetRunId())
-	}
->>>>>>> 22f2bbd4
+	params.cache.getWorkflowCache().Delete(task.WorkflowExecution.GetRunId())
 	// Make sure the workflow coroutine has exited.
 	<-doneCh
 	// The side effect op should not be executed.

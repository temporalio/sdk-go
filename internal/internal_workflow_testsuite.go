--- conflicted
+++ resolved
@@ -40,11 +40,7 @@
 	"github.com/stretchr/testify/mock"
 	"github.com/uber-go/tally"
 	commonpb "go.temporal.io/temporal-proto/common"
-<<<<<<< HEAD
-	executionpb "go.temporal.io/temporal-proto/execution"
-=======
 	decisionpb "go.temporal.io/temporal-proto/decision"
->>>>>>> a115d469
 	"go.temporal.io/temporal-proto/serviceerror"
 	tasklistpb "go.temporal.io/temporal-proto/tasklist"
 	"go.temporal.io/temporal-proto/workflowservice"
@@ -563,11 +559,7 @@
 	if err != nil {
 		if err == context.DeadlineExceeded {
 			env.logger.Debug(fmt.Sprintf("Activity %v timed out", task.ActivityType.Name))
-<<<<<<< HEAD
 			return nil, NewTimeoutError(commonpb.TimeoutType_StartToClose, context.DeadlineExceeded)
-=======
-			return nil, NewTimeoutError(commonpb.TimeoutType_StartToClose, context.DeadlineExceeded.Error())
->>>>>>> a115d469
 		}
 		topLine := fmt.Sprintf("activity for %s [panic]:", defaultTestTaskList)
 		st := getStackTraceRaw(topLine, 7, 0)
@@ -1263,11 +1255,7 @@
 		BackoffCoefficient:       p.GetBackoffCoefficient(),
 		MaximumInterval:          time.Second * time.Duration(p.GetMaximumIntervalInSeconds()),
 		MaximumAttempts:          p.GetMaximumAttempts(),
-<<<<<<< HEAD
-		NonRetryableErrorReasons: p.NonRetriableErrorReasons,
-=======
-		NonRetriableErrorReasons: p.NonRetryableErrorTypes,
->>>>>>> a115d469
+		NonRetryableErrorReasons: p.NonRetryableErrorTypes,
 	}
 }
 
@@ -1368,11 +1356,7 @@
 		activityHandle.callback(blob, nil)
 	default:
 		if result == context.DeadlineExceeded {
-<<<<<<< HEAD
 			err = NewTimeoutError(commonpb.TimeoutType_StartToClose, context.DeadlineExceeded)
-=======
-			err = NewTimeoutError(commonpb.TimeoutType_StartToClose, context.DeadlineExceeded.Error())
->>>>>>> a115d469
 			activityHandle.callback(nil, err)
 		} else {
 			panic(fmt.Sprintf("unsupported respond type %T", result))

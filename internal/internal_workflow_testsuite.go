--- conflicted
+++ resolved
@@ -132,22 +132,13 @@
 
 		taskQueueSpecificActivities map[string]*taskQueueSpecificActivity
 
-<<<<<<< HEAD
-		mock               *mock.Mock
-		service            workflowservice.WorkflowServiceClient
-		logger             log.Logger
-		metricsHandler     metrics.Handler
-		contextPropagators []ContextPropagator
-		identity           string
-=======
 		mock                      *mock.Mock
 		service                   workflowservice.WorkflowServiceClient
 		logger                    log.Logger
-		metricsScope              tally.Scope
+		metricsHandler            metrics.Handler
 		contextPropagators        []ContextPropagator
 		identity                  string
 		detachedChildWaitDisabled bool
->>>>>>> 3eee9850
 
 		mockClock *clock.Mock
 		wallClock clock.Clock

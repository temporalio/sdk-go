// The MIT License
//
// Copyright (c) 2020 Temporal Technologies Inc.  All rights reserved.
//
// Copyright (c) 2020 Uber Technologies, Inc.
//
// Permission is hereby granted, free of charge, to any person obtaining a copy
// of this software and associated documentation files (the "Software"), to deal
// in the Software without restriction, including without limitation the rights
// to use, copy, modify, merge, publish, distribute, sublicense, and/or sell
// copies of the Software, and to permit persons to whom the Software is
// furnished to do so, subject to the following conditions:
//
// The above copyright notice and this permission notice shall be included in
// all copies or substantial portions of the Software.
//
// THE SOFTWARE IS PROVIDED "AS IS", WITHOUT WARRANTY OF ANY KIND, EXPRESS OR
// IMPLIED, INCLUDING BUT NOT LIMITED TO THE WARRANTIES OF MERCHANTABILITY,
// FITNESS FOR A PARTICULAR PURPOSE AND NONINFRINGEMENT. IN NO EVENT SHALL THE
// AUTHORS OR COPYRIGHT HOLDERS BE LIABLE FOR ANY CLAIM, DAMAGES OR OTHER
// LIABILITY, WHETHER IN AN ACTION OF CONTRACT, TORT OR OTHERWISE, ARISING FROM,
// OUT OF OR IN CONNECTION WITH THE SOFTWARE OR THE USE OR OTHER DEALINGS IN
// THE SOFTWARE.

package internal

// All code in this file is private to the package.

import (
	"context"
	"errors"
	"fmt"
	"math"
	"reflect"
	"strings"
	"sync"
	"sync/atomic"
	"time"

	"github.com/gogo/protobuf/proto"
	"github.com/opentracing/opentracing-go"
	commonpb "go.temporal.io/temporal-proto/common"
	decisionpb "go.temporal.io/temporal-proto/decision"
	eventpb "go.temporal.io/temporal-proto/event"
	querypb "go.temporal.io/temporal-proto/query"
	"go.temporal.io/temporal-proto/serviceerror"
	tasklistpb "go.temporal.io/temporal-proto/tasklist"
	"go.temporal.io/temporal-proto/workflowservice"
	"go.uber.org/zap"

	"go.temporal.io/temporal/internal/common/backoff"
	"go.temporal.io/temporal/internal/common/cache"
	"go.temporal.io/temporal/internal/common/metrics"
	"go.temporal.io/temporal/internal/common/util"
)

const (
	defaultHeartBeatIntervalInSec = 10 * 60

	defaultStickyCacheSize = 10000

	noRetryBackoff = time.Duration(-1)
)

type (
	// workflowExecutionEventHandler process a single event.
	workflowExecutionEventHandler interface {
		// Process a single event and return the assosciated decisions.
		// Return List of decisions made, any error.
		ProcessEvent(event *eventpb.HistoryEvent, isReplay bool, isLast bool) error
		// ProcessQuery process a query request.
		ProcessQuery(queryType string, queryArgs *commonpb.Payloads) (*commonpb.Payloads, error)
		StackTrace() string
		// Close for cleaning up resources on this event handler
		Close()
	}

	// workflowTask wraps a decision task.
	workflowTask struct {
		task            *workflowservice.PollForDecisionTaskResponse
		historyIterator HistoryIterator
		doneCh          chan struct{}
		laResultCh      chan *localActivityResult
	}

	// activityTask wraps a activity task.
	activityTask struct {
		task          *workflowservice.PollForActivityTaskResponse
		pollStartTime time.Time
	}

	// resetStickinessTask wraps a ResetStickyTaskListRequest.
	resetStickinessTask struct {
		task *workflowservice.ResetStickyTaskListRequest
	}

	// workflowExecutionContextImpl is the cached workflow state for sticky execution
	workflowExecutionContextImpl struct {
		mutex             sync.Mutex
		workflowStartTime time.Time
		workflowInfo      *WorkflowInfo
		wth               *workflowTaskHandlerImpl

		// eventHandler is changed to a atomic.Value as a temporally bug fix for local activity
		// retry issue (github issue #915). Therefore, when accessing/modifying this field, the
		// mutex should still be held.
		eventHandler atomic.Value

		isWorkflowCompleted bool
		result              *commonpb.Payloads
		err                 error

		previousStartedEventID int64

		newDecisions        []*decisionpb.Decision
		currentDecisionTask *workflowservice.PollForDecisionTaskResponse
		laTunnel            *localActivityTunnel
		decisionStartTime   time.Time
	}

	// workflowTaskHandlerImpl is the implementation of WorkflowTaskHandler
	workflowTaskHandlerImpl struct {
		namespace              string
		metricsScope           *metrics.TaggedScope
		ppMgr                  pressurePointMgr
		logger                 *zap.Logger
		identity               string
		enableLoggingInReplay  bool
		disableStickyExecution bool
		registry               *registry
		laTunnel               *localActivityTunnel
		workflowPanicPolicy    WorkflowPanicPolicy
		dataConverter          DataConverter
		contextPropagators     []ContextPropagator
		tracer                 opentracing.Tracer
	}

	activityProvider func(name string) activity

	// activityTaskHandlerImpl is the implementation of ActivityTaskHandler
	activityTaskHandlerImpl struct {
		taskListName       string
		identity           string
		service            workflowservice.WorkflowServiceClient
		metricsScope       *metrics.TaggedScope
		logger             *zap.Logger
		userContext        context.Context
		registry           *registry
		activityProvider   activityProvider
		dataConverter      DataConverter
		workerStopCh       <-chan struct{}
		contextPropagators []ContextPropagator
		tracer             opentracing.Tracer
	}

	// history wrapper method to help information about events.
	history struct {
		workflowTask   *workflowTask
		eventsHandler  *workflowExecutionEventHandlerImpl
		loadedEvents   []*eventpb.HistoryEvent
		currentIndex   int
		nextEventID    int64 // next expected eventID for sanity
		lastEventID    int64 // last expected eventID, zero indicates read until end of stream
		next           []*eventpb.HistoryEvent
		binaryChecksum string
	}

	decisionHeartbeatError struct {
		Message string
	}
)

func newHistory(task *workflowTask, eventsHandler *workflowExecutionEventHandlerImpl) *history {
	result := &history{
		workflowTask:  task,
		eventsHandler: eventsHandler,
		loadedEvents:  task.task.History.Events,
		currentIndex:  0,
		lastEventID:   task.task.GetStartedEventId(),
	}
	if len(result.loadedEvents) > 0 {
		result.nextEventID = result.loadedEvents[0].GetEventId()
	}
	return result
}

func (e decisionHeartbeatError) Error() string {
	return e.Message
}

// Get workflow start event.
func (eh *history) GetWorkflowStartedEvent() (*eventpb.HistoryEvent, error) {
	events := eh.workflowTask.task.History.Events
	if len(events) == 0 || events[0].GetEventType() != eventpb.EventType_WorkflowExecutionStarted {
		return nil, errors.New("unable to find WorkflowExecutionStartedEventAttributes in the history")
	}
	return events[0], nil
}

func (eh *history) IsReplayEvent(event *eventpb.HistoryEvent) bool {
	return event.GetEventId() <= eh.workflowTask.task.GetPreviousStartedEventId() || isDecisionEvent(event.GetEventType())
}

func (eh *history) IsNextDecisionFailed() (isFailed bool, binaryChecksum string, err error) {

	nextIndex := eh.currentIndex + 1
	if nextIndex >= len(eh.loadedEvents) && eh.hasMoreEvents() { // current page ends and there is more pages
		if err := eh.loadMoreEvents(); err != nil {
			return false, "", err
		}
	}

	if nextIndex < len(eh.loadedEvents) {
		nextEvent := eh.loadedEvents[nextIndex]
		nextEventType := nextEvent.GetEventType()
		isFailed := nextEventType == eventpb.EventType_DecisionTaskTimedOut || nextEventType == eventpb.EventType_DecisionTaskFailed
		var binaryChecksum string
		if nextEventType == eventpb.EventType_DecisionTaskCompleted {
			binaryChecksum = nextEvent.GetDecisionTaskCompletedEventAttributes().BinaryChecksum
		}
		return isFailed, binaryChecksum, nil
	}
	return false, "", nil
}

func (eh *history) loadMoreEvents() error {
	historyPage, err := eh.getMoreEvents()
	if err != nil {
		return err
	}
	eh.loadedEvents = append(eh.loadedEvents, historyPage.Events...)
	if eh.nextEventID == 0 && len(eh.loadedEvents) > 0 {
		eh.nextEventID = eh.loadedEvents[0].GetEventId()
	}
	return nil
}

func isDecisionEvent(eventType eventpb.EventType) bool {
	switch eventType {
	case eventpb.EventType_WorkflowExecutionCompleted,
		eventpb.EventType_WorkflowExecutionFailed,
		eventpb.EventType_WorkflowExecutionCanceled,
		eventpb.EventType_WorkflowExecutionContinuedAsNew,
		eventpb.EventType_ActivityTaskScheduled,
		eventpb.EventType_ActivityTaskCancelRequested,
		eventpb.EventType_TimerStarted,
		eventpb.EventType_TimerCanceled,
		eventpb.EventType_CancelTimerFailed,
		eventpb.EventType_MarkerRecorded,
		eventpb.EventType_StartChildWorkflowExecutionInitiated,
		eventpb.EventType_RequestCancelExternalWorkflowExecutionInitiated,
		eventpb.EventType_SignalExternalWorkflowExecutionInitiated,
		eventpb.EventType_UpsertWorkflowSearchAttributes:
		return true
	default:
		return false
	}
}

// NextDecisionEvents returns events that there processed as new by the next decision.
// TODO(maxim): Refactor to return a struct instead of multiple parameters
func (eh *history) NextDecisionEvents() (result []*eventpb.HistoryEvent, markers []*eventpb.HistoryEvent, binaryChecksum string, err error) {
	if eh.next == nil {
		eh.next, _, err = eh.nextDecisionEvents()
		if err != nil {
			return result, markers, eh.binaryChecksum, err
		}
	}

	result = eh.next
	checksum := eh.binaryChecksum
	if len(result) > 0 {
		eh.next, markers, err = eh.nextDecisionEvents()
	}
	return result, markers, checksum, err
}

func (eh *history) hasMoreEvents() bool {
	historyIterator := eh.workflowTask.historyIterator
	return historyIterator != nil && historyIterator.HasNextPage()
}

func (eh *history) getMoreEvents() (*eventpb.History, error) {
	return eh.workflowTask.historyIterator.GetNextPage()
}

func (eh *history) verifyAllEventsProcessed() error {
	if eh.lastEventID > 0 && eh.nextEventID <= eh.lastEventID {
		return fmt.Errorf(
			"history_events: premature end of stream, expectedLastEventID=%v but no more events after eventID=%v",
			eh.lastEventID,
			eh.nextEventID-1)
	}
	if eh.lastEventID > 0 && eh.nextEventID != (eh.lastEventID+1) {
		eh.eventsHandler.logger.Warn(
			"history_events: processed events past the expected lastEventID",
			zap.Int64("expectedLastEventID", eh.lastEventID),
			zap.Int64("processedLastEventID", eh.nextEventID-1))
	}
	return nil
}

func (eh *history) nextDecisionEvents() (nextEvents []*eventpb.HistoryEvent, markers []*eventpb.HistoryEvent, err error) {
	if eh.currentIndex == len(eh.loadedEvents) && !eh.hasMoreEvents() {
		if err := eh.verifyAllEventsProcessed(); err != nil {
			return nil, nil, err
		}
		return []*eventpb.HistoryEvent{}, []*eventpb.HistoryEvent{}, nil
	}

	// Process events

OrderEvents:
	for {
		// load more history events if needed
		for eh.currentIndex == len(eh.loadedEvents) {
			if !eh.hasMoreEvents() {
				if err = eh.verifyAllEventsProcessed(); err != nil {
					return
				}
				break OrderEvents
			}
			if err = eh.loadMoreEvents(); err != nil {
				return
			}
		}

		event := eh.loadedEvents[eh.currentIndex]
		eventID := event.GetEventId()
		if eventID != eh.nextEventID {
			err = fmt.Errorf(
				"missing history events, expectedNextEventID=%v but receivedNextEventID=%v",
				eh.nextEventID, eventID)
			return
		}

		eh.nextEventID++

		switch event.GetEventType() {
		case eventpb.EventType_DecisionTaskStarted:
			isFailed, binaryChecksum, err1 := eh.IsNextDecisionFailed()
			if err1 != nil {
				err = err1
				return
			}
			if !isFailed {
				eh.binaryChecksum = binaryChecksum
				eh.currentIndex++
				nextEvents = append(nextEvents, event)
				break OrderEvents
			}
		case eventpb.EventType_DecisionTaskScheduled,
			eventpb.EventType_DecisionTaskTimedOut,
			eventpb.EventType_DecisionTaskFailed:
			// Skip
		default:
			if isPreloadMarkerEvent(event) {
				markers = append(markers, event)
			}
			nextEvents = append(nextEvents, event)
		}
		eh.currentIndex++
	}

	// shrink loaded events so it can be GCed
	eh.loadedEvents = eh.loadedEvents[eh.currentIndex:]
	eh.currentIndex = 0

	return nextEvents, markers, nil
}

func isPreloadMarkerEvent(event *eventpb.HistoryEvent) bool {
	return event.GetEventType() == eventpb.EventType_MarkerRecorded
}

// newWorkflowTaskHandler returns an implementation of workflow task handler.
func newWorkflowTaskHandler(params workerExecutionParameters, ppMgr pressurePointMgr, registry *registry) WorkflowTaskHandler {
	ensureRequiredParams(&params)
	return &workflowTaskHandlerImpl{
		namespace:              params.Namespace,
		logger:                 params.Logger,
		ppMgr:                  ppMgr,
		metricsScope:           metrics.NewTaggedScope(params.MetricsScope),
		identity:               params.Identity,
		enableLoggingInReplay:  params.EnableLoggingInReplay,
		disableStickyExecution: params.DisableStickyExecution,
		registry:               registry,
		workflowPanicPolicy:    params.WorkflowPanicPolicy,
		dataConverter:          params.DataConverter,
		contextPropagators:     params.ContextPropagators,
		tracer:                 params.Tracer,
	}
}

// TODO: need a better eviction policy based on memory usage
var workflowCache cache.Cache
var stickyCacheSize = defaultStickyCacheSize
var initCacheOnce sync.Once
var stickyCacheLock sync.Mutex

// SetStickyWorkflowCacheSize sets the cache size for sticky workflow cache. Sticky workflow execution is the affinity
// between decision tasks of a specific workflow execution to a specific worker. The affinity is set if sticky execution
// is enabled via Worker.Options (It is enabled by default unless disabled explicitly). The benefit of sticky execution
// is that workflow does not have to reconstruct the state by replaying from beginning of history events. But the cost
// is it consumes more memory as it rely on caching workflow execution's running state on the worker. The cache is shared
// between workers running within same process. This must be called before any worker is started. If not called, the
// default size of 10K (might change in future) will be used.
func SetStickyWorkflowCacheSize(cacheSize int) {
	stickyCacheLock.Lock()
	defer stickyCacheLock.Unlock()
	if workflowCache != nil {
		panic("cache already created, please set cache size before worker starts.")
	}
	stickyCacheSize = cacheSize
}

func getWorkflowCache() cache.Cache {
	initCacheOnce.Do(func() {
		stickyCacheLock.Lock()
		defer stickyCacheLock.Unlock()
		workflowCache = cache.New(stickyCacheSize, &cache.Options{
			RemovedFunc: func(cachedEntity interface{}) {
				wc := cachedEntity.(*workflowExecutionContextImpl)
				wc.onEviction()
			},
		})
	})
	return workflowCache
}

func getWorkflowContext(runID string) *workflowExecutionContextImpl {
	o := getWorkflowCache().Get(runID)
	if o == nil {
		return nil
	}
	wc := o.(*workflowExecutionContextImpl)
	return wc
}

func putWorkflowContext(runID string, wc *workflowExecutionContextImpl) (*workflowExecutionContextImpl, error) {
	existing, err := getWorkflowCache().PutIfNotExist(runID, wc)
	if err != nil {
		return nil, err
	}
	return existing.(*workflowExecutionContextImpl), nil
}

func removeWorkflowContext(runID string) {
	getWorkflowCache().Delete(runID)
}

func newWorkflowExecutionContext(
	startTime time.Time,
	workflowInfo *WorkflowInfo,
	taskHandler *workflowTaskHandlerImpl,
) *workflowExecutionContextImpl {
	workflowContext := &workflowExecutionContextImpl{
		workflowStartTime: startTime,
		workflowInfo:      workflowInfo,
		wth:               taskHandler,
	}
	workflowContext.createEventHandler()
	return workflowContext
}

func (w *workflowExecutionContextImpl) Lock() {
	w.mutex.Lock()
}

func (w *workflowExecutionContextImpl) Unlock(err error) {
	if err != nil || w.err != nil || w.isWorkflowCompleted || (w.wth.disableStickyExecution && !w.hasPendingLocalActivityWork()) {
		// TODO: in case of closed, it asumes the close decision always succeed. need server side change to return
		// error to indicate the close failure case. This should be rear case. For now, always remove the cache, and
		// if the close decision failed, the next decision will have to rebuild the state.
		if getWorkflowCache().Exist(w.workflowInfo.WorkflowExecution.RunID) {
			removeWorkflowContext(w.workflowInfo.WorkflowExecution.RunID)
		} else {
			// sticky is disabled, manually clear the workflow state.
			w.clearState()
		}
	}

	w.mutex.Unlock()
}

func (w *workflowExecutionContextImpl) getEventHandler() *workflowExecutionEventHandlerImpl {
	eventHandler := w.eventHandler.Load()
	if eventHandler == nil {
		return nil
	}
	eventHandlerImpl, ok := eventHandler.(*workflowExecutionEventHandlerImpl)
	if !ok {
		panic("unknown type for workflow execution event handler")
	}
	return eventHandlerImpl
}

func (w *workflowExecutionContextImpl) completeWorkflow(result *commonpb.Payloads, err error) {
	w.isWorkflowCompleted = true
	w.result = result
	w.err = err
}

func (w *workflowExecutionContextImpl) shouldResetStickyOnEviction() bool {
	// Not all evictions from the cache warrant a call to the server
	// to reset stickiness.
	// Cases when this is redundant or unnecessary include
	// when an error was encountered during execution
	// or workflow simply completed successfully.
	return w.err == nil && !w.isWorkflowCompleted
}

func (w *workflowExecutionContextImpl) onEviction() {
	// onEviction is run by LRU cache's removeFunc in separate goroutinue
	w.mutex.Lock()

	// Queue a ResetStickiness request *BEFORE* calling clearState
	// because once destroyed, no sensible information
	// may be ascertained about the execution context's state,
	// nor should any of its methods be invoked.
	if w.shouldResetStickyOnEviction() {
		w.queueResetStickinessTask()
	}

	w.clearState()
	w.mutex.Unlock()
}

func (w *workflowExecutionContextImpl) IsDestroyed() bool {
	return w.getEventHandler() == nil
}

func (w *workflowExecutionContextImpl) queueResetStickinessTask() {
	var task resetStickinessTask
	task.task = &workflowservice.ResetStickyTaskListRequest{
		Namespace: w.workflowInfo.Namespace,
		Execution: &commonpb.WorkflowExecution{
			WorkflowId: w.workflowInfo.WorkflowExecution.ID,
			RunId:      w.workflowInfo.WorkflowExecution.RunID,
		},
	}
	// w.laTunnel could be nil for worker.ReplayHistory() because there is no worker started, in that case we don't
	// care about resetStickinessTask.
	if w.laTunnel != nil && w.laTunnel.resultCh != nil {
		w.laTunnel.resultCh <- &task
	}
}

func (w *workflowExecutionContextImpl) clearState() {
	w.clearCurrentTask()
	w.isWorkflowCompleted = false
	w.result = nil
	w.err = nil
	w.previousStartedEventID = 0
	w.newDecisions = nil

	eventHandler := w.getEventHandler()
	if eventHandler != nil {
		// Set isReplay to true to prevent user code in defer guarded by !isReplaying() from running
		eventHandler.isReplay = true
		eventHandler.Close()
		w.eventHandler.Store((*workflowExecutionEventHandlerImpl)(nil))
	}
}

func (w *workflowExecutionContextImpl) createEventHandler() {
	w.clearState()
	eventHandler := newWorkflowExecutionEventHandler(
		w.workflowInfo,
		w.completeWorkflow,
		w.wth.logger,
		w.wth.enableLoggingInReplay,
		w.wth.metricsScope,
		w.wth.registry,
		w.wth.dataConverter,
		w.wth.contextPropagators,
		w.wth.tracer,
	)
	w.eventHandler.Store(eventHandler)
}

func resetHistory(task *workflowservice.PollForDecisionTaskResponse, historyIterator HistoryIterator) (*eventpb.History, error) {
	historyIterator.Reset()
	firstPageHistory, err := historyIterator.GetNextPage()
	if err != nil {
		return nil, err
	}
	task.History = firstPageHistory
	return firstPageHistory, nil
}

func (wth *workflowTaskHandlerImpl) createWorkflowContext(task *workflowservice.PollForDecisionTaskResponse) (*workflowExecutionContextImpl, error) {
	h := task.History
	attributes := h.Events[0].GetWorkflowExecutionStartedEventAttributes()
	if attributes == nil {
		return nil, errors.New("first history event is not WorkflowExecutionStarted")
	}
	taskList := attributes.TaskList
	if taskList == nil || taskList.Name == "" {
		return nil, errors.New("nil or empty TaskList in WorkflowExecutionStarted event")
	}

	runID := task.WorkflowExecution.GetRunId()
	workflowID := task.WorkflowExecution.GetWorkflowId()

	// Setup workflow Info
	var parentWorkflowExecution *WorkflowExecution
	if attributes.ParentWorkflowExecution != nil {
		parentWorkflowExecution = &WorkflowExecution{
			ID:    attributes.ParentWorkflowExecution.GetWorkflowId(),
			RunID: attributes.ParentWorkflowExecution.GetRunId(),
		}
	}
	workflowInfo := &WorkflowInfo{
		WorkflowExecution: WorkflowExecution{
			ID:    workflowID,
			RunID: runID,
		},
		WorkflowType:                    WorkflowType{Name: task.WorkflowType.GetName()},
		TaskListName:                    taskList.GetName(),
		WorkflowExecutionTimeoutSeconds: attributes.GetWorkflowExecutionTimeoutSeconds(),
		WorkflowRunTimeoutSeconds:       attributes.GetWorkflowRunTimeoutSeconds(),
		WorkflowTaskTimeoutSeconds:      attributes.GetWorkflowTaskTimeoutSeconds(),
		Namespace:                       wth.namespace,
		Attempt:                         attributes.GetAttempt(),
		lastCompletionResult:            attributes.LastCompletionResult,
		CronSchedule:                    attributes.CronSchedule,
		ContinuedExecutionRunID:         attributes.ContinuedExecutionRunId,
		ParentWorkflowNamespace:         attributes.ParentWorkflowNamespace,
		ParentWorkflowExecution:         parentWorkflowExecution,
		Memo:                            attributes.Memo,
		SearchAttributes:                attributes.SearchAttributes,
	}

	wfStartTime := time.Unix(0, h.Events[0].GetTimestamp())
	return newWorkflowExecutionContext(wfStartTime, workflowInfo, wth), nil
}

func (wth *workflowTaskHandlerImpl) getOrCreateWorkflowContext(
	task *workflowservice.PollForDecisionTaskResponse,
	historyIterator HistoryIterator,
) (workflowContext *workflowExecutionContextImpl, err error) {
	metricsScope := wth.metricsScope.GetTaggedScope(tagWorkflowType, task.WorkflowType.GetName())
	defer func() {
		if err == nil && workflowContext != nil && workflowContext.laTunnel == nil {
			workflowContext.laTunnel = wth.laTunnel
		}
		metricsScope.Gauge(metrics.StickyCacheSize).Update(float64(getWorkflowCache().Size()))
	}()

	runID := task.WorkflowExecution.GetRunId()

	history := task.History
	isFullHistory := isFullHistory(history)

	workflowContext = nil
	if task.Query == nil || (task.Query != nil && !isFullHistory) {
		workflowContext = getWorkflowContext(runID)
	}

	if workflowContext != nil {
		workflowContext.Lock()
		if task.Query != nil && !isFullHistory {
			// query task and we have a valid cached state
			metricsScope.Counter(metrics.StickyCacheHit).Inc(1)
		} else if history.Events[0].GetEventId() == workflowContext.previousStartedEventID+1 {
			// non query task and we have a valid cached state
			metricsScope.Counter(metrics.StickyCacheHit).Inc(1)
		} else {
			// non query task and cached state is missing events, we need to discard the cached state and rebuild one.
			_ = workflowContext.ResetIfStale(task, historyIterator)
		}
	} else {
		if !isFullHistory {
			// we are getting partial history task, but cached state was already evicted.
			// we need to reset history so we get events from beginning to replay/rebuild the state
			metricsScope.Counter(metrics.StickyCacheMiss).Inc(1)
			if _, err = resetHistory(task, historyIterator); err != nil {
				return
			}
		}

		if workflowContext, err = wth.createWorkflowContext(task); err != nil {
			return
		}

		if !wth.disableStickyExecution && task.Query == nil {
			workflowContext, _ = putWorkflowContext(runID, workflowContext)
		}
		workflowContext.Lock()
	}

	err = workflowContext.resetStateIfDestroyed(task, historyIterator)
	if err != nil {
		workflowContext.Unlock(err)
	}

	return
}

func isFullHistory(history *eventpb.History) bool {
	if len(history.Events) == 0 || history.Events[0].GetEventType() != eventpb.EventType_WorkflowExecutionStarted {
		return false
	}
	return true
}

func (w *workflowExecutionContextImpl) resetStateIfDestroyed(task *workflowservice.PollForDecisionTaskResponse, historyIterator HistoryIterator) error {
	// It is possible that 2 threads (one for decision task and one for query task) that both are getting this same
	// cached workflowContext. If one task finished with err, it would destroy the cached state. In that case, the
	// second task needs to reset the cache state and start from beginning of the history.
	if w.IsDestroyed() {
		w.createEventHandler()
		// reset history events if necessary
		if !isFullHistory(task.History) {
			if _, err := resetHistory(task, historyIterator); err != nil {
				return err
			}
		}
	}
	return nil
}

// ProcessWorkflowTask processes all the events of the workflow task.
func (wth *workflowTaskHandlerImpl) ProcessWorkflowTask(
	workflowTask *workflowTask,
	heartbeatFunc decisionHeartbeatFunc,
) (completeRequest interface{}, errRet error) {
	if workflowTask == nil || workflowTask.task == nil {
		return nil, errors.New("nil workflow task provided")
	}
	task := workflowTask.task
	if task.History == nil || len(task.History.Events) == 0 {
		task.History = &eventpb.History{
			Events: []*eventpb.HistoryEvent{},
		}
	}
	if task.Query == nil && len(task.History.Events) == 0 {
		return nil, errors.New("nil or empty history")
	}

	if task.Query != nil && len(task.Queries) != 0 {
		return nil, errors.New("invalid query decision task")
	}

	runID := task.WorkflowExecution.GetRunId()
	workflowID := task.WorkflowExecution.GetWorkflowId()
	traceLog(func() {
		wth.logger.Debug("Processing new workflow task.",
			zap.String(tagWorkflowType, task.WorkflowType.GetName()),
			zap.String(tagWorkflowID, workflowID),
			zap.String(tagRunID, runID),
			zap.Int64("PreviousStartedEventId", task.GetPreviousStartedEventId()))
	})

	workflowContext, err := wth.getOrCreateWorkflowContext(task, workflowTask.historyIterator)
	if err != nil {
		return nil, err
	}

	defer func() {
		workflowContext.Unlock(errRet)
	}()

	var response interface{}
processWorkflowLoop:
	for {
		startTime := time.Now()
		response, err = workflowContext.ProcessWorkflowTask(workflowTask)
		if err == nil && response == nil {
		waitLocalActivityLoop:
			for {
				deadlineToTrigger := time.Duration(float32(ratioToForceCompleteDecisionTaskComplete) *
					float32(workflowContext.GetWorkflowTaskTimeout()))
				delayDuration := time.Until(startTime.Add(deadlineToTrigger))
				select {
				case <-time.After(delayDuration):
					// force complete, call the decision heartbeat function
					workflowTask, err = heartbeatFunc(
						workflowContext.CompleteDecisionTask(workflowTask, false),
						startTime,
					)
					if err != nil {
						return nil, &decisionHeartbeatError{Message: fmt.Sprintf("error sending decision heartbeat %v", err)}
					}
					if workflowTask == nil {
						return nil, nil
					}
					continue processWorkflowLoop

				case lar := <-workflowTask.laResultCh:
					// local activity result ready
					response, err = workflowContext.ProcessLocalActivityResult(workflowTask, lar)
					if err == nil && response == nil {
						// decision task is not done yet, still waiting for more local activities
						continue waitLocalActivityLoop
					}
					break processWorkflowLoop
				}
			}
		} else {
			break processWorkflowLoop
		}
	}
	return response, err
}

func (w *workflowExecutionContextImpl) ProcessWorkflowTask(workflowTask *workflowTask) (interface{}, error) {
	task := workflowTask.task
	historyIterator := workflowTask.historyIterator
	if err := w.ResetIfStale(task, historyIterator); err != nil {
		return nil, err
	}
	w.SetCurrentTask(task)

	eventHandler := w.getEventHandler()
	reorderedHistory := newHistory(workflowTask, eventHandler)
	var replayDecisions []*decisionpb.Decision
	var respondEvents []*eventpb.HistoryEvent

	skipReplayCheck := w.skipReplayCheck()
	// Process events
ProcessEvents:
	for {
		reorderedEvents, markers, binaryChecksum, err := reorderedHistory.NextDecisionEvents()
		if err != nil {
			return nil, err
		}

		if len(reorderedEvents) == 0 {
			break ProcessEvents
		}
		if binaryChecksum == "" {
			w.workflowInfo.BinaryChecksum = getBinaryChecksum()
		} else {
			w.workflowInfo.BinaryChecksum = binaryChecksum
		}
		// Markers are from the events that are produced from the current decision
		for _, m := range markers {
			if m.GetMarkerRecordedEventAttributes().GetMarkerName() != localActivityMarkerName {
				// local activity marker needs to be applied after decision task started event
				err := eventHandler.ProcessEvent(m, true, false)
				if err != nil {
					return nil, err
				}
				if w.isWorkflowCompleted {
					break ProcessEvents
				}
			}
		}

		for i, event := range reorderedEvents {
			isInReplay := reorderedHistory.IsReplayEvent(event)
			isLast := !isInReplay && i == len(reorderedEvents)-1
			if !skipReplayCheck && isDecisionEvent(event.GetEventType()) {
				respondEvents = append(respondEvents, event)
			}

			if isPreloadMarkerEvent(event) {
				// marker events are processed separately
				continue
			}

			// Any pressure points.
			err := w.wth.executeAnyPressurePoints(event, isInReplay)
			if err != nil {
				return nil, err
			}

			err = eventHandler.ProcessEvent(event, isInReplay, isLast)
			if err != nil {
				return nil, err
			}
			if w.isWorkflowCompleted {
				break ProcessEvents
			}
		}

		// now apply local activity markers
		for _, m := range markers {
			if m.GetMarkerRecordedEventAttributes().GetMarkerName() == localActivityMarkerName {
				err := eventHandler.ProcessEvent(m, true, false)
				if err != nil {
					return nil, err
				}
				if w.isWorkflowCompleted {
					break ProcessEvents
				}
			}
		}
		isReplay := len(reorderedEvents) > 0 && reorderedHistory.IsReplayEvent(reorderedEvents[len(reorderedEvents)-1])
		if isReplay {
			eventDecisions := eventHandler.decisionsHelper.getDecisions(true)
			if len(eventDecisions) > 0 && !skipReplayCheck {
				replayDecisions = append(replayDecisions, eventDecisions...)
			}
		}
	}

	// Non-deterministic error could happen in 2 different places:
	//   1) the replay decisions does not match to history events. This is usually due to non backwards compatible code
	// change to decider logic. For example, change calling one activity to a different activity.
	//   2) the decision state machine is trying to make illegal state transition while replay a history event (like
	// activity task completed), but the corresponding decider code that start the event has been removed. In that case
	// the replay of that event will panic on the decision state machine and the workflow will be marked as completed
	// with the panic error.
	var nonDeterministicErr error
	if !skipReplayCheck && !w.isWorkflowCompleted {
		// check if decisions from reply matches to the history events
		if err := matchReplayWithHistory(replayDecisions, respondEvents); err != nil {
			nonDeterministicErr = err
		}
	}
	if nonDeterministicErr == nil && w.err != nil {
		if panicErr, ok := w.err.(*PanicError); ok && panicErr.value != nil {
			if _, isStateMachinePanic := panicErr.value.(stateMachineIllegalStatePanic); isStateMachinePanic {
				nonDeterministicErr = panicErr
			}
		}
	}

	if nonDeterministicErr != nil {

		w.wth.metricsScope.GetTaggedScope(tagWorkflowType, task.WorkflowType.GetName()).Counter(metrics.NonDeterministicError).Inc(1)
		w.wth.logger.Error("non-deterministic-error",
			zap.String(tagWorkflowType, task.WorkflowType.GetName()),
			zap.String(tagWorkflowID, task.WorkflowExecution.GetWorkflowId()),
			zap.String(tagRunID, task.WorkflowExecution.GetRunId()),
			zap.Error(nonDeterministicErr))

		switch w.wth.workflowPanicPolicy {
		case FailWorkflow:
			// complete workflow with custom error will fail the workflow
			eventHandler.Complete(nil, NewApplicationError("FailWorkflow", false, nonDeterministicErr.Error()))
		case BlockWorkflow:
			// return error here will be convert to DecisionTaskFailed for the first time, and ignored for subsequent
			// attempts which will cause DecisionTaskTimeout and server will retry forever until issue got fixed or
			// workflow timeout.
			return nil, nonDeterministicErr
		default:
			panic("unknown mismatched workflow history policy.")
		}
	}

	return w.CompleteDecisionTask(workflowTask, true), nil
}

func (w *workflowExecutionContextImpl) ProcessLocalActivityResult(workflowTask *workflowTask, lar *localActivityResult) (interface{}, error) {
	if lar.err != nil && w.retryLocalActivity(lar) {
		return nil, nil // nothing to do here as we are retrying...
	}

	err := w.getEventHandler().ProcessLocalActivityResult(lar)
	if err != nil {
		return nil, err
	}

	return w.CompleteDecisionTask(workflowTask, true), nil
}

func (w *workflowExecutionContextImpl) retryLocalActivity(lar *localActivityResult) bool {
	if lar.task.retryPolicy == nil || lar.err == nil || IsCanceledError(lar.err) {
		return false
	}

	retryBackoff := getRetryBackoff(lar, time.Now(), w.wth.dataConverter)
	if retryBackoff > 0 && retryBackoff <= w.GetWorkflowTaskTimeout() {
		// we need a local retry
		time.AfterFunc(retryBackoff, func() {
			// TODO: this should not be a separate goroutine as it introduces race condition when accessing eventHandler.
			// currently this is solved by changing eventHandler to an atomic.Value. Ideally, this retry timer should be
			// part of the event loop for processing the workflow task.
			eventHandler := w.getEventHandler()

			// if decision heartbeat failed, the workflow execution context will be cleared and eventHandler will be nil
			if eventHandler == nil {
				return
			}

			if _, ok := eventHandler.pendingLaTasks[lar.task.activityID]; !ok {
				return
			}

			lar.task.attempt++

			if !w.laTunnel.sendTask(lar.task) {
				lar.task.attempt--
			}
		})
		return true
	}
	// Backoff could be large and potentially much larger than DecisionTaskTimeout. We cannot just sleep locally for
	// retry. Because it will delay the local activity from complete which keeps the decision task open. In order to
	// keep decision task open, we have to keep "heartbeating" current decision task.
	// In that case, it is more efficient to create a server timer with backoff duration and retry when that backoff
	// timer fires. So here we will return false to indicate we don't need local retry anymore. However, we have to
	// store the current attempt and backoff to the same LocalActivityResultMarker so the replay can do the right thing.
	// The backoff timer will be created by workflow.ExecuteLocalActivity().
	lar.backoff = retryBackoff

	return false
}

func getRetryBackoff(lar *localActivityResult, now time.Time, dataConverter DataConverter) time.Duration {
<<<<<<< HEAD
	return getRetryBackoffWithNowTime(lar.task.retryPolicy, lar.task.attempt, lar.err, now, lar.task.expireTime)
=======
	p := lar.task.retryPolicy
	var errReason string
	if len(p.NonRetriableErrorReasons) > 0 {
		if lar.err == ErrDeadlineExceeded {
			errReason = "timeout:" + commonpb.TimeoutType_ScheduleToClose.String()
		} else {
			errReason, _ = getErrorDetails(lar.err, dataConverter)
		}
	}
	return getRetryBackoffWithNowTime(p, lar.task.attempt, errReason, now, lar.task.expireTime)
>>>>>>> a115d469
}

func getRetryBackoffWithNowTime(p *RetryPolicy, attempt int32, err error, now, expireTime time.Time) time.Duration {
	if !IsRetryable(err, p.NonRetryableErrorReasons) {
		return noRetryBackoff
	}

	if p.MaximumAttempts > 0 && attempt > p.MaximumAttempts-1 {
		return noRetryBackoff // max attempt reached
	}

	backoffInterval := time.Duration(float64(p.InitialInterval) * math.Pow(p.BackoffCoefficient, float64(attempt)))
	if backoffInterval <= 0 {
		// math.Pow() could overflow
		if p.MaximumInterval > 0 {
			backoffInterval = p.MaximumInterval
		} else {
			return noRetryBackoff
		}
	}

	if p.MaximumInterval > 0 && backoffInterval > p.MaximumInterval {
		// cap next interval to MaxInterval
		backoffInterval = p.MaximumInterval
	}

	nextScheduleTime := now.Add(backoffInterval)
	if !expireTime.IsZero() && nextScheduleTime.After(expireTime) {
		return noRetryBackoff
	}

	return backoffInterval
}

func (w *workflowExecutionContextImpl) CompleteDecisionTask(workflowTask *workflowTask, waitLocalActivities bool) interface{} {
	if w.currentDecisionTask == nil {
		return nil
	}
	eventHandler := w.getEventHandler()

	// w.laTunnel could be nil for worker.ReplayHistory() because there is no worker started, in that case we don't
	// care about the pending local activities, and just return because the result is ignored anyway by the caller.
	if w.hasPendingLocalActivityWork() && w.laTunnel != nil {
		if len(eventHandler.unstartedLaTasks) > 0 {
			// start new local activity tasks
			unstartedLaTasks := make(map[string]struct{})
			for activityID := range eventHandler.unstartedLaTasks {
				task := eventHandler.pendingLaTasks[activityID]
				task.wc = w
				task.workflowTask = workflowTask
				if !w.laTunnel.sendTask(task) {
					unstartedLaTasks[activityID] = struct{}{}
					task.wc = nil
					task.workflowTask = nil
				}
			}
			eventHandler.unstartedLaTasks = unstartedLaTasks
		}
		// cannot complete decision task as there are pending local activities
		if waitLocalActivities {
			return nil
		}
	}

	eventDecisions := eventHandler.decisionsHelper.getDecisions(true)
	if len(eventDecisions) > 0 {
		w.newDecisions = append(w.newDecisions, eventDecisions...)
	}

	completeRequest := w.wth.completeWorkflow(eventHandler, w.currentDecisionTask, w, w.newDecisions, !waitLocalActivities)
	w.clearCurrentTask()

	return completeRequest
}

func (w *workflowExecutionContextImpl) hasPendingLocalActivityWork() bool {
	eventHandler := w.getEventHandler()
	return !w.isWorkflowCompleted &&
		w.currentDecisionTask != nil &&
		w.currentDecisionTask.Query == nil && // don't run local activity for query task
		eventHandler != nil &&
		len(eventHandler.pendingLaTasks) > 0
}

func (w *workflowExecutionContextImpl) clearCurrentTask() {
	w.newDecisions = nil
	w.currentDecisionTask = nil
}

func (w *workflowExecutionContextImpl) skipReplayCheck() bool {
	return w.currentDecisionTask.Query != nil || !isFullHistory(w.currentDecisionTask.History)
}

func (w *workflowExecutionContextImpl) SetCurrentTask(task *workflowservice.PollForDecisionTaskResponse) {
	w.currentDecisionTask = task
	// do not update the previousStartedEventID for query task
	if task.Query == nil {
		w.previousStartedEventID = task.GetStartedEventId()
	}
	w.decisionStartTime = time.Now()
}

func (w *workflowExecutionContextImpl) ResetIfStale(task *workflowservice.PollForDecisionTaskResponse, historyIterator HistoryIterator) error {
	if len(task.History.Events) > 0 && task.History.Events[0].GetEventId() != w.previousStartedEventID+1 {
		w.wth.logger.Debug("Cached state staled, new task has unexpected events",
			zap.String(tagWorkflowID, task.WorkflowExecution.GetWorkflowId()),
			zap.String(tagRunID, task.WorkflowExecution.GetRunId()),
			zap.Int64("CachedPreviousStartedEventID", w.previousStartedEventID),
			zap.Int64("TaskFirstEventID", task.History.Events[0].GetEventId()),
			zap.Int64("TaskStartedEventID", task.GetStartedEventId()),
			zap.Int64("TaskPreviousStartedEventID", task.GetPreviousStartedEventId()))

		w.wth.metricsScope.
			GetTaggedScope(tagWorkflowType, task.WorkflowType.GetName()).
			Counter(metrics.StickyCacheStall).Inc(1)

		w.clearState()
		return w.resetStateIfDestroyed(task, historyIterator)
	}
	return nil
}

func (w *workflowExecutionContextImpl) GetWorkflowTaskTimeout() time.Duration {
	return time.Second * time.Duration(w.workflowInfo.WorkflowTaskTimeoutSeconds)
}

func skipDeterministicCheckForDecision(d *decisionpb.Decision) bool {
	if d.GetDecisionType() == decisionpb.DecisionType_RecordMarker {
		markerName := d.GetRecordMarkerDecisionAttributes().GetMarkerName()
		if markerName == versionMarkerName || markerName == mutableSideEffectMarkerName {
			return true
		}
	}
	return false
}

func skipDeterministicCheckForEvent(e *eventpb.HistoryEvent) bool {
	if e.GetEventType() == eventpb.EventType_MarkerRecorded {
		markerName := e.GetMarkerRecordedEventAttributes().GetMarkerName()
		if markerName == versionMarkerName || markerName == mutableSideEffectMarkerName {
			return true
		}
	}
	return false
}

// special check for upsert change version event
func skipDeterministicCheckForUpsertChangeVersion(events []*eventpb.HistoryEvent, idx int) bool {
	e := events[idx]
	if e.GetEventType() == eventpb.EventType_MarkerRecorded &&
		e.GetMarkerRecordedEventAttributes().GetMarkerName() == versionMarkerName &&
		idx < len(events)-1 &&
		events[idx+1].GetEventType() == eventpb.EventType_UpsertWorkflowSearchAttributes {
		if _, ok := events[idx+1].GetUpsertWorkflowSearchAttributesEventAttributes().SearchAttributes.IndexedFields[TemporalChangeVersion]; ok {
			return true
		}
	}
	return false
}

func matchReplayWithHistory(replayDecisions []*decisionpb.Decision, historyEvents []*eventpb.HistoryEvent) error {
	di := 0
	hi := 0
	hSize := len(historyEvents)
	dSize := len(replayDecisions)
matchLoop:
	for hi < hSize || di < dSize {
		var e *eventpb.HistoryEvent
		if hi < hSize {
			e = historyEvents[hi]
			if skipDeterministicCheckForUpsertChangeVersion(historyEvents, hi) {
				hi += 2
				continue matchLoop
			}
			if skipDeterministicCheckForEvent(e) {
				hi++
				continue matchLoop
			}
		}

		var d *decisionpb.Decision
		if di < dSize {
			d = replayDecisions[di]
			if skipDeterministicCheckForDecision(d) {
				di++
				continue matchLoop
			}
		}

		if d == nil {
			return fmt.Errorf("nondeterministic workflow: missing replay decision for %s", util.HistoryEventToString(e))
		}

		if e == nil {
			return fmt.Errorf("nondeterministic workflow: extra replay decision for %s", util.DecisionToString(d))
		}

		if !isDecisionMatchEvent(d, e, false) {
			return fmt.Errorf("nondeterministic workflow: history event is %s, replay decision is %s",
				util.HistoryEventToString(e), util.DecisionToString(d))
		}

		di++
		hi++
	}
	return nil
}

func lastPartOfName(name string) string {
	lastDotIdx := strings.LastIndex(name, ".")
	if lastDotIdx < 0 || lastDotIdx == len(name)-1 {
		return name
	}
	return name[lastDotIdx+1:]
}

func isDecisionMatchEvent(d *decisionpb.Decision, e *eventpb.HistoryEvent, strictMode bool) bool {
	switch d.GetDecisionType() {
	case decisionpb.DecisionType_ScheduleActivityTask:
		if e.GetEventType() != eventpb.EventType_ActivityTaskScheduled {
			return false
		}
		eventAttributes := e.GetActivityTaskScheduledEventAttributes()
		decisionAttributes := d.GetScheduleActivityTaskDecisionAttributes()

		if eventAttributes.GetActivityId() != decisionAttributes.GetActivityId() ||
			lastPartOfName(eventAttributes.ActivityType.GetName()) != lastPartOfName(decisionAttributes.ActivityType.GetName()) ||
			(strictMode && eventAttributes.TaskList.GetName() != decisionAttributes.TaskList.GetName()) ||
			(strictMode && !proto.Equal(eventAttributes.GetInput(), decisionAttributes.GetInput())) {
			return false
		}

		return true

	case decisionpb.DecisionType_RequestCancelActivityTask:
		if e.GetEventType() != eventpb.EventType_ActivityTaskCancelRequested {
			return false
		}
		decisionAttributes := d.GetRequestCancelActivityTaskDecisionAttributes()
		eventAttributes := e.GetActivityTaskCancelRequestedEventAttributes()
		if eventAttributes.GetScheduledEventId() != decisionAttributes.GetScheduledEventId() {
			return false
		}

		return true

	case decisionpb.DecisionType_StartTimer:
		if e.GetEventType() != eventpb.EventType_TimerStarted {
			return false
		}
		eventAttributes := e.GetTimerStartedEventAttributes()
		decisionAttributes := d.GetStartTimerDecisionAttributes()

		if eventAttributes.GetTimerId() != decisionAttributes.GetTimerId() ||
			(strictMode && eventAttributes.GetStartToFireTimeoutSeconds() != decisionAttributes.GetStartToFireTimeoutSeconds()) {
			return false
		}

		return true

	case decisionpb.DecisionType_CancelTimer:
		if e.GetEventType() != eventpb.EventType_TimerCanceled && e.GetEventType() != eventpb.EventType_CancelTimerFailed {
			return false
		}
		decisionAttributes := d.GetCancelTimerDecisionAttributes()
		if e.GetEventType() == eventpb.EventType_TimerCanceled {
			eventAttributes := e.GetTimerCanceledEventAttributes()
			if eventAttributes.GetTimerId() != decisionAttributes.GetTimerId() {
				return false
			}
		} else if e.GetEventType() == eventpb.EventType_CancelTimerFailed {
			eventAttributes := e.GetCancelTimerFailedEventAttributes()
			if eventAttributes.GetTimerId() != decisionAttributes.GetTimerId() {
				return false
			}
		}

		return true

	case decisionpb.DecisionType_CompleteWorkflowExecution:
		if e.GetEventType() != eventpb.EventType_WorkflowExecutionCompleted {
			return false
		}
		if strictMode {
			eventAttributes := e.GetWorkflowExecutionCompletedEventAttributes()
			decisionAttributes := d.GetCompleteWorkflowExecutionDecisionAttributes()

			if !proto.Equal(eventAttributes.GetResult(), decisionAttributes.GetResult()) {
				return false
			}
		}

		return true

	case decisionpb.DecisionType_FailWorkflowExecution:
		if e.GetEventType() != eventpb.EventType_WorkflowExecutionFailed {
			return false
		}
		if strictMode {
			eventAttributes := e.GetWorkflowExecutionFailedEventAttributes()
			decisionAttributes := d.GetFailWorkflowExecutionDecisionAttributes()

			if !proto.Equal(eventAttributes.GetFailure(), decisionAttributes.GetFailure()) {
				return false
			}
		}

		return true

	case decisionpb.DecisionType_RecordMarker:
		if e.GetEventType() != eventpb.EventType_MarkerRecorded {
			return false
		}
		eventAttributes := e.GetMarkerRecordedEventAttributes()
		decisionAttributes := d.GetRecordMarkerDecisionAttributes()
		if eventAttributes.GetMarkerName() != decisionAttributes.GetMarkerName() {
			return false
		}

		return true

	case decisionpb.DecisionType_RequestCancelExternalWorkflowExecution:
		if e.GetEventType() != eventpb.EventType_RequestCancelExternalWorkflowExecutionInitiated {
			return false
		}
		eventAttributes := e.GetRequestCancelExternalWorkflowExecutionInitiatedEventAttributes()
		decisionAttributes := d.GetRequestCancelExternalWorkflowExecutionDecisionAttributes()
		if checkNamespacesInDecisionAndEvent(eventAttributes.GetNamespace(), decisionAttributes.GetNamespace()) ||
			eventAttributes.WorkflowExecution.GetWorkflowId() != decisionAttributes.GetWorkflowId() {
			return false
		}

		return true

	case decisionpb.DecisionType_SignalExternalWorkflowExecution:
		if e.GetEventType() != eventpb.EventType_SignalExternalWorkflowExecutionInitiated {
			return false
		}
		eventAttributes := e.GetSignalExternalWorkflowExecutionInitiatedEventAttributes()
		decisionAttributes := d.GetSignalExternalWorkflowExecutionDecisionAttributes()
		if checkNamespacesInDecisionAndEvent(eventAttributes.GetNamespace(), decisionAttributes.GetNamespace()) ||
			eventAttributes.GetSignalName() != decisionAttributes.GetSignalName() ||
			eventAttributes.WorkflowExecution.GetWorkflowId() != decisionAttributes.Execution.GetWorkflowId() {
			return false
		}

		return true

	case decisionpb.DecisionType_CancelWorkflowExecution:
		if e.GetEventType() != eventpb.EventType_WorkflowExecutionCanceled {
			return false
		}
		if strictMode {
			eventAttributes := e.GetWorkflowExecutionCanceledEventAttributes()
			decisionAttributes := d.GetCancelWorkflowExecutionDecisionAttributes()
			if !proto.Equal(eventAttributes.GetDetails(), decisionAttributes.GetDetails()) {
				return false
			}
		}
		return true

	case decisionpb.DecisionType_ContinueAsNewWorkflowExecution:
		if e.GetEventType() != eventpb.EventType_WorkflowExecutionContinuedAsNew {
			return false
		}

		return true

	case decisionpb.DecisionType_StartChildWorkflowExecution:
		if e.GetEventType() != eventpb.EventType_StartChildWorkflowExecutionInitiated {
			return false
		}
		eventAttributes := e.GetStartChildWorkflowExecutionInitiatedEventAttributes()
		decisionAttributes := d.GetStartChildWorkflowExecutionDecisionAttributes()
		if lastPartOfName(eventAttributes.WorkflowType.GetName()) != lastPartOfName(decisionAttributes.WorkflowType.GetName()) ||
			(strictMode && checkNamespacesInDecisionAndEvent(eventAttributes.GetNamespace(), decisionAttributes.GetNamespace())) ||
			(strictMode && eventAttributes.TaskList.GetName() != decisionAttributes.TaskList.GetName()) {
			return false
		}

		return true

	case decisionpb.DecisionType_UpsertWorkflowSearchAttributes:
		if e.GetEventType() != eventpb.EventType_UpsertWorkflowSearchAttributes {
			return false
		}
		eventAttributes := e.GetUpsertWorkflowSearchAttributesEventAttributes()
		decisionAttributes := d.GetUpsertWorkflowSearchAttributesDecisionAttributes()
		if strictMode && !isSearchAttributesMatched(eventAttributes.SearchAttributes, decisionAttributes.SearchAttributes) {
			return false
		}
		return true
	}

	return false
}

func isSearchAttributesMatched(attrFromEvent, attrFromDecision *commonpb.SearchAttributes) bool {
	if attrFromEvent != nil && attrFromDecision != nil {
		return reflect.DeepEqual(attrFromEvent.IndexedFields, attrFromDecision.IndexedFields)
	}
	return attrFromEvent == nil && attrFromDecision == nil
}

// return true if the check fails:
//    namespace is not empty in decision
//    and namespace is not replayNamespace
//    and namespaces unmatch in decision and events
func checkNamespacesInDecisionAndEvent(eventNamespace, decisionNamespace string) bool {
	if decisionNamespace == "" || IsReplayNamespace(decisionNamespace) {
		return false
	}
	return eventNamespace != decisionNamespace
}

func (wth *workflowTaskHandlerImpl) completeWorkflow(
	eventHandler *workflowExecutionEventHandlerImpl,
	task *workflowservice.PollForDecisionTaskResponse,
	workflowContext *workflowExecutionContextImpl,
	decisions []*decisionpb.Decision,
	forceNewDecision bool) interface{} {

	// for query task
	if task.Query != nil {
		queryCompletedRequest := &workflowservice.RespondQueryTaskCompletedRequest{TaskToken: task.TaskToken}
		if panicErr, ok := workflowContext.err.(*PanicError); ok {
			queryCompletedRequest.CompletedType = querypb.QueryResultType_Failed
			queryCompletedRequest.ErrorMessage = "Workflow panic: " + panicErr.Error()
			return queryCompletedRequest
		}

		result, err := eventHandler.ProcessQuery(task.Query.GetQueryType(), task.Query.QueryArgs)
		if err != nil {
			queryCompletedRequest.CompletedType = querypb.QueryResultType_Failed
			queryCompletedRequest.ErrorMessage = err.Error()
		} else {
			queryCompletedRequest.CompletedType = querypb.QueryResultType_Answered
			queryCompletedRequest.QueryResult = result
		}
		return queryCompletedRequest
	}

	metricsScope := wth.metricsScope.GetTaggedScope(tagWorkflowType, eventHandler.workflowEnvironmentImpl.workflowInfo.WorkflowType.Name)

	// fail decision task on decider panic
	if panicErr, ok := workflowContext.err.(*workflowPanicError); ok {
		// Workflow panic
		metricsScope.Counter(metrics.DecisionTaskPanicCounter).Inc(1)
		wth.logger.Error("Workflow panic.",
			zap.String(tagWorkflowID, task.WorkflowExecution.GetWorkflowId()),
			zap.String(tagRunID, task.WorkflowExecution.GetRunId()),
			zap.String("PanicError", panicErr.Error()),
			zap.String("PanicStack", panicErr.StackTrace()))
		return errorToFailDecisionTask(task.TaskToken, panicErr, wth.identity, wth.dataConverter)
	}

	// complete decision task
	var closeDecision *decisionpb.Decision
	var canceledErr *CanceledError
	var contErr *ContinueAsNewError

	if errors.As(workflowContext.err, &canceledErr) {
		// Workflow cancelled
		metricsScope.Counter(metrics.WorkflowCanceledCounter).Inc(1)
		closeDecision = createNewDecision(decisionpb.DecisionType_CancelWorkflowExecution)
		closeDecision.Attributes = &decisionpb.Decision_CancelWorkflowExecutionDecisionAttributes{CancelWorkflowExecutionDecisionAttributes: &decisionpb.CancelWorkflowExecutionDecisionAttributes{
			Details: convertErrDetailsToPayloads(canceledErr.details, wth.dataConverter),
		}}
	} else if errors.As(workflowContext.err, &contErr) {
		// Continue as new error.
		metricsScope.Counter(metrics.WorkflowContinueAsNewCounter).Inc(1)
		closeDecision = createNewDecision(decisionpb.DecisionType_ContinueAsNewWorkflowExecution)
		closeDecision.Attributes = &decisionpb.Decision_ContinueAsNewWorkflowExecutionDecisionAttributes{ContinueAsNewWorkflowExecutionDecisionAttributes: &decisionpb.ContinueAsNewWorkflowExecutionDecisionAttributes{
			WorkflowType:               &commonpb.WorkflowType{Name: contErr.params.workflowType.Name},
			Input:                      contErr.params.input,
			TaskList:                   &tasklistpb.TaskList{Name: contErr.params.taskListName},
			WorkflowRunTimeoutSeconds:  contErr.params.workflowRunTimeoutSeconds,
			WorkflowTaskTimeoutSeconds: contErr.params.workflowTaskTimeoutSeconds,
			Header:                     contErr.params.header,
			Memo:                       workflowContext.workflowInfo.Memo,
			SearchAttributes:           workflowContext.workflowInfo.SearchAttributes,
		}}
	} else if workflowContext.err != nil {
		// Workflow failures
		metricsScope.Counter(metrics.WorkflowFailedCounter).Inc(1)
		closeDecision = createNewDecision(decisionpb.DecisionType_FailWorkflowExecution)
		failure := convertErrorToFailure(workflowContext.err, wth.dataConverter)
		closeDecision.Attributes = &decisionpb.Decision_FailWorkflowExecutionDecisionAttributes{FailWorkflowExecutionDecisionAttributes: &decisionpb.FailWorkflowExecutionDecisionAttributes{
			Failure: failure,
		}}
	} else if workflowContext.isWorkflowCompleted {
		// Workflow completion
		metricsScope.Counter(metrics.WorkflowCompletedCounter).Inc(1)
		closeDecision = createNewDecision(decisionpb.DecisionType_CompleteWorkflowExecution)
		closeDecision.Attributes = &decisionpb.Decision_CompleteWorkflowExecutionDecisionAttributes{CompleteWorkflowExecutionDecisionAttributes: &decisionpb.CompleteWorkflowExecutionDecisionAttributes{
			Result: workflowContext.result,
		}}
	}

	if closeDecision != nil {
		decisions = append(decisions, closeDecision)
		elapsed := time.Since(workflowContext.workflowStartTime)
		metricsScope.Timer(metrics.WorkflowEndToEndLatency).Record(elapsed)
		forceNewDecision = false
	}

	var queryResults map[string]*querypb.WorkflowQueryResult
	if len(task.Queries) != 0 {
		queryResults = make(map[string]*querypb.WorkflowQueryResult)
		for queryID, query := range task.Queries {
			result, err := eventHandler.ProcessQuery(query.GetQueryType(), query.QueryArgs)
			if err != nil {
				queryResults[queryID] = &querypb.WorkflowQueryResult{
					ResultType:   querypb.QueryResultType_Failed,
					ErrorMessage: err.Error(),
				}
			} else {
				queryResults[queryID] = &querypb.WorkflowQueryResult{
					ResultType: querypb.QueryResultType_Answered,
					Answer:     result,
				}
			}
		}
	}

	return &workflowservice.RespondDecisionTaskCompletedRequest{
		TaskToken:                  task.TaskToken,
		Decisions:                  decisions,
		Identity:                   wth.identity,
		ReturnNewDecisionTask:      true,
		ForceCreateNewDecisionTask: forceNewDecision,
		BinaryChecksum:             getBinaryChecksum(),
		QueryResults:               queryResults,
	}
}

func errorToFailDecisionTask(taskToken []byte, err error, identity string, dataConverter DataConverter) *workflowservice.RespondDecisionTaskFailedRequest {
	return &workflowservice.RespondDecisionTaskFailedRequest{
		TaskToken:      taskToken,
		Cause:          eventpb.DecisionTaskFailedCause_WorkflowWorkerUnhandledFailure,
		Failure:        convertErrorToFailure(err, dataConverter),
		Identity:       identity,
		BinaryChecksum: getBinaryChecksum(),
	}
}

func (wth *workflowTaskHandlerImpl) executeAnyPressurePoints(event *eventpb.HistoryEvent, isInReplay bool) error {
	if wth.ppMgr != nil && !reflect.ValueOf(wth.ppMgr).IsNil() && !isInReplay {
		switch event.GetEventType() {
		case eventpb.EventType_DecisionTaskStarted:
			return wth.ppMgr.Execute(pressurePointTypeDecisionTaskStartTimeout)
		case eventpb.EventType_ActivityTaskScheduled:
			return wth.ppMgr.Execute(pressurePointTypeActivityTaskScheduleTimeout)
		case eventpb.EventType_ActivityTaskStarted:
			return wth.ppMgr.Execute(pressurePointTypeActivityTaskStartTimeout)
		case eventpb.EventType_DecisionTaskCompleted:
			return wth.ppMgr.Execute(pressurePointTypeDecisionTaskCompleted)
		}
	}
	return nil
}

func newActivityTaskHandler(
	service workflowservice.WorkflowServiceClient,
	params workerExecutionParameters,
	registry *registry,
) ActivityTaskHandler {
	return newActivityTaskHandlerWithCustomProvider(service, params, registry, nil)
}

func newActivityTaskHandlerWithCustomProvider(
	service workflowservice.WorkflowServiceClient,
	params workerExecutionParameters,
	registry *registry,
	activityProvider activityProvider,
) ActivityTaskHandler {
	return &activityTaskHandlerImpl{
		taskListName:       params.TaskList,
		identity:           params.Identity,
		service:            service,
		logger:             params.Logger,
		metricsScope:       metrics.NewTaggedScope(params.MetricsScope),
		userContext:        params.UserContext,
		registry:           registry,
		activityProvider:   activityProvider,
		dataConverter:      params.DataConverter,
		workerStopCh:       params.WorkerStopChannel,
		contextPropagators: params.ContextPropagators,
		tracer:             params.Tracer,
	}
}

type temporalInvoker struct {
	sync.Mutex
	identity              string
	service               workflowservice.WorkflowServiceClient
	taskToken             []byte
	cancelHandler         func()
	heartBeatTimeoutInSec int32       // The heart beat interval configured for this activity.
	hbBatchEndTimer       *time.Timer // Whether we started a batch of operations that need to be reported in the cycle. This gets started on a user call.
	lastDetailsToReport   **commonpb.Payloads
	closeCh               chan struct{}
	workerStopChannel     <-chan struct{}
}

func (i *temporalInvoker) Heartbeat(details *commonpb.Payloads) error {
	i.Lock()
	defer i.Unlock()

	if i.hbBatchEndTimer != nil {
		// If we have started batching window, keep track of last reported progress.
		i.lastDetailsToReport = &details
		return nil
	}

	isActivityCancelled, err := i.internalHeartBeat(details)

	// If the activity is cancelled, the activity can ignore the cancellation and do its work
	// and complete. Our cancellation is co-operative, so we will try to heartbeat.
	if err == nil || isActivityCancelled {
		// We have successfully sent heartbeat, start next batching window.
		i.lastDetailsToReport = nil

		// Create timer to fire before the threshold to report.
		deadlineToTrigger := i.heartBeatTimeoutInSec
		if deadlineToTrigger <= 0 {
			// If we don't have any heartbeat timeout configured.
			deadlineToTrigger = defaultHeartBeatIntervalInSec
		}

		// We set a deadline at 80% of the timeout.
		duration := time.Duration(0.8*float32(deadlineToTrigger)) * time.Second
		i.hbBatchEndTimer = time.NewTimer(duration)

		go func() {
			select {
			case <-i.hbBatchEndTimer.C:
				// We are close to deadline.
			case <-i.workerStopChannel:
				// Activity worker is close to stop. This does the same steps as batch timer ends.
			case <-i.closeCh:
				// We got closed.
				return
			}

			// We close the batch and report the progress.
			var detailsToReport **commonpb.Payloads

			i.Lock()
			detailsToReport = i.lastDetailsToReport
			i.hbBatchEndTimer.Stop()
			i.hbBatchEndTimer = nil
			i.Unlock()

			if detailsToReport != nil {
				_ = i.Heartbeat(*detailsToReport)
			}
		}()
	}

	return err
}

func (i *temporalInvoker) internalHeartBeat(details *commonpb.Payloads) (bool, error) {
	isActivityCancelled := false
	timeout := time.Duration(i.heartBeatTimeoutInSec) * time.Second
	if timeout <= 0 {
		timeout = time.Duration(defaultHeartBeatIntervalInSec) * time.Second
	}
	ctx, cancel := context.WithTimeout(context.Background(), timeout)
	defer cancel()

	err := recordActivityHeartbeat(ctx, i.service, i.identity, i.taskToken, details)

	switch err.(type) {
	case *CanceledError:
		// We are asked to cancel. inform the activity about cancellation through context.
		i.cancelHandler()
		isActivityCancelled = true

	case *serviceerror.NotFound, *serviceerror.NamespaceNotActive:
		// We will pass these through as cancellation for now but something we can change
		// later when we have setter on cancel handler.
		i.cancelHandler()
		isActivityCancelled = true
	}

	// We don't want to bubble temporary errors to the user.
	// This error won't be return to user check RecordActivityHeartbeat().
	return isActivityCancelled, err
}

func (i *temporalInvoker) Close(flushBufferedHeartbeat bool) {
	i.Lock()
	defer i.Unlock()
	close(i.closeCh)
	if i.hbBatchEndTimer != nil {
		i.hbBatchEndTimer.Stop()
		if flushBufferedHeartbeat && i.lastDetailsToReport != nil {
			_, _ = i.internalHeartBeat(*i.lastDetailsToReport)
			i.lastDetailsToReport = nil
		}
	}
}

func (i *temporalInvoker) GetClient(namespace string, options ClientOptions) Client {
	return NewServiceClient(i.service, nil, options)
}

func newServiceInvoker(
	taskToken []byte,
	identity string,
	service workflowservice.WorkflowServiceClient,
	cancelHandler func(),
	heartBeatTimeoutInSec int32,
	workerStopChannel <-chan struct{},
) ServiceInvoker {
	return &temporalInvoker{
		taskToken:             taskToken,
		identity:              identity,
		service:               service,
		cancelHandler:         cancelHandler,
		heartBeatTimeoutInSec: heartBeatTimeoutInSec,
		closeCh:               make(chan struct{}),
		workerStopChannel:     workerStopChannel,
	}
}

// Execute executes an implementation of the activity.
func (ath *activityTaskHandlerImpl) Execute(taskList string, t *workflowservice.PollForActivityTaskResponse) (result interface{}, err error) {
	traceLog(func() {
		ath.logger.Debug("Processing new activity task",
			zap.String(tagWorkflowID, t.WorkflowExecution.GetWorkflowId()),
			zap.String(tagRunID, t.WorkflowExecution.GetRunId()),
			zap.String(tagActivityType, t.ActivityType.GetName()))
	})

	rootCtx := ath.userContext
	if rootCtx == nil {
		rootCtx = context.Background()
	}
	canCtx, cancel := context.WithCancel(rootCtx)

	invoker := newServiceInvoker(t.TaskToken, ath.identity, ath.service, cancel, t.GetHeartbeatTimeoutSeconds(), ath.workerStopCh)
	defer func() {
		_, activityCompleted := result.(*workflowservice.RespondActivityTaskCompletedRequest)
		invoker.Close(!activityCompleted) // flush buffered heartbeat if activity was not successfully completed.
	}()

	workflowType := t.WorkflowType.GetName()
	activityType := t.ActivityType.GetName()
	metricsScope := getMetricsScopeForActivity(ath.metricsScope, workflowType, activityType)
	ctx := WithActivityTask(canCtx, t, taskList, invoker, ath.logger, metricsScope, ath.dataConverter, ath.workerStopCh, ath.contextPropagators, ath.tracer)

	activityImplementation := ath.getActivity(activityType)
	if activityImplementation == nil {
		// Couldn't find the activity implementation.
		supported := strings.Join(ath.getRegisteredActivityNames(), ", ")
		return nil, fmt.Errorf("unable to find activityType=%v. Supported types: [%v]", activityType, supported)
	}

	// panic handler
	defer func() {
		if p := recover(); p != nil {
			topLine := fmt.Sprintf("activity for %s [panic]:", ath.taskListName)
			st := getStackTraceRaw(topLine, 7, 0)
			ath.logger.Error("Activity panic.",
				zap.String(tagWorkflowID, t.WorkflowExecution.GetWorkflowId()),
				zap.String(tagRunID, t.WorkflowExecution.GetRunId()),
				zap.String(tagActivityType, activityType),
				zap.String("PanicError", fmt.Sprintf("%v", p)),
				zap.String("PanicStack", st))
			metricsScope.Counter(metrics.ActivityTaskPanicCounter).Inc(1)
			panicErr := newPanicError(p, st)
			result, err = convertActivityResultToRespondRequest(ath.identity, t.TaskToken, nil, panicErr, ath.dataConverter), nil
		}
	}()

	// propagate context information into the activity context from the headers
	for _, ctxProp := range ath.contextPropagators {
		var err error
		if ctx, err = ctxProp.Extract(ctx, NewHeaderReader(t.Header)); err != nil {
			return nil, fmt.Errorf("unable to propagate context %v", err)
		}
	}

	info := ctx.Value(activityEnvContextKey).(*activityEnvironment)
	ctx, dlCancelFunc := context.WithDeadline(ctx, info.deadline)

	ctx, span := createOpenTracingActivitySpan(ctx, ath.tracer, time.Now(), activityType, t.WorkflowExecution.GetWorkflowId(), t.WorkflowExecution.GetRunId())
	defer span.Finish()
	output, err := activityImplementation.Execute(ctx, t.Input)

	dlCancelFunc()
	if <-ctx.Done(); ctx.Err() == context.DeadlineExceeded {
		return nil, ctx.Err()
	}
	if err != nil && err != ErrActivityResultPending {
		ath.logger.Error("Activity error.",
			zap.String(tagWorkflowID, t.WorkflowExecution.GetWorkflowId()),
			zap.String(tagRunID, t.WorkflowExecution.GetRunId()),
			zap.String(tagActivityType, activityType),
			zap.Error(err),
		)
	}
	return convertActivityResultToRespondRequest(ath.identity, t.TaskToken, output, err, ath.dataConverter), nil
}

func (ath *activityTaskHandlerImpl) getActivity(name string) activity {
	if ath.activityProvider != nil {
		return ath.activityProvider(name)
	}

	if a, ok := ath.registry.getActivity(name); ok {
		return a
	}

	return nil
}

func (ath *activityTaskHandlerImpl) getRegisteredActivityNames() (activityNames []string) {
	for _, a := range ath.registry.getRegisteredActivities() {
		activityNames = append(activityNames, a.ActivityType().Name)
	}
	return
}

func createNewDecision(decisionType decisionpb.DecisionType) *decisionpb.Decision {
	return &decisionpb.Decision{
		DecisionType: decisionType,
	}
}

func recordActivityHeartbeat(
	ctx context.Context,
	service workflowservice.WorkflowServiceClient,
	identity string,
	taskToken []byte,
	details *commonpb.Payloads,
) error {
	request := &workflowservice.RecordActivityTaskHeartbeatRequest{
		TaskToken: taskToken,
		Details:   details,
		Identity:  identity}

	var heartbeatResponse *workflowservice.RecordActivityTaskHeartbeatResponse
	heartbeatErr := backoff.Retry(ctx,
		func() error {
			tchCtx, cancel := newChannelContext(ctx)
			defer cancel()

			var err error
			heartbeatResponse, err = service.RecordActivityTaskHeartbeat(tchCtx, request)
			return err
		}, createDynamicServiceRetryPolicy(ctx), isServiceTransientError)

	if heartbeatErr == nil && heartbeatResponse != nil && heartbeatResponse.GetCancelRequested() {
		return NewCanceledError()
	}

	return heartbeatErr
}

func recordActivityHeartbeatByID(
	ctx context.Context,
	service workflowservice.WorkflowServiceClient,
	identity string,
	namespace, workflowID, runID, activityID string,
	details *commonpb.Payloads,
) error {
	request := &workflowservice.RecordActivityTaskHeartbeatByIdRequest{
		Namespace:  namespace,
		WorkflowId: workflowID,
		RunId:      runID,
		ActivityId: activityID,
		Details:    details,
		Identity:   identity}

	var heartbeatResponse *workflowservice.RecordActivityTaskHeartbeatByIdResponse
	heartbeatErr := backoff.Retry(ctx,
		func() error {
			tchCtx, cancel := newChannelContext(ctx)
			defer cancel()

			var err error
			heartbeatResponse, err = service.RecordActivityTaskHeartbeatById(tchCtx, request)
			return err
		}, createDynamicServiceRetryPolicy(ctx), isServiceTransientError)

	if heartbeatErr == nil && heartbeatResponse != nil && heartbeatResponse.GetCancelRequested() {
		return NewCanceledError()
	}

	return heartbeatErr
}

// This enables verbose logging in the client library.
// check worker.EnableVerboseLogging()
func traceLog(fn func()) {
	if enableVerboseLogging {
		fn()
	}
}<|MERGE_RESOLUTION|>--- conflicted
+++ resolved
@@ -1002,20 +1002,7 @@
 }
 
 func getRetryBackoff(lar *localActivityResult, now time.Time, dataConverter DataConverter) time.Duration {
-<<<<<<< HEAD
 	return getRetryBackoffWithNowTime(lar.task.retryPolicy, lar.task.attempt, lar.err, now, lar.task.expireTime)
-=======
-	p := lar.task.retryPolicy
-	var errReason string
-	if len(p.NonRetriableErrorReasons) > 0 {
-		if lar.err == ErrDeadlineExceeded {
-			errReason = "timeout:" + commonpb.TimeoutType_ScheduleToClose.String()
-		} else {
-			errReason, _ = getErrorDetails(lar.err, dataConverter)
-		}
-	}
-	return getRetryBackoffWithNowTime(p, lar.task.attempt, errReason, now, lar.task.expireTime)
->>>>>>> a115d469
 }
 
 func getRetryBackoffWithNowTime(p *RetryPolicy, attempt int32, err error, now, expireTime time.Time) time.Duration {

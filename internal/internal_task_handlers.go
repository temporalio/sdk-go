--- conflicted
+++ resolved
@@ -139,11 +139,10 @@
 
 	// activityTaskHandlerImpl is the implementation of ActivityTaskHandler
 	activityTaskHandlerImpl struct {
-<<<<<<< HEAD
 		taskQueueName                    string
 		identity                         string
 		service                          workflowservice.WorkflowServiceClient
-		metricsScope                     tally.Scope
+		metricsHandler                   metrics.Handler
 		logger                           log.Logger
 		userContext                      context.Context
 		registry                         *registry
@@ -154,20 +153,6 @@
 		namespace                        string
 		defaultHeartbeatThrottleInterval time.Duration
 		maxHeartbeatThrottleInterval     time.Duration
-=======
-		taskQueueName      string
-		identity           string
-		service            workflowservice.WorkflowServiceClient
-		metricsHandler     metrics.Handler
-		logger             log.Logger
-		userContext        context.Context
-		registry           *registry
-		activityProvider   activityProvider
-		dataConverter      converter.DataConverter
-		workerStopCh       <-chan struct{}
-		contextPropagators []ContextPropagator
-		namespace          string
->>>>>>> feae29e3
 	}
 
 	// history wrapper method to help information about events.
@@ -1588,12 +1573,11 @@
 	activityProvider activityProvider,
 ) ActivityTaskHandler {
 	return &activityTaskHandlerImpl{
-<<<<<<< HEAD
 		taskQueueName:                    params.TaskQueue,
 		identity:                         params.Identity,
 		service:                          service,
 		logger:                           params.Logger,
-		metricsScope:                     params.MetricsScope,
+		metricsHandler:                   params.MetricsHandler,
 		userContext:                      params.UserContext,
 		registry:                         registry,
 		activityProvider:                 activityProvider,
@@ -1603,31 +1587,16 @@
 		namespace:                        params.Namespace,
 		defaultHeartbeatThrottleInterval: params.DefaultHeartbeatThrottleInterval,
 		maxHeartbeatThrottleInterval:     params.MaxHeartbeatThrottleInterval,
-=======
-		taskQueueName:      params.TaskQueue,
-		identity:           params.Identity,
-		service:            service,
-		logger:             params.Logger,
-		metricsHandler:     params.MetricsHandler,
-		userContext:        params.UserContext,
-		registry:           registry,
-		activityProvider:   activityProvider,
-		dataConverter:      params.DataConverter,
-		workerStopCh:       params.WorkerStopChannel,
-		contextPropagators: params.ContextPropagators,
-		namespace:          params.Namespace,
->>>>>>> feae29e3
 	}
 }
 
 type temporalInvoker struct {
 	sync.Mutex
-<<<<<<< HEAD
-	identity      string
-	service       workflowservice.WorkflowServiceClient
-	metricsScope  tally.Scope
-	taskToken     []byte
-	cancelHandler func()
+	identity       string
+	service        workflowservice.WorkflowServiceClient
+	metricsHandler metrics.Handler
+	taskToken      []byte
+	cancelHandler  func()
 	// Amount of time to wait between each pending heartbeat send
 	heartbeatThrottleInterval time.Duration
 	hbBatchEndTimer           *time.Timer // Whether we started a batch of operations that need to be reported in the cycle. This gets started on a user call.
@@ -1635,19 +1604,6 @@
 	closeCh                   chan struct{}
 	workerStopChannel         <-chan struct{}
 	namespace                 string
-=======
-	identity            string
-	service             workflowservice.WorkflowServiceClient
-	metricsHandler      metrics.Handler
-	taskToken           []byte
-	cancelHandler       func()
-	heartBeatTimeout    time.Duration // The heart beat interval configured for this activity.
-	hbBatchEndTimer     *time.Timer   // Whether we started a batch of operations that need to be reported in the cycle. This gets started on a user call.
-	lastDetailsToReport **commonpb.Payloads
-	closeCh             chan struct{}
-	workerStopChannel   <-chan struct{}
-	namespace           string
->>>>>>> feae29e3
 }
 
 func (i *temporalInvoker) Heartbeat(ctx context.Context, details *commonpb.Payloads, skipBatching bool) error {
@@ -1772,27 +1728,15 @@
 	namespace string,
 ) ServiceInvoker {
 	return &temporalInvoker{
-<<<<<<< HEAD
 		taskToken:                 taskToken,
 		identity:                  identity,
 		service:                   service,
-		metricsScope:              metricsScope,
+		metricsHandler:            metricsHandler,
 		cancelHandler:             cancelHandler,
 		heartbeatThrottleInterval: heartbeatThrottleInterval,
 		closeCh:                   make(chan struct{}),
 		workerStopChannel:         workerStopChannel,
 		namespace:                 namespace,
-=======
-		taskToken:         taskToken,
-		identity:          identity,
-		service:           service,
-		metricsHandler:    metricsHandler,
-		cancelHandler:     cancelHandler,
-		heartBeatTimeout:  heartBeatTimeout,
-		closeCh:           make(chan struct{}),
-		workerStopChannel: workerStopChannel,
-		namespace:         namespace,
->>>>>>> feae29e3
 	}
 }
 
@@ -1816,11 +1760,7 @@
 
 	heartbeatThrottleInterval := ath.getHeartbeatThrottleInterval(common.DurationValue(t.GetHeartbeatTimeout()))
 	invoker := newServiceInvoker(
-<<<<<<< HEAD
-		t.TaskToken, ath.identity, ath.service, ath.metricsScope, cancel, heartbeatThrottleInterval,
-=======
-		t.TaskToken, ath.identity, ath.service, ath.metricsHandler, cancel, common.DurationValue(t.GetHeartbeatTimeout()),
->>>>>>> feae29e3
+		t.TaskToken, ath.identity, ath.service, ath.metricsHandler, cancel, heartbeatThrottleInterval,
 		ath.workerStopCh, ath.namespace)
 
 	workflowType := t.WorkflowType.GetName()

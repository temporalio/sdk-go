// The MIT License
//
// Copyright (c) 2020 Temporal Technologies Inc.  All rights reserved.
//
// Copyright (c) 2020 Uber Technologies, Inc.
//
// Permission is hereby granted, free of charge, to any person obtaining a copy
// of this software and associated documentation files (the "Software"), to deal
// in the Software without restriction, including without limitation the rights
// to use, copy, modify, merge, publish, distribute, sublicense, and/or sell
// copies of the Software, and to permit persons to whom the Software is
// furnished to do so, subject to the following conditions:
//
// The above copyright notice and this permission notice shall be included in
// all copies or substantial portions of the Software.
//
// THE SOFTWARE IS PROVIDED "AS IS", WITHOUT WARRANTY OF ANY KIND, EXPRESS OR
// IMPLIED, INCLUDING BUT NOT LIMITED TO THE WARRANTIES OF MERCHANTABILITY,
// FITNESS FOR A PARTICULAR PURPOSE AND NONINFRINGEMENT. IN NO EVENT SHALL THE
// AUTHORS OR COPYRIGHT HOLDERS BE LIABLE FOR ANY CLAIM, DAMAGES OR OTHER
// LIABILITY, WHETHER IN AN ACTION OF CONTRACT, TORT OR OTHERWISE, ARISING FROM,
// OUT OF OR IN CONNECTION WITH THE SOFTWARE OR THE USE OR OTHER DEALINGS IN
// THE SOFTWARE.

package internal

import (
	"errors"
	"fmt"
	"reflect"
	"strings"
	"time"

	"github.com/uber-go/tally"
	commonpb "go.temporal.io/temporal-proto/common"
	"go.uber.org/zap"

	"go.temporal.io/temporal/internal/common"
	"go.temporal.io/temporal/internal/common/backoff"
)

var (
	errWorkflowIDNotSet              = errors.New("workflowId is not set")
	errLocalActivityParamsBadRequest = errors.New("missing local activity parameters through context, check LocalActivityOptions")
	errSearchAttributesNotSet        = errors.New("search attributes is empty")
)

type (
	// SendChannel is a write only view of the Channel
	SendChannel interface {
		// Send blocks until the data is sent.
		Send(ctx Context, v interface{})

		// SendAsync try to send without blocking. It returns true if the data was sent, otherwise it returns false.
		SendAsync(v interface{}) (ok bool)

		// Close close the Channel, and prohibit subsequent sends.
		Close()
	}

	// ReceiveChannel is a read only view of the Channel
	ReceiveChannel interface {
		// Receive blocks until it receives a value, and then assigns the received value to the provided pointer.
		// Returns false when Channel is closed.
		// Parameter valuePtr is a pointer to the expected data structure to be received. For example:
		//  var v string
		//  c.Receive(ctx, &v)
		Receive(ctx Context, valuePtr interface{}) (more bool)

		// ReceiveAsync try to receive from Channel without blocking. If there is data available from the Channel, it
		// assign the data to valuePtr and returns true. Otherwise, it returns false immediately.
		ReceiveAsync(valuePtr interface{}) (ok bool)

		// ReceiveAsyncWithMoreFlag is same as ReceiveAsync with extra return value more to indicate if there could be
		// more value from the Channel. The more is false when Channel is closed.
		ReceiveAsyncWithMoreFlag(valuePtr interface{}) (ok bool, more bool)
	}

	// Channel must be used instead of native go channel by workflow code.
	// Use workflow.NewChannel(ctx) method to create Channel instance.
	Channel interface {
		SendChannel
		ReceiveChannel
	}

	// Selector must be used instead of native go select by workflow code.
	// Create through workflow.NewSelector(ctx).
	Selector interface {
		AddReceive(c ReceiveChannel, f func(c ReceiveChannel, more bool)) Selector
		AddSend(c SendChannel, v interface{}, f func()) Selector
		AddFuture(future Future, f func(f Future)) Selector
		AddDefault(f func())
		Select(ctx Context)
	}

	// WaitGroup must be used instead of native go sync.WaitGroup by
	// workflow code.  Use workflow.NewWaitGroup(ctx) method to create
	// a new WaitGroup instance
	WaitGroup interface {
		Add(delta int)
		Done()
		Wait(ctx Context)
	}

	// Future represents the result of an asynchronous computation.
	Future interface {
		// Get blocks until the future is ready. When ready it either returns non nil error or assigns result value to
		// the provided pointer.
		// Example:
		//  var v string
		//  if err := f.Get(ctx, &v); err != nil {
		//      return err
		//  }
		//
		// The valuePtr parameter can be nil when the encoded result value is not needed.
		// Example:
		//  err = f.Get(ctx, nil)
		Get(ctx Context, valuePtr interface{}) error

		// When true Get is guaranteed to not block
		IsReady() bool
	}

	// Settable is used to set value or error on a future.
	// See more: workflow.NewFuture(ctx).
	Settable interface {
		Set(value interface{}, err error)
		SetValue(value interface{})
		SetError(err error)
		Chain(future Future) // Value (or error) of the future become the same of the chained one.
	}

	// ChildWorkflowFuture represents the result of a child workflow execution
	ChildWorkflowFuture interface {
		Future
		// GetChildWorkflowExecution returns a future that will be ready when child workflow execution started. You can
		// get the WorkflowExecution of the child workflow from the future. Then you can use Workflow ID and RunID of
		// child workflow to cancel or send signal to child workflow.
		//  childWorkflowFuture := workflow.ExecuteChildWorkflow(ctx, child, ...)
		//  var childWE WorkflowExecution
		//  if err := childWorkflowFuture.GetChildWorkflowExecution().Get(&childWE); err == nil {
		//      // child workflow started, you can use childWE to get the WorkflowID and RunID of child workflow
		//  }
		GetChildWorkflowExecution() Future

		// SignalWorkflowByID sends a signal to the child workflow. This call will block until child workflow is started.
		SignalChildWorkflow(ctx Context, signalName string, data interface{}) Future
	}

	// WorkflowType identifies a workflow type.
	WorkflowType struct {
		Name string
	}

	// WorkflowExecution Details.
	WorkflowExecution struct {
		ID    string
		RunID string
	}

	// EncodedValue is type alias used to encapsulate/extract encoded result from workflow/activity.
	EncodedValue struct {
		value         *commonpb.Payloads
		dataConverter DataConverter
	}
	// Version represents a change version. See GetVersion call.
	Version int

	// ChildWorkflowOptions stores all child workflow specific parameters that will be stored inside of a Context.
	// The current timeout resolution implementation is in seconds and uses math.Ceil(d.Seconds()) as the duration. But is
	// subjected to change in the future.
	ChildWorkflowOptions struct {
		// Namespace of the child workflow.
		// Optional: the current workflow (parent)'s namespace will be used if this is not provided.
		Namespace string

		// WorkflowID of the child workflow to be scheduled.
		// Optional: an auto generated workflowID will be used if this is not provided.
		WorkflowID string

		// TaskList that the child workflow needs to be scheduled on.
		// Optional: the parent workflow task list will be used if this is not provided.
		TaskList string

		// WorkflowExecutionTimeout - The end to end timeout for the child workflow execution including retries
		// and continue as new.
		// Optional: defaults to 10 years
		WorkflowExecutionTimeout time.Duration

		// WorkflowRunTimeout - The timeout for a single run of the child workflow execution. Each retry or
		// continue as new should obey this timeout. Use WorkflowExecutionTimeout to specify how long the parent
		// is willing to wait for the child completion.
		// Optional: defaults to WorkflowExecutionTimeout
		WorkflowRunTimeout time.Duration

		// WorkflowTaskTimeout - The workflow task timeout for the child workflow.
		// Optional: default is 10s if this is not provided (or if 0 is provided).
		WorkflowTaskTimeout time.Duration

		// WaitForCancellation - Whether to wait for cancelled child workflow to be ended (child workflow can be ended
		// as: completed/failed/timedout/terminated/canceled)
		// Optional: default false
		WaitForCancellation bool

		// WorkflowIDReusePolicy - Whether server allow reuse of workflow ID, can be useful
		// for dedup logic if set to WorkflowIdReusePolicyRejectDuplicate
		WorkflowIDReusePolicy WorkflowIDReusePolicy

		// RetryPolicy specify how to retry child workflow if error happens.
		// Optional: default is no retry
		RetryPolicy *RetryPolicy

		// CronSchedule - Optional cron schedule for workflow. If a cron schedule is specified, the workflow will run
		// as a cron based on the schedule. The scheduling will be based on UTC time. Schedule for next run only happen
		// after the current run is completed/failed/timeout. If a RetryPolicy is also supplied, and the workflow failed
		// or timeout, the workflow will be retried based on the retry policy. While the workflow is retrying, it won't
		// schedule its next run. If next schedule is due while workflow is running (or retrying), then it will skip that
		// schedule. Cron workflow will not stop until it is terminated or cancelled (by returning temporal.CanceledError).
		// The cron spec is as following:
		// ┌───────────── minute (0 - 59)
		// │ ┌───────────── hour (0 - 23)
		// │ │ ┌───────────── day of the month (1 - 31)
		// │ │ │ ┌───────────── month (1 - 12)
		// │ │ │ │ ┌───────────── day of the week (0 - 6) (Sunday to Saturday)
		// │ │ │ │ │
		// │ │ │ │ │
		// * * * * *
		CronSchedule string

		// Memo - Optional non-indexed info that will be shown in list workflow.
		Memo map[string]interface{}

		// SearchAttributes - Optional indexed info that can be used in query of List/Scan/Count workflow APIs (only
		// supported when Temporal server is using ElasticSearch). The key and value type must be registered on Temporal server side.
		// Use GetSearchAttributes API to get valid key and corresponding value type.
		SearchAttributes map[string]interface{}

		// ParentClosePolicy - Optional policy to decide what to do for the child.
		// Default is Terminate (if onboarded to this feature)
		ParentClosePolicy ParentClosePolicy
	}
)

// RegisterWorkflowOptions consists of options for registering a workflow
type RegisterWorkflowOptions struct {
	Name                          string
	DisableAlreadyRegisteredCheck bool
}

// Await blocks the calling thread until condition() returns true
// Returns CanceledError if the ctx is canceled.
func Await(ctx Context, condition func() bool) error {
	state := getState(ctx)
	defer state.unblocked()

	for !condition() {
		doneCh := ctx.Done()
		// TODO: Consider always returning a channel
		if doneCh != nil {
			if _, more := doneCh.ReceiveAsyncWithMoreFlag(nil); !more {
				return NewCanceledError("Await context cancelled")
			}
		}
		state.yield("Await")
	}
	return nil
}

// AwaitWithTimeout blocks the calling thread until condition() returns true
// Returns ok equals to false if timed out and err equals to CanceledError if the ctx is canceled.
func AwaitWithTimeout(ctx Context, timeout time.Duration, condition func() bool) (ok bool, err error) {
	state := getState(ctx)
	defer state.unblocked()
	timer := NewTimer(ctx, timeout)
	for !condition() {
		doneCh := ctx.Done()
		// TODO: Consider always returning a channel
		if doneCh != nil {
			if _, more := doneCh.ReceiveAsyncWithMoreFlag(nil); !more {
				return false, NewCanceledError("AwaitWithTimeout context cancelled")
			}
		}
		if timer.IsReady() {
			return false, nil
		}
		state.yield("AwaitWithTimeout")
	}
	return true, nil
}

// NewChannel create new Channel instance
func NewChannel(ctx Context) Channel {
	state := getState(ctx)
	state.dispatcher.channelSequence++
	return NewNamedChannel(ctx, fmt.Sprintf("chan-%v", state.dispatcher.channelSequence))
}

// NewNamedChannel create new Channel instance with a given human readable name.
// Name appears in stack traces that are blocked on this channel.
func NewNamedChannel(ctx Context, name string) Channel {
	env := getWorkflowEnvironment(ctx)
	return &channelImpl{name: name, dataConverter: getDataConverterFromWorkflowContext(ctx), env: env}
}

// NewBufferedChannel create new buffered Channel instance
func NewBufferedChannel(ctx Context, size int) Channel {
	env := getWorkflowEnvironment(ctx)
	return &channelImpl{size: size, dataConverter: getDataConverterFromWorkflowContext(ctx), env: env}
}

// NewNamedBufferedChannel create new BufferedChannel instance with a given human readable name.
// Name appears in stack traces that are blocked on this Channel.
func NewNamedBufferedChannel(ctx Context, name string, size int) Channel {
	env := getWorkflowEnvironment(ctx)
	return &channelImpl{name: name, size: size, dataConverter: getDataConverterFromWorkflowContext(ctx), env: env}
}

// NewSelector creates a new Selector instance.
func NewSelector(ctx Context) Selector {
	state := getState(ctx)
	state.dispatcher.selectorSequence++
	return NewNamedSelector(ctx, fmt.Sprintf("selector-%v", state.dispatcher.selectorSequence))
}

// NewNamedSelector creates a new Selector instance with a given human readable name.
// Name appears in stack traces that are blocked on this Selector.
func NewNamedSelector(_ Context, name string) Selector {
	return &selectorImpl{name: name}
}

// NewWaitGroup creates a new WaitGroup instance.
func NewWaitGroup(ctx Context) WaitGroup {
	f, s := NewFuture(ctx)
	return &waitGroupImpl{future: f, settable: s}
}

// Go creates a new coroutine. It has similar semantic to goroutine in a context of the workflow.
func Go(ctx Context, f func(ctx Context)) {
	state := getState(ctx)
	state.dispatcher.newCoroutine(ctx, f)
}

// GoNamed creates a new coroutine with a given human readable name.
// It has similar semantic to goroutine in a context of the workflow.
// Name appears in stack traces that are blocked on this Channel.
func GoNamed(ctx Context, name string, f func(ctx Context)) {
	state := getState(ctx)
	state.dispatcher.newNamedCoroutine(ctx, name, f)
}

// NewFuture creates a new future as well as associated Settable that is used to set its value.
func NewFuture(ctx Context) (Future, Settable) {
	impl := &futureImpl{channel: NewChannel(ctx).(*channelImpl)}
	return impl, impl
}

func (wc *workflowEnvironmentInterceptor) ExecuteWorkflow(ctx Context, workflowType string, inputArgs ...interface{}) (results []interface{}) {
	args := []reflect.Value{reflect.ValueOf(ctx)}
	for _, arg := range inputArgs {
		// []byte arguments are not serialized
		switch arg.(type) {
		case []byte:
			args = append(args, reflect.ValueOf(arg))
		default:
			args = append(args, reflect.ValueOf(arg).Elem())
		}
	}
	fnValue := reflect.ValueOf(wc.fn)
	retValues := fnValue.Call(args)
	for _, r := range retValues {
		results = append(results, r.Interface())
	}
	return
}

// ExecuteActivity requests activity execution in the context of a workflow.
// Context can be used to pass the settings for this activity.
// For example: task list that this need to be routed, timeouts that need to be configured.
// Use ActivityOptions to pass down the options.
//  ao := ActivityOptions{
// 	    TaskList: "exampleTaskList",
// 	    ScheduleToStartTimeout: 10 * time.Second,
// 	    StartToCloseTimeout: 5 * time.Second,
// 	    ScheduleToCloseTimeout: 10 * time.Second,
// 	    HeartbeatTimeout: 0,
// 	}
//	ctx := WithActivityOptions(ctx, ao)
// Or to override a single option
//  ctx := WithTaskList(ctx, "exampleTaskList")
// Input activity is either an activity name (string) or a function representing an activity that is getting scheduled.
// Input args are the arguments that need to be passed to the scheduled activity.
//
// If the activity failed to complete then the future get error would indicate the failure, and it can be one of
// CustomError, TimeoutError, CanceledError, PanicError, GenericError.
// You can cancel the pending activity using context(workflow.WithCancel(ctx)) and that will fail the activity with
// error CanceledError.
//
// ExecuteActivity returns Future with activity result or failure.
func ExecuteActivity(ctx Context, activity interface{}, args ...interface{}) Future {
	i := getWorkflowInterceptor(ctx)
	registry := getRegistryFromWorkflowContext(ctx)
	activityType := getActivityFunctionName(registry, activity)
	return i.ExecuteActivity(ctx, activityType, args...)
}

func (wc *workflowEnvironmentInterceptor) ExecuteActivity(ctx Context, typeName string, args ...interface{}) Future {
	// Validate type and its arguments.
	dataConverter := getDataConverterFromWorkflowContext(ctx)
	registry := getRegistryFromWorkflowContext(ctx)
	future, settable := newDecodeFuture(ctx, typeName)
	activityType, err := getValidatedActivityFunction(typeName, args, registry)
	if err != nil {
		settable.Set(nil, err)
		return future
	}
	// Validate context options.
	options := getActivityOptions(ctx)

	// Validate session state.
	if sessionInfo := getSessionInfo(ctx); sessionInfo != nil {
		isCreationActivity := isSessionCreationActivity(typeName)
		if sessionInfo.sessionState == sessionStateFailed && !isCreationActivity {
			settable.Set(nil, ErrSessionFailed)
			return future
		}
		if sessionInfo.sessionState == sessionStateOpen && !isCreationActivity {
			// Use session tasklist
			oldTaskListName := options.TaskListName
			options.TaskListName = sessionInfo.tasklist
			defer func() {
				options.TaskListName = oldTaskListName
			}()
		}
	}

	// Retrieve headers from context to pass them on
	header := getHeadersFromContext(ctx)

	input, err := encodeArgs(dataConverter, args)
	if err != nil {
		panic(err)
	}

	params := executeActivityParams{
		activityOptions: *options,
		ActivityType:    *activityType,
		Input:           input,
		DataConverter:   dataConverter,
		Header:          header,
	}

	ctxDone, cancellable := ctx.Done().(*channelImpl)
	cancellationCallback := &receiveCallback{}
	a := getWorkflowEnvironment(ctx).ExecuteActivity(params, func(r *commonpb.Payloads, e error) {
		settable.Set(r, e)
		if cancellable {
			// future is done, we don't need the cancellation callback anymore.
			ctxDone.removeReceiveCallback(cancellationCallback)
		}
	})

	if cancellable {
		cancellationCallback.fn = func(v interface{}, more bool) bool {
			if ctx.Err() == ErrCanceled {
				wc.env.RequestCancelActivity(a.activityID)
			}
			return false
		}
		_, ok, more := ctxDone.receiveAsyncImpl(cancellationCallback)
		if ok || !more {
			cancellationCallback.fn(nil, more)
		}
	}
	return future
}

// ExecuteLocalActivity requests to run a local activity. A local activity is like a regular activity with some key
// differences:
// * Local activity is scheduled and run by the workflow worker locally.
// * Local activity does not need Temporal server to schedule activity task and does not rely on activity worker.
// * No need to register local activity.
// * The parameter activity to ExecuteLocalActivity() must be a function.
// * Local activity is for short living activities (usually finishes within seconds).
// * Local activity cannot heartbeat.
//
// Context can be used to pass the settings for this local activity.
// For now there is only one setting for timeout to be set:
//  lao := LocalActivityOptions{
// 	    ScheduleToCloseTimeout: 5 * time.Second,
// 	}
//	ctx := WithLocalActivityOptions(ctx, lao)
// The timeout here should be relative shorter than the WorkflowTaskTimeout of the workflow. If you need a
// longer timeout, you probably should not use local activity and instead should use regular activity. Local activity is
// designed to be used for short living activities (usually finishes within seconds).
//
// Input args are the arguments that will to be passed to the local activity. The input args will be hand over directly
// to local activity function without serialization/deserialization because we don't need to pass the input across process
// boundary. However, the result will still go through serialization/deserialization because we need to record the result
// as history to temporal server so if the workflow crashes, a different worker can replay the history without running
// the local activity again.
//
// If the activity failed to complete then the future get error would indicate the failure, and it can be one of
// CustomError, TimeoutError, CanceledError, PanicError, GenericError.
// You can cancel the pending activity by cancel the context(workflow.WithCancel(ctx)) and that will fail the activity
// with error CanceledError.
//
// ExecuteLocalActivity returns Future with local activity result or failure.
func ExecuteLocalActivity(ctx Context, activity interface{}, args ...interface{}) Future {
	i := getWorkflowInterceptor(ctx)
	env := getWorkflowEnvironment(ctx)
	activityType := getActivityFunctionName(env.GetRegistry(), activity)
	ctx = WithValue(ctx, localActivityFnContextKey, activity)
	return i.ExecuteLocalActivity(ctx, activityType, args...)
}

func (wc *workflowEnvironmentInterceptor) ExecuteLocalActivity(ctx Context, activityType string, args ...interface{}) Future {
	activityFn := ctx.Value(localActivityFnContextKey)
	if activityFn == nil {
		panic("ExecuteLocalActivity: Expected context key " + localActivityFnContextKey + " is missing")
	}

	future, settable := newDecodeFuture(ctx, activityFn)

	if err := validateFunctionArgs(activityFn, args, false); err != nil {
		settable.Set(nil, err)
		return future
	}
	options, err := getValidatedLocalActivityOptions(ctx)
	if err != nil {
		settable.Set(nil, err)
		return future
	}
	params := &executeLocalActivityParams{
		localActivityOptions: *options,
		ActivityFn:           activityFn,
		ActivityType:         activityType,
		InputArgs:            args,
		WorkflowInfo:         GetWorkflowInfo(ctx),
		DataConverter:        getDataConverterFromWorkflowContext(ctx),
		ScheduledTime:        Now(ctx), // initial scheduled time
	}

	Go(ctx, func(ctx Context) {
		for {
			f := wc.scheduleLocalActivity(ctx, params)
			var result *commonpb.Payloads
			err := f.Get(ctx, &result)
			if retryErr, ok := err.(*needRetryError); ok && retryErr.Backoff > 0 {
				// Backoff for retry
				_ = Sleep(ctx, retryErr.Backoff)
				// increase the attempt, and retry the local activity
				params.Attempt = retryErr.Attempt + 1
				continue
			}

			// not more retry, return whatever is received.
			settable.Set(result, err)
			return
		}
	})

	return future
}

type needRetryError struct {
	Backoff time.Duration
	Attempt int32
}

func (e *needRetryError) Error() string {
	return fmt.Sprintf("Retry backoff: %v, Attempt: %v", e.Backoff, e.Attempt)
}

func (wc *workflowEnvironmentInterceptor) scheduleLocalActivity(ctx Context, params *executeLocalActivityParams) Future {
	f := &futureImpl{channel: NewChannel(ctx).(*channelImpl)}
	ctxDone, cancellable := ctx.Done().(*channelImpl)
	cancellationCallback := &receiveCallback{}
	la := wc.env.ExecuteLocalActivity(*params, func(lar *localActivityResultWrapper) {
		if cancellable {
			// future is done, we don't need cancellation anymore
			ctxDone.removeReceiveCallback(cancellationCallback)
		}

		if lar.err == nil || IsCanceledError(lar.err) || lar.backoff <= 0 {
			f.Set(lar.result, lar.err)
			return
		}

		// set retry error, and it will be handled by workflow.ExecuteLocalActivity().
		f.Set(nil, &needRetryError{Backoff: lar.backoff, Attempt: lar.attempt})
	})

	if cancellable {
		cancellationCallback.fn = func(v interface{}, more bool) bool {
			if ctx.Err() == ErrCanceled {
				getWorkflowEnvironment(ctx).RequestCancelLocalActivity(la.activityID)
			}
			return false
		}
		_, ok, more := ctxDone.receiveAsyncImpl(cancellationCallback)
		if ok || !more {
			cancellationCallback.fn(nil, more)
		}
	}

	return f
}

// ExecuteChildWorkflow requests child workflow execution in the context of a workflow.
// Context can be used to pass the settings for the child workflow.
// For example: task list that this child workflow should be routed, timeouts that need to be configured.
// Use ChildWorkflowOptions to pass down the options.
//  cwo := ChildWorkflowOptions{
// 	    WorkflowExecutionTimeout: 10 * time.Minute,
// 	    WorkflowTaskTimeout: time.Minute,
// 	}
//  ctx := WithChildWorkflowOptions(ctx, cwo)
// Input childWorkflow is either a workflow name or a workflow function that is getting scheduled.
// Input args are the arguments that need to be passed to the child workflow function represented by childWorkflow.
// If the child workflow failed to complete then the future get error would indicate the failure and it can be one of
// CustomError, TimeoutError, CanceledError, GenericError.
// You can cancel the pending child workflow using context(workflow.WithCancel(ctx)) and that will fail the workflow with
// error CanceledError.
// ExecuteChildWorkflow returns ChildWorkflowFuture.
func ExecuteChildWorkflow(ctx Context, childWorkflow interface{}, args ...interface{}) ChildWorkflowFuture {
	i := getWorkflowInterceptor(ctx)
	env := getWorkflowEnvironment(ctx)
	workflowType := getWorkflowFunctionName(env.GetRegistry(), childWorkflow)
	return i.ExecuteChildWorkflow(ctx, workflowType, args...)
}

func (wc *workflowEnvironmentInterceptor) ExecuteChildWorkflow(ctx Context, childWorkflowType string, args ...interface{}) ChildWorkflowFuture {
	mainFuture, mainSettable := newDecodeFuture(ctx, childWorkflowType)
	executionFuture, executionSettable := NewFuture(ctx)
	result := &childWorkflowFutureImpl{
		decodeFutureImpl: mainFuture.(*decodeFutureImpl),
		executionFuture:  executionFuture.(*futureImpl),
	}
	workflowOptionsFromCtx := getWorkflowEnvOptions(ctx)
	dc := workflowOptionsFromCtx.dataConverter
	env := getWorkflowEnvironment(ctx)
	wfType, input, err := getValidatedWorkflowFunction(childWorkflowType, args, dc, env.GetRegistry())
	if err != nil {
		executionSettable.Set(nil, err)
		mainSettable.Set(nil, err)
		return result
	}

	options := getWorkflowEnvOptions(ctx)
	options.dataConverter = dc
	options.contextPropagators = workflowOptionsFromCtx.contextPropagators
	options.memo = workflowOptionsFromCtx.memo
	options.searchAttributes = workflowOptionsFromCtx.searchAttributes

	params := executeWorkflowParams{
		workflowOptions: *options,
		input:           input,
		workflowType:    wfType,
		header:          getWorkflowHeader(ctx, options.contextPropagators),
		scheduledTime:   Now(ctx), /* this is needed for test framework, and is not send to server */
	}

	var childWorkflowExecution *WorkflowExecution

	ctxDone, cancellable := ctx.Done().(*channelImpl)
	cancellationCallback := &receiveCallback{}
	err = getWorkflowEnvironment(ctx).ExecuteChildWorkflow(params, func(r *commonpb.Payloads, e error) {
		mainSettable.Set(r, e)
		if cancellable {
			// future is done, we don't need cancellation anymore
			ctxDone.removeReceiveCallback(cancellationCallback)
		}
	}, func(r WorkflowExecution, e error) {
		if e == nil {
			childWorkflowExecution = &r
		}
		executionSettable.Set(r, e)
	})

	if err != nil {
		executionSettable.Set(nil, err)
		mainSettable.Set(nil, err)
		return result
	}

	if cancellable {
		cancellationCallback.fn = func(v interface{}, more bool) bool {
			if ctx.Err() == ErrCanceled && childWorkflowExecution != nil && !mainFuture.IsReady() {
				// child workflow started, and ctx cancelled
				getWorkflowEnvironment(ctx).RequestCancelChildWorkflow(options.namespace, childWorkflowExecution.ID)
			}
			return false
		}
		_, ok, more := ctxDone.receiveAsyncImpl(cancellationCallback)
		if ok || !more {
			cancellationCallback.fn(nil, more)
		}
	}

	return result
}

func getWorkflowHeader(ctx Context, ctxProps []ContextPropagator) *commonpb.Header {
	header := &commonpb.Header{
		Fields: make(map[string]*commonpb.Payloads),
	}
	writer := NewHeaderWriter(header)
	for _, ctxProp := range ctxProps {
		_ = ctxProp.InjectFromWorkflow(ctx, writer)
	}
	return header
}

// WorkflowInfo information about currently executing workflow
type WorkflowInfo struct {
<<<<<<< HEAD
	WorkflowExecution                   WorkflowExecution
	WorkflowType                        WorkflowType
	TaskListName                        string
	ExecutionStartToCloseTimeoutSeconds int32
	TaskStartToCloseTimeoutSeconds      int32
	Namespace                           string
	Attempt                             int32 // Attempt starts from 0 and increased by 1 for every retry if retry policy is specified.
	lastCompletionResult                *commonpb.Payloads
	CronSchedule                        string
	ContinuedExecutionRunID             string
	ParentWorkflowNamespace             string
	ParentWorkflowExecution             *WorkflowExecution
	Memo                                *commonpb.Memo             // Value can be decoded using data converter (DefaultDataConverter, or custom one if set).
	SearchAttributes                    *commonpb.SearchAttributes // Value can be decoded using DefaultDataConverter.
	BinaryChecksum                      string
=======
	WorkflowExecution               WorkflowExecution
	WorkflowType                    WorkflowType
	TaskListName                    string
	WorkflowExecutionTimeoutSeconds int32
	WorkflowRunTimeoutSeconds       int32
	WorkflowTaskTimeoutSeconds      int32
	Namespace                       string
	Attempt                         int32 // Attempt starts from 0 and increased by 1 for every retry if retry policy is specified.
	lastCompletionResult            *commonpb.Payload
	CronSchedule                    string
	ContinuedExecutionRunID         string
	ParentWorkflowNamespace         string
	ParentWorkflowExecution         *WorkflowExecution
	Memo                            *commonpb.Memo             // Value can be decoded using data converter (DefaultDataConverter, or custom one if set).
	SearchAttributes                *commonpb.SearchAttributes // Value can be decoded using DefaultDataConverter.
	BinaryChecksum                  string
>>>>>>> 32840844
}

// GetWorkflowInfo extracts info of a current workflow from a context.
func GetWorkflowInfo(ctx Context) *WorkflowInfo {
	i := getWorkflowInterceptor(ctx)
	return i.GetWorkflowInfo(ctx)
}

func (wc *workflowEnvironmentInterceptor) GetWorkflowInfo(ctx Context) *WorkflowInfo {
	return wc.env.WorkflowInfo()
}

// GetLogger returns a logger to be used in workflow's context
func GetLogger(ctx Context) *zap.Logger {
	i := getWorkflowInterceptor(ctx)
	return i.GetLogger(ctx)
}

func (wc *workflowEnvironmentInterceptor) GetLogger(ctx Context) *zap.Logger {
	return wc.env.GetLogger()
}

// GetMetricsScope returns a metrics scope to be used in workflow's context
func GetMetricsScope(ctx Context) tally.Scope {
	i := getWorkflowInterceptor(ctx)
	return i.GetMetricsScope(ctx)
}

func (wc *workflowEnvironmentInterceptor) GetMetricsScope(ctx Context) tally.Scope {
	return wc.env.GetMetricsScope()
}

// Now returns the current time in UTC. It corresponds to the time when the decision task is started or replayed.
// Workflow needs to use this method to get the wall clock time instead of the one from the golang library.
func Now(ctx Context) time.Time {
	i := getWorkflowInterceptor(ctx)
	return i.Now(ctx).UTC()
}

func (wc *workflowEnvironmentInterceptor) Now(ctx Context) time.Time {
	return wc.env.Now()
}

// NewTimer returns immediately and the future becomes ready after the specified duration d. The workflow needs to use
// this NewTimer() to get the timer instead of the Go lang library one(timer.NewTimer()). You can cancel the pending
// timer by cancel the Context (using context from workflow.WithCancel(ctx)) and that will cancel the timer. After timer
// is canceled, the returned Future become ready, and Future.Get() will return *CanceledError.
// The current timer resolution implementation is in seconds and uses math.Ceil(d.Seconds()) as the duration. But is
// subjected to change in the future.
func NewTimer(ctx Context, d time.Duration) Future {
	i := getWorkflowInterceptor(ctx)
	return i.NewTimer(ctx, d)
}

func (wc *workflowEnvironmentInterceptor) NewTimer(ctx Context, d time.Duration) Future {
	future, settable := NewFuture(ctx)
	if d <= 0 {
		settable.Set(true, nil)
		return future
	}

	ctxDone, cancellable := ctx.Done().(*channelImpl)
	cancellationCallback := &receiveCallback{}
	t := wc.env.NewTimer(d, func(r *commonpb.Payloads, e error) {
		settable.Set(nil, e)
		if cancellable {
			// future is done, we don't need cancellation anymore
			ctxDone.removeReceiveCallback(cancellationCallback)
		}
	})

	if t != nil && cancellable {
		cancellationCallback.fn = func(v interface{}, more bool) bool {
			if !future.IsReady() {
				wc.env.RequestCancelTimer(t.timerID)
			}
			return false
		}
		_, ok, more := ctxDone.receiveAsyncImpl(cancellationCallback)
		if ok || !more {
			cancellationCallback.fn(nil, more)
		}
	}
	return future
}

// Sleep pauses the current workflow for at least the duration d. A negative or zero duration causes Sleep to return
// immediately. Workflow code needs to use this Sleep() to sleep instead of the Go lang library one(timer.Sleep()).
// You can cancel the pending sleep by cancel the Context (using context from workflow.WithCancel(ctx)).
// Sleep() returns nil if the duration d is passed, or it returns *CanceledError if the ctx is canceled. There are 2
// reasons the ctx could be canceled: 1) your workflow code cancel the ctx (with workflow.WithCancel(ctx));
// 2) your workflow itself is canceled by external request.
// The current timer resolution implementation is in seconds and uses math.Ceil(d.Seconds()) as the duration. But is
// subjected to change in the future.
func Sleep(ctx Context, d time.Duration) (err error) {
	i := getWorkflowInterceptor(ctx)
	return i.Sleep(ctx, d)
}

func (wc *workflowEnvironmentInterceptor) Sleep(ctx Context, d time.Duration) (err error) {
	t := NewTimer(ctx, d)
	err = t.Get(ctx, nil)
	return
}

// RequestCancelExternalWorkflow can be used to request cancellation of an external workflow.
// Input workflowID is the workflow ID of target workflow.
// Input runID indicates the instance of a workflow. Input runID is optional (default is ""). When runID is not specified,
// then the currently running instance of that workflowID will be used.
// By default, the current workflow's namespace will be used as target namespace. However, you can specify a different namespace
// of the target workflow using the context like:
//	ctx := WithWorkflowNamespace(ctx, "namespace")
// RequestCancelExternalWorkflow return Future with failure or empty success result.
func RequestCancelExternalWorkflow(ctx Context, workflowID, runID string) Future {
	i := getWorkflowInterceptor(ctx)
	return i.RequestCancelExternalWorkflow(ctx, workflowID, runID)
}

func (wc *workflowEnvironmentInterceptor) RequestCancelExternalWorkflow(ctx Context, workflowID, runID string) Future {
	ctx1 := setWorkflowEnvOptionsIfNotExist(ctx)
	options := getWorkflowEnvOptions(ctx1)
	future, settable := NewFuture(ctx1)

	if workflowID == "" {
		settable.Set(nil, errWorkflowIDNotSet)
		return future
	}

	resultCallback := func(result *commonpb.Payloads, err error) {
		settable.Set(result, err)
	}

	wc.env.RequestCancelExternalWorkflow(
		options.namespace,
		workflowID,
		runID,
		resultCallback,
	)

	return future
}

// SignalExternalWorkflow can be used to send signal info to an external workflow.
// Input workflowID is the workflow ID of target workflow.
// Input runID indicates the instance of a workflow. Input runID is optional (default is ""). When runID is not specified,
// then the currently running instance of that workflowID will be used.
// By default, the current workflow's namespace will be used as target namespace. However, you can specify a different namespace
// of the target workflow using the context like:
//	ctx := WithWorkflowNamespace(ctx, "namespace")
// SignalExternalWorkflow return Future with failure or empty success result.
func SignalExternalWorkflow(ctx Context, workflowID, runID, signalName string, arg interface{}) Future {
	i := getWorkflowInterceptor(ctx)
	return i.SignalExternalWorkflow(ctx, workflowID, runID, signalName, arg)
}

func (wc *workflowEnvironmentInterceptor) SignalExternalWorkflow(ctx Context, workflowID, runID, signalName string, arg interface{}) Future {
	const childWorkflowOnly = false // this means we are not limited to child workflow
	return signalExternalWorkflow(ctx, workflowID, runID, signalName, arg, childWorkflowOnly)
}

func signalExternalWorkflow(ctx Context, workflowID, runID, signalName string, arg interface{}, childWorkflowOnly bool) Future {
	env := getWorkflowEnvironment(ctx)
	ctx1 := setWorkflowEnvOptionsIfNotExist(ctx)
	options := getWorkflowEnvOptions(ctx1)
	future, settable := NewFuture(ctx1)

	if workflowID == "" {
		settable.Set(nil, errWorkflowIDNotSet)
		return future
	}

	input, err := encodeArg(options.dataConverter, arg)
	if err != nil {
		settable.Set(nil, err)
		return future
	}

	resultCallback := func(result *commonpb.Payloads, err error) {
		settable.Set(result, err)
	}
	env.SignalExternalWorkflow(
		options.namespace,
		workflowID,
		runID,
		signalName,
		input,
		arg,
		childWorkflowOnly,
		resultCallback,
	)

	return future
}

// UpsertSearchAttributes is used to add or update workflow search attributes.
// The search attributes can be used in query of List/Scan/Count workflow APIs.
// The key and value type must be registered on temporal server side;
// The value has to deterministic when replay;
// The value has to be Json serializable.
// UpsertSearchAttributes will merge attributes to existing map in workflow, for example workflow code:
//   func MyWorkflow(ctx workflow.Context, input string) error {
//	   attr1 := map[string]interface{}{
//		   "CustomIntField": 1,
//		   "CustomBoolField": true,
//	   }
//	   workflow.UpsertSearchAttributes(ctx, attr1)
//
//	   attr2 := map[string]interface{}{
//		   "CustomIntField": 2,
//		   "CustomKeywordField": "seattle",
//	   }
//	   workflow.UpsertSearchAttributes(ctx, attr2)
//   }
// will eventually have search attributes:
//   map[string]interface{}{
//   	"CustomIntField": 2,
//   	"CustomBoolField": true,
//   	"CustomKeywordField": "seattle",
//   }
// This is only supported when using ElasticSearch.
func UpsertSearchAttributes(ctx Context, attributes map[string]interface{}) error {
	i := getWorkflowInterceptor(ctx)
	return i.UpsertSearchAttributes(ctx, attributes)
}

func (wc *workflowEnvironmentInterceptor) UpsertSearchAttributes(ctx Context, attributes map[string]interface{}) error {
	if _, ok := attributes[TemporalChangeVersion]; ok {
		return errors.New("TemporalChangeVersion is a reserved key that cannot be set, please use other key")
	}
	return wc.env.UpsertSearchAttributes(attributes)
}

// WithChildWorkflowOptions adds all workflow options to the context.
// The current timeout resolution implementation is in seconds and uses math.Ceil(d.Seconds()) as the duration. But is
// subjected to change in the future.
func WithChildWorkflowOptions(ctx Context, cwo ChildWorkflowOptions) Context {
	ctx1 := setWorkflowEnvOptionsIfNotExist(ctx)
	wfOptions := getWorkflowEnvOptions(ctx1)
	if len(cwo.Namespace) > 0 {
		wfOptions.namespace = cwo.Namespace
	}
	if len(cwo.TaskList) > 0 {
		wfOptions.taskListName = cwo.TaskList
	}
	wfOptions.workflowID = cwo.WorkflowID
	wfOptions.workflowExecutionTimeoutSeconds = common.Int32Ceil(cwo.WorkflowExecutionTimeout.Seconds())
	wfOptions.workflowRunTimeoutSeconds = common.Int32Ceil(cwo.WorkflowRunTimeout.Seconds())
	wfOptions.workflowTaskTimeoutSeconds = common.Int32Ceil(cwo.WorkflowTaskTimeout.Seconds())
	wfOptions.waitForCancellation = cwo.WaitForCancellation
	wfOptions.workflowIDReusePolicy = cwo.WorkflowIDReusePolicy
	wfOptions.retryPolicy = convertRetryPolicy(cwo.RetryPolicy)
	wfOptions.cronSchedule = cwo.CronSchedule
	wfOptions.memo = cwo.Memo
	wfOptions.searchAttributes = cwo.SearchAttributes
	wfOptions.parentClosePolicy = cwo.ParentClosePolicy

	return ctx1
}

// WithWorkflowNamespace adds a namespace to the context.
func WithWorkflowNamespace(ctx Context, name string) Context {
	ctx1 := setWorkflowEnvOptionsIfNotExist(ctx)
	getWorkflowEnvOptions(ctx1).namespace = name
	return ctx1
}

// WithWorkflowTaskList adds a task list to the context.
func WithWorkflowTaskList(ctx Context, name string) Context {
	if name == "" {
		panic("empty task list name")
	}
	ctx1 := setWorkflowEnvOptionsIfNotExist(ctx)
	getWorkflowEnvOptions(ctx1).taskListName = name
	return ctx1
}

// WithWorkflowID adds a workflowID to the context.
func WithWorkflowID(ctx Context, workflowID string) Context {
	ctx1 := setWorkflowEnvOptionsIfNotExist(ctx)
	getWorkflowEnvOptions(ctx1).workflowID = workflowID
	return ctx1
}

// WithWorkflowRunTimeout adds a run timeout to the context.
// The current timeout resolution implementation is in seconds and uses math.Ceil(d.Seconds()) as the duration. But is
// subjected to change in the future.
func WithWorkflowRunTimeout(ctx Context, d time.Duration) Context {
	ctx1 := setWorkflowEnvOptionsIfNotExist(ctx)
	getWorkflowEnvOptions(ctx1).workflowRunTimeoutSeconds = common.Int32Ceil(d.Seconds())
	return ctx1
}

// WithWorkflowTaskTimeout adds a workflow task timeout to the context.
// The current timeout resolution implementation is in seconds and uses math.Ceil(d.Seconds()) as the duration. But is
// subjected to change in the future.
func WithWorkflowTaskTimeout(ctx Context, d time.Duration) Context {
	ctx1 := setWorkflowEnvOptionsIfNotExist(ctx)
	getWorkflowEnvOptions(ctx1).workflowTaskTimeoutSeconds = common.Int32Ceil(d.Seconds())
	return ctx1
}

// WithDataConverter adds DataConverter to the context.
func WithDataConverter(ctx Context, dc DataConverter) Context {
	if dc == nil {
		panic("data converter is nil for WithDataConverter")
	}
	ctx1 := setWorkflowEnvOptionsIfNotExist(ctx)
	getWorkflowEnvOptions(ctx1).dataConverter = dc
	return ctx1
}

// withContextPropagators adds ContextPropagators to the context.
func withContextPropagators(ctx Context, contextPropagators []ContextPropagator) Context {
	ctx1 := setWorkflowEnvOptionsIfNotExist(ctx)
	getWorkflowEnvOptions(ctx1).contextPropagators = contextPropagators
	return ctx1
}

// GetSignalChannel returns channel corresponding to the signal name.
func GetSignalChannel(ctx Context, signalName string) ReceiveChannel {
	i := getWorkflowInterceptor(ctx)
	return i.GetSignalChannel(ctx, signalName)
}

func (wc *workflowEnvironmentInterceptor) GetSignalChannel(ctx Context, signalName string) ReceiveChannel {
	return getWorkflowEnvOptions(ctx).getSignalChannel(ctx, signalName)
}

func newEncodedValue(value *commonpb.Payloads, dc DataConverter) Value {
	if dc == nil {
		dc = getDefaultDataConverter()
	}
	return &EncodedValue{value, dc}
}

// Get extract data from encoded data to desired value type. valuePtr is pointer to the actual value type.
func (b EncodedValue) Get(valuePtr interface{}) error {
	if !b.HasValue() {
		return ErrNoData
	}
	return decodeArg(b.dataConverter, b.value, valuePtr)
}

// HasValue return whether there is value
func (b EncodedValue) HasValue() bool {
	return b.value != nil
}

// SideEffect executes the provided function once, records its result into the workflow history. The recorded result on
// history will be returned without executing the provided function during replay. This guarantees the deterministic
// requirement for workflow as the exact same result will be returned in replay.
// Common use case is to run some short non-deterministic code in workflow, like getting random number or new UUID.
// The only way to fail SideEffect is to panic which causes decision task failure. The decision task after timeout is
// rescheduled and re-executed giving SideEffect another chance to succeed.
//
// Caution: do not use SideEffect to modify closures. Always retrieve result from SideEffect's encoded return value.
// For example this code is BROKEN:
//  // Bad example:
//  var random int
//  workflow.SideEffect(func(ctx workflow.Context) interface{} {
//         random = rand.Intn(100)
//         return nil
//  })
//  // random will always be 0 in replay, thus this code is non-deterministic
//  if random < 50 {
//         ....
//  } else {
//         ....
//  }
// On replay the provided function is not executed, the random will always be 0, and the workflow could takes a
// different path breaking the determinism.
//
// Here is the correct way to use SideEffect:
//  // Good example:
//  encodedRandom := SideEffect(func(ctx workflow.Context) interface{} {
//        return rand.Intn(100)
//  })
//  var random int
//  encodedRandom.Get(&random)
//  if random < 50 {
//         ....
//  } else {
//         ....
//  }
func SideEffect(ctx Context, f func(ctx Context) interface{}) Value {
	i := getWorkflowInterceptor(ctx)
	return i.SideEffect(ctx, f)
}

func (wc *workflowEnvironmentInterceptor) SideEffect(ctx Context, f func(ctx Context) interface{}) Value {
	dc := getDataConverterFromWorkflowContext(ctx)
	future, settable := NewFuture(ctx)
	wrapperFunc := func() (*commonpb.Payloads, error) {
		r := f(ctx)
		return encodeArg(dc, r)
	}
	resultCallback := func(result *commonpb.Payloads, err error) {
		settable.Set(EncodedValue{result, dc}, err)
	}
	wc.env.SideEffect(wrapperFunc, resultCallback)
	var encoded EncodedValue
	if err := future.Get(ctx, &encoded); err != nil {
		panic(err)
	}
	return encoded
}

// MutableSideEffect executes the provided function once, then it looks up the history for the value with the given id.
// If there is no existing value, then it records the function result as a value with the given id on history;
// otherwise, it compares whether the existing value from history has changed from the new function result by calling the
// provided equals function. If they are equal, it returns the value without recording a new one in history;
//   otherwise, it records the new value with the same id on history.
//
// Caution: do not use MutableSideEffect to modify closures. Always retrieve result from MutableSideEffect's encoded
// return value.
//
// The difference between MutableSideEffect() and SideEffect() is that every new SideEffect() call in non-replay will
// result in a new marker being recorded on history. However, MutableSideEffect() only records a new marker if the value
// changed. During replay, MutableSideEffect() will not execute the function again, but it will return the exact same
// value as it was returning during the non-replay run.
//
// One good use case of MutableSideEffect() is to access dynamically changing config without breaking determinism.
func MutableSideEffect(ctx Context, id string, f func(ctx Context) interface{}, equals func(a, b interface{}) bool) Value {
	i := getWorkflowInterceptor(ctx)
	return i.MutableSideEffect(ctx, id, f, equals)
}

func (wc *workflowEnvironmentInterceptor) MutableSideEffect(ctx Context, id string, f func(ctx Context) interface{}, equals func(a, b interface{}) bool) Value {
	wrapperFunc := func() interface{} {
		return f(ctx)
	}
	return wc.env.MutableSideEffect(id, wrapperFunc, equals)
}

// DefaultVersion is a version returned by GetVersion for code that wasn't versioned before
const DefaultVersion Version = -1

// TemporalChangeVersion is used as search attributes key to find workflows with specific change version.
const TemporalChangeVersion = "TemporalChangeVersion"

// GetVersion is used to safely perform backwards incompatible changes to workflow definitions.
// It is not allowed to update workflow code while there are workflows running as it is going to break
// determinism. The solution is to have both old code that is used to replay existing workflows
// as well as the new one that is used when it is executed for the first time.
// GetVersion returns maxSupported version when is executed for the first time. This version is recorded into the
// workflow history as a marker event. Even if maxSupported version is changed the version that was recorded is
// returned on replay. DefaultVersion constant contains version of code that wasn't versioned before.
// For example initially workflow has the following code:
//  err = workflow.ExecuteActivity(ctx, foo).Get(ctx, nil)
// it should be updated to
//  err = workflow.ExecuteActivity(ctx, bar).Get(ctx, nil)
// The backwards compatible way to execute the update is
//  v :=  GetVersion(ctx, "fooChange", DefaultVersion, 1)
//  if v  == DefaultVersion {
//      err = workflow.ExecuteActivity(ctx, foo).Get(ctx, nil)
//  } else {
//      err = workflow.ExecuteActivity(ctx, bar).Get(ctx, nil)
//  }
//
// Then bar has to be changed to baz:
//  v :=  GetVersion(ctx, "fooChange", DefaultVersion, 2)
//  if v  == DefaultVersion {
//      err = workflow.ExecuteActivity(ctx, foo).Get(ctx, nil)
//  } else if v == 1 {
//      err = workflow.ExecuteActivity(ctx, bar).Get(ctx, nil)
//  } else {
//      err = workflow.ExecuteActivity(ctx, baz).Get(ctx, nil)
//  }
//
// Later when there are no workflow executions running DefaultVersion the correspondent branch can be removed:
//  v :=  GetVersion(ctx, "fooChange", 1, 2)
//  if v == 1 {
//      err = workflow.ExecuteActivity(ctx, bar).Get(ctx, nil)
//  } else {
//      err = workflow.ExecuteActivity(ctx, baz).Get(ctx, nil)
//  }
//
// It is recommended to keep the GetVersion() call even if single branch is left:
//  GetVersion(ctx, "fooChange", 2, 2)
//  err = workflow.ExecuteActivity(ctx, baz).Get(ctx, nil)
//
// The reason to keep it is: 1) it ensures that if there is older version execution still running, it will fail here
// and not proceed; 2) if you ever need to make more changes for “fooChange”, for example change activity from baz to qux,
// you just need to update the maxVersion from 2 to 3.
//
// Note that, you only need to preserve the first call to GetVersion() for each changeID. All subsequent call to GetVersion()
// with same changeID are safe to remove. However, if you really want to get rid of the first GetVersion() call as well,
// you can do so, but you need to make sure: 1) all older version executions are completed; 2) you can no longer use “fooChange”
// as changeID. If you ever need to make changes to that same part like change from baz to qux, you would need to use a
// different changeID like “fooChange-fix2”, and start minVersion from DefaultVersion again. The code would looks like:
//
//  v := workflow.GetVersion(ctx, "fooChange-fix2", workflow.DefaultVersion, 1)
//  if v == workflow.DefaultVersion {
//    err = workflow.ExecuteActivity(ctx, baz, data).Get(ctx, nil)
//  } else {
//    err = workflow.ExecuteActivity(ctx, qux, data).Get(ctx, nil)
//  }
func GetVersion(ctx Context, changeID string, minSupported, maxSupported Version) Version {
	i := getWorkflowInterceptor(ctx)
	return i.GetVersion(ctx, changeID, minSupported, maxSupported)
}

func (wc *workflowEnvironmentInterceptor) GetVersion(ctx Context, changeID string, minSupported, maxSupported Version) Version {
	return wc.env.GetVersion(changeID, minSupported, maxSupported)
}

// SetQueryHandler sets the query handler to handle workflow query. The queryType specify which query type this handler
// should handle. The handler must be a function that returns 2 values. The first return value must be a serializable
// result. The second return value must be an error. The handler function could receive any number of input parameters.
// All the input parameter must be serializable. You should call workflow.SetQueryHandler() at the beginning of the workflow
// code. When client calls Client.QueryWorkflow() to temporal server, a task will be generated on server that will be dispatched
// to a workflow worker, which will replay the history events and then execute a query handler based on the query type.
// The query handler will be invoked out of the context of the workflow, meaning that the handler code must not use temporal
// context to do things like workflow.NewChannel(), workflow.Go() or to call any workflow blocking functions like
// Channel.Get() or Future.Get(). Trying to do so in query handler code will fail the query and client will receive
// QueryFailedError.
// Example of workflow code that support query type "current_state":
//  func MyWorkflow(ctx workflow.Context, input string) error {
//    currentState := "started" // this could be any serializable struct
//    err := workflow.SetQueryHandler(ctx, "current_state", func() (string, error) {
//      return currentState, nil
//    })
//    if err != nil {
//      currentState = "failed to register query handler"
//      return err
//    }
//    // your normal workflow code begins here, and you update the currentState as the code makes progress.
//    currentState = "waiting timer"
//    err = NewTimer(ctx, time.Hour).Get(ctx, nil)
//    if err != nil {
//      currentState = "timer failed"
//      return err
//    }
//
//    currentState = "waiting activity"
//    ctx = WithActivityOptions(ctx, myActivityOptions)
//    err = ExecuteActivity(ctx, MyActivity, "my_input").Get(ctx, nil)
//    if err != nil {
//      currentState = "activity failed"
//      return err
//    }
//    currentState = "done"
//    return nil
//  }
func SetQueryHandler(ctx Context, queryType string, handler interface{}) error {
	i := getWorkflowInterceptor(ctx)
	return i.SetQueryHandler(ctx, queryType, handler)
}

func (wc *workflowEnvironmentInterceptor) SetQueryHandler(ctx Context, queryType string, handler interface{}) error {
	if strings.HasPrefix(queryType, "__") {
		return errors.New("queryType starts with '__' is reserved for internal use")
	}
	return setQueryHandler(ctx, queryType, handler)
}

// IsReplaying returns whether the current workflow code is replaying.
//
// Warning! Never make decisions, like schedule activity/childWorkflow/timer or send/wait on future/channel, based on
// this flag as it is going to break workflow determinism requirement.
// The only reasonable use case for this flag is to avoid some external actions during replay, like custom logging or
// metric reporting. Please note that Temporal already provide standard logging/metric via workflow.GetLogger(ctx) and
// workflow.GetMetricsScope(ctx), and those standard mechanism are replay-aware and it will automatically suppress during
// replay. Only use this flag if you need custom logging/metrics reporting, for example if you want to log to kafka.
//
// Warning! Any action protected by this flag should not fail or if it does fail should ignore that failure or panic
// on the failure. If workflow don't want to be blocked on those failure, it should ignore those failure; if workflow do
// want to make sure it proceed only when that action succeed then it should panic on that failure. Panic raised from a
// workflow causes decision task to fail and temporal server will rescheduled later to retry.
func IsReplaying(ctx Context) bool {
	i := getWorkflowInterceptor(ctx)
	return i.IsReplaying(ctx)
}

func (wc *workflowEnvironmentInterceptor) IsReplaying(ctx Context) bool {
	return wc.env.IsReplaying()
}

// HasLastCompletionResult checks if there is completion result from previous runs.
// This is used in combination with cron schedule. A workflow can be started with an optional cron schedule.
// If a cron workflow wants to pass some data to next schedule, it can return any data and that data will become
// available when next run starts.
// This HasLastCompletionResult() checks if there is such data available passing down from previous successful run.
func HasLastCompletionResult(ctx Context) bool {
	i := getWorkflowInterceptor(ctx)
	return i.HasLastCompletionResult(ctx)
}

func (wc *workflowEnvironmentInterceptor) HasLastCompletionResult(ctx Context) bool {
	info := wc.GetWorkflowInfo(ctx)
	return info.lastCompletionResult != nil
}

// GetLastCompletionResult extract last completion result from previous run for this cron workflow.
// This is used in combination with cron schedule. A workflow can be started with an optional cron schedule.
// If a cron workflow wants to pass some data to next schedule, it can return any data and that data will become
// available when next run starts.
// This GetLastCompletionResult() extract the data into expected data structure.
func GetLastCompletionResult(ctx Context, d ...interface{}) error {
	i := getWorkflowInterceptor(ctx)
	return i.GetLastCompletionResult(ctx, d...)
}

func (wc *workflowEnvironmentInterceptor) GetLastCompletionResult(ctx Context, d ...interface{}) error {
	info := wc.GetWorkflowInfo(ctx)
	if info.lastCompletionResult == nil {
		return ErrNoData
	}

	encodedVal := newEncodedValues(info.lastCompletionResult, getDataConverterFromWorkflowContext(ctx))
	return encodedVal.Get(d...)
}

// WithActivityOptions adds all options to the copy of the context.
// The current timeout resolution implementation is in seconds and uses math.Ceil(d.Seconds()) as the duration. But is
// subjected to change in the future.
func WithActivityOptions(ctx Context, options ActivityOptions) Context {
	ctx1 := setActivityParametersIfNotExist(ctx)
	eap := getActivityOptions(ctx1)

	if len(options.TaskList) > 0 {
		eap.TaskListName = options.TaskList
	}
	eap.ScheduleToCloseTimeoutSeconds = common.Int32Ceil(options.ScheduleToCloseTimeout.Seconds())
	eap.StartToCloseTimeoutSeconds = common.Int32Ceil(options.StartToCloseTimeout.Seconds())
	eap.ScheduleToStartTimeoutSeconds = common.Int32Ceil(options.ScheduleToStartTimeout.Seconds())
	eap.HeartbeatTimeoutSeconds = common.Int32Ceil(options.HeartbeatTimeout.Seconds())
	eap.WaitForCancellation = options.WaitForCancellation
	eap.ActivityID = options.ActivityID
	eap.RetryPolicy = convertRetryPolicy(options.RetryPolicy)
	return ctx1
}

// WithLocalActivityOptions adds local activity options to the copy of the context.
// The current timeout resolution implementation is in seconds and uses math.Ceil(d.Seconds()) as the duration. But is
// subjected to change in the future.
func WithLocalActivityOptions(ctx Context, options LocalActivityOptions) Context {
	ctx1 := setLocalActivityParametersIfNotExist(ctx)
	opts := getLocalActivityOptions(ctx1)

	opts.ScheduleToCloseTimeoutSeconds = common.Int32Ceil(options.ScheduleToCloseTimeout.Seconds())
	opts.StartToCloseTimeoutSeconds = common.Int32Ceil(options.StartToCloseTimeout.Seconds())
	opts.RetryPolicy = options.RetryPolicy
	return ctx1
}

// WithTaskList adds a task list to the copy of the context.
func WithTaskList(ctx Context, name string) Context {
	ctx1 := setActivityParametersIfNotExist(ctx)
	getActivityOptions(ctx1).TaskListName = name
	return ctx1
}

// WithScheduleToCloseTimeout adds a timeout to the copy of the context.
// The current timeout resolution implementation is in seconds and uses math.Ceil(d.Seconds()) as the duration. But is
// subjected to change in the future.
func WithScheduleToCloseTimeout(ctx Context, d time.Duration) Context {
	ctx1 := setActivityParametersIfNotExist(ctx)
	getActivityOptions(ctx1).ScheduleToCloseTimeoutSeconds = common.Int32Ceil(d.Seconds())
	return ctx1
}

// WithScheduleToStartTimeout adds a timeout to the copy of the context.
// The current timeout resolution implementation is in seconds and uses math.Ceil(d.Seconds()) as the duration. But is
// subjected to change in the future.
func WithScheduleToStartTimeout(ctx Context, d time.Duration) Context {
	ctx1 := setActivityParametersIfNotExist(ctx)
	getActivityOptions(ctx1).ScheduleToStartTimeoutSeconds = common.Int32Ceil(d.Seconds())
	return ctx1
}

// WithStartToCloseTimeout adds a timeout to the copy of the context.
// The current timeout resolution implementation is in seconds and uses math.Ceil(d.Seconds()) as the duration. But is
// subjected to change in the future.
func WithStartToCloseTimeout(ctx Context, d time.Duration) Context {
	ctx1 := setActivityParametersIfNotExist(ctx)
	getActivityOptions(ctx1).StartToCloseTimeoutSeconds = common.Int32Ceil(d.Seconds())
	return ctx1
}

// WithHeartbeatTimeout adds a timeout to the copy of the context.
// The current timeout resolution implementation is in seconds and uses math.Ceil(d.Seconds()) as the duration. But is
// subjected to change in the future.
func WithHeartbeatTimeout(ctx Context, d time.Duration) Context {
	ctx1 := setActivityParametersIfNotExist(ctx)
	getActivityOptions(ctx1).HeartbeatTimeoutSeconds = common.Int32Ceil(d.Seconds())
	return ctx1
}

// WithWaitForCancellation adds wait for the cacellation to the copy of the context.
func WithWaitForCancellation(ctx Context, wait bool) Context {
	ctx1 := setActivityParametersIfNotExist(ctx)
	getActivityOptions(ctx1).WaitForCancellation = wait
	return ctx1
}

// WithRetryPolicy adds retry policy to the copy of the context
func WithRetryPolicy(ctx Context, retryPolicy RetryPolicy) Context {
	ctx1 := setActivityParametersIfNotExist(ctx)
	getActivityOptions(ctx1).RetryPolicy = convertRetryPolicy(&retryPolicy)
	return ctx1
}

func convertRetryPolicy(retryPolicy *RetryPolicy) *commonpb.RetryPolicy {
	if retryPolicy == nil {
		return nil
	}
	if retryPolicy.BackoffCoefficient == 0 {
		retryPolicy.BackoffCoefficient = backoff.DefaultBackoffCoefficient
	}
	return &commonpb.RetryPolicy{
		MaximumIntervalInSeconds: common.Int32Ceil(retryPolicy.MaximumInterval.Seconds()),
		InitialIntervalInSeconds: common.Int32Ceil(retryPolicy.InitialInterval.Seconds()),
		BackoffCoefficient:       retryPolicy.BackoffCoefficient,
		MaximumAttempts:          retryPolicy.MaximumAttempts,
		NonRetriableErrorReasons: retryPolicy.NonRetriableErrorReasons,
	}
}<|MERGE_RESOLUTION|>--- conflicted
+++ resolved
@@ -713,23 +713,6 @@
 
 // WorkflowInfo information about currently executing workflow
 type WorkflowInfo struct {
-<<<<<<< HEAD
-	WorkflowExecution                   WorkflowExecution
-	WorkflowType                        WorkflowType
-	TaskListName                        string
-	ExecutionStartToCloseTimeoutSeconds int32
-	TaskStartToCloseTimeoutSeconds      int32
-	Namespace                           string
-	Attempt                             int32 // Attempt starts from 0 and increased by 1 for every retry if retry policy is specified.
-	lastCompletionResult                *commonpb.Payloads
-	CronSchedule                        string
-	ContinuedExecutionRunID             string
-	ParentWorkflowNamespace             string
-	ParentWorkflowExecution             *WorkflowExecution
-	Memo                                *commonpb.Memo             // Value can be decoded using data converter (DefaultDataConverter, or custom one if set).
-	SearchAttributes                    *commonpb.SearchAttributes // Value can be decoded using DefaultDataConverter.
-	BinaryChecksum                      string
-=======
 	WorkflowExecution               WorkflowExecution
 	WorkflowType                    WorkflowType
 	TaskListName                    string
@@ -738,7 +721,7 @@
 	WorkflowTaskTimeoutSeconds      int32
 	Namespace                       string
 	Attempt                         int32 // Attempt starts from 0 and increased by 1 for every retry if retry policy is specified.
-	lastCompletionResult            *commonpb.Payload
+	lastCompletionResult            *commonpb.Payloads
 	CronSchedule                    string
 	ContinuedExecutionRunID         string
 	ParentWorkflowNamespace         string
@@ -746,7 +729,6 @@
 	Memo                            *commonpb.Memo             // Value can be decoded using data converter (DefaultDataConverter, or custom one if set).
 	SearchAttributes                *commonpb.SearchAttributes // Value can be decoded using DefaultDataConverter.
 	BinaryChecksum                  string
->>>>>>> 32840844
 }
 
 // GetWorkflowInfo extracts info of a current workflow from a context.

// The MIT License
//
// Copyright (c) 2020 Temporal Technologies Inc.  All rights reserved.
//
// Copyright (c) 2020 Uber Technologies, Inc.
//
// Permission is hereby granted, free of charge, to any person obtaining a copy
// of this software and associated documentation files (the "Software"), to deal
// in the Software without restriction, including without limitation the rights
// to use, copy, modify, merge, publish, distribute, sublicense, and/or sell
// copies of the Software, and to permit persons to whom the Software is
// furnished to do so, subject to the following conditions:
//
// The above copyright notice and this permission notice shall be included in
// all copies or substantial portions of the Software.
//
// THE SOFTWARE IS PROVIDED "AS IS", WITHOUT WARRANTY OF ANY KIND, EXPRESS OR
// IMPLIED, INCLUDING BUT NOT LIMITED TO THE WARRANTIES OF MERCHANTABILITY,
// FITNESS FOR A PARTICULAR PURPOSE AND NONINFRINGEMENT. IN NO EVENT SHALL THE
// AUTHORS OR COPYRIGHT HOLDERS BE LIABLE FOR ANY CLAIM, DAMAGES OR OTHER
// LIABILITY, WHETHER IN AN ACTION OF CONTRACT, TORT OR OTHERWISE, ARISING FROM,
// OUT OF OR IN CONNECTION WITH THE SOFTWARE OR THE USE OR OTHER DEALINGS IN
// THE SOFTWARE.

package internal

// All code in this file is private to the package.

import (
	"context"
	"errors"
	"fmt"
	"sync"
	"time"

	"github.com/gogo/protobuf/types"
	"github.com/pborman/uuid"
	"github.com/uber-go/tally/v4"
	commonpb "go.temporal.io/api/common/v1"
	enumspb "go.temporal.io/api/enums/v1"
	historypb "go.temporal.io/api/history/v1"
	taskqueuepb "go.temporal.io/api/taskqueue/v1"
	"go.temporal.io/api/workflowservice/v1"
	"go.temporal.io/sdk/converter"
	"go.temporal.io/sdk/internal/common"
	"go.temporal.io/sdk/internal/common/metrics"
	"go.temporal.io/sdk/internal/common/serializer"
	"go.temporal.io/sdk/log"
)

const (
	// Server returns empty task after dynamicconfig.MatchingLongPollExpirationInterval (default is 60 seconds).
	// pollTaskServiceTimeOut should be dynamicconfig.MatchingLongPollExpirationInterval + some delta for full round trip to matching
	// because empty task should be returned before timeout is expired (expired timeout counts against SLO).
	pollTaskServiceTimeOut = 70 * time.Second

	stickyWorkflowTaskScheduleToStartTimeoutSeconds = 5

	ratioToForceCompleteWorkflowTaskComplete = 0.8
)

type (
	// taskPoller interface to poll and process for task
	taskPoller interface {
		// PollTask polls for one new task
		PollTask() (interface{}, error)
		// ProcessTask processes a task
		ProcessTask(interface{}) error
	}

	// basePoller is the base class for all poller implementations
	basePoller struct {
		metricsScope tally.Scope // base metric scope used for rpc calls
		stopC        <-chan struct{}
	}

	// workflowTaskPoller implements polling/processing a workflow task
	workflowTaskPoller struct {
		basePoller
		namespace     string
		taskQueueName string
		identity      string
		service       workflowservice.WorkflowServiceClient
		taskHandler   WorkflowTaskHandler
		logger        log.Logger
		dataConverter converter.DataConverter

		stickyUUID                   string
		StickyScheduleToStartTimeout time.Duration

		pendingRegularPollCount int
		pendingStickyPollCount  int
		stickyBacklog           int64
		requestLock             sync.Mutex
		stickyCacheSize         int
	}

	// activityTaskPoller implements polling/processing a workflow task
	activityTaskPoller struct {
		basePoller
		namespace           string
		taskQueueName       string
		identity            string
		service             workflowservice.WorkflowServiceClient
		taskHandler         ActivityTaskHandler
		logger              log.Logger
		activitiesPerSecond float64
	}

	historyIteratorImpl struct {
		iteratorFunc  func(nextPageToken []byte) (*historypb.History, []byte, error)
		execution     *commonpb.WorkflowExecution
		nextPageToken []byte
		namespace     string
		service       workflowservice.WorkflowServiceClient
		maxEventID    int64
		metricsScope  tally.Scope
		taskQueue     string
	}

	localActivityTaskPoller struct {
		basePoller
		handler  *localActivityTaskHandler
		logger   log.Logger
		laTunnel *localActivityTunnel
	}

	localActivityTaskHandler struct {
		userContext        context.Context
		metricsScope       tally.Scope
		logger             log.Logger
		dataConverter      converter.DataConverter
		contextPropagators []ContextPropagator
		interceptors       []WorkerInterceptor
	}

	localActivityResult struct {
		result  *commonpb.Payloads
		err     error
		task    *localActivityTask
		backoff time.Duration
	}

	localActivityTunnel struct {
		taskCh   chan *localActivityTask
		resultCh chan interface{}
		stopCh   <-chan struct{}
	}
)

func newLocalActivityTunnel(stopCh <-chan struct{}) *localActivityTunnel {
	return &localActivityTunnel{
		taskCh:   make(chan *localActivityTask, 100000),
		resultCh: make(chan interface{}),
		stopCh:   stopCh,
	}
}

func (lat *localActivityTunnel) getTask() *localActivityTask {
	select {
	case task := <-lat.taskCh:
		return task
	case <-lat.stopCh:
		return nil
	}
}

func (lat *localActivityTunnel) sendTask(task *localActivityTask) bool {
	select {
	case lat.taskCh <- task:
		return true
	case <-lat.stopCh:
		return false
	}
}

func isClientSideError(err error) bool {
	// If an activity execution exceeds deadline.
	return err == context.DeadlineExceeded
}

// stopping returns true if worker is stopping right now
func (bp *basePoller) stopping() bool {
	select {
	case <-bp.stopC:
		return true
	default:
		return false
	}
}

// doPoll runs the given pollFunc in a separate go routine. Returns when either of the conditions are met:
// - poll succeeds, poll fails or worker is stopping
func (bp *basePoller) doPoll(pollFunc func(ctx context.Context) (interface{}, error)) (interface{}, error) {
	if bp.stopping() {
		return nil, errStop
	}

	var err error
	var result interface{}

	doneC := make(chan struct{})
	ctx, cancel := newGRPCContext(context.Background(), grpcTimeout(pollTaskServiceTimeOut), grpcLongPoll(true))

	go func() {
		result, err = pollFunc(ctx)
		cancel()
		close(doneC)
	}()

	select {
	case <-doneC:
		return result, err
	case <-bp.stopC:
		cancel()
		return nil, errStop
	}
}

// newWorkflowTaskPoller creates a new workflow task poller which must have a one to one relationship to workflow worker
func newWorkflowTaskPoller(taskHandler WorkflowTaskHandler, service workflowservice.WorkflowServiceClient, params workerExecutionParameters) *workflowTaskPoller {
	return &workflowTaskPoller{
		basePoller:                   basePoller{metricsScope: params.MetricsScope, stopC: params.WorkerStopChannel},
		service:                      service,
		namespace:                    params.Namespace,
		taskQueueName:                params.TaskQueue,
		identity:                     params.Identity,
		taskHandler:                  taskHandler,
		logger:                       params.Logger,
		dataConverter:                params.DataConverter,
		stickyUUID:                   uuid.New(),
		StickyScheduleToStartTimeout: params.StickyScheduleToStartTimeout,
		stickyCacheSize:              params.cache.MaxWorkflowCacheSize(),
	}
}

// PollTask polls a new task
func (wtp *workflowTaskPoller) PollTask() (interface{}, error) {
	// Get the task.
	workflowTask, err := wtp.doPoll(wtp.poll)
	if err != nil {
		return nil, err
	}

	return workflowTask, nil
}

// ProcessTask processes a task which could be workflow task or local activity result
func (wtp *workflowTaskPoller) ProcessTask(task interface{}) error {
	if wtp.stopping() {
		return errStop
	}

	switch task := task.(type) {
	case *workflowTask:
		return wtp.processWorkflowTask(task)
	case *resetStickinessTask:
		return wtp.processResetStickinessTask(task)
	default:
		panic("unknown task type.")
	}
}

func (wtp *workflowTaskPoller) processWorkflowTask(task *workflowTask) error {
	if task.task == nil {
		// We didn't have task, poll might have timeout.
		traceLog(func() {
			wtp.logger.Debug("Workflow task unavailable")
		})
		return nil
	}

	doneCh := make(chan struct{})
	laResultCh := make(chan *localActivityResult)
	laRetryCh := make(chan *localActivityTask)
	// close doneCh so local activity worker won't get blocked forever when trying to send back result to laResultCh.
	defer close(doneCh)

	for {
		var response *workflowservice.RespondWorkflowTaskCompletedResponse
		startTime := time.Now()
		task.doneCh = doneCh
		task.laResultCh = laResultCh
		task.laRetryCh = laRetryCh
		completedRequest, err := wtp.taskHandler.ProcessWorkflowTask(
			task,
			func(response interface{}, startTime time.Time) (*workflowTask, error) {
				wtp.logger.Debug("Force RespondWorkflowTaskCompleted.", "TaskStartedEventID", task.task.GetStartedEventId())
				heartbeatResponse, err := wtp.RespondTaskCompletedWithMetrics(response, nil, task.task, startTime)
				if err != nil {
					return nil, err
				}
				if heartbeatResponse == nil || heartbeatResponse.WorkflowTask == nil {
					return nil, nil
				}
				task := wtp.toWorkflowTask(heartbeatResponse.WorkflowTask)
				task.doneCh = doneCh
				task.laResultCh = laResultCh
				task.laRetryCh = laRetryCh
				return task, nil
			},
		)
		if completedRequest == nil && err == nil {
			return nil
		}
		if _, ok := err.(workflowTaskHeartbeatError); ok {
			return err
		}
		response, err = wtp.RespondTaskCompletedWithMetrics(completedRequest, err, task.task, startTime)
		if err != nil {
			return err
		}

		if response == nil || response.WorkflowTask == nil {
			return nil
		}

		// we are getting new workflow task, so reset the workflowTask and continue process the new one
		task = wtp.toWorkflowTask(response.WorkflowTask)
	}
}

func (wtp *workflowTaskPoller) processResetStickinessTask(rst *resetStickinessTask) error {
	grpcCtx, cancel := newGRPCContext(context.Background())
	defer cancel()
	// WorkflowType information is not available on reset sticky task.  Emit using base scope.
	wtp.metricsScope.Counter(metrics.StickyCacheTotalForcedEviction).Inc(1)
	if _, err := wtp.service.ResetStickyTaskQueue(grpcCtx, rst.task); err != nil {
		wtp.logger.Warn("ResetStickyTaskQueue failed",
			tagWorkflowID, rst.task.Execution.GetWorkflowId(),
			tagRunID, rst.task.Execution.GetRunId(),
			tagError, err)
		return err
	}

	return nil
}

func (wtp *workflowTaskPoller) RespondTaskCompletedWithMetrics(
	completedRequest interface{},
	taskErr error,
	task *workflowservice.PollWorkflowTaskQueueResponse,
	startTime time.Time,
) (response *workflowservice.RespondWorkflowTaskCompletedResponse, err error) {

	workflowMetricsScope := metrics.GetMetricsScopeForWorkflow(wtp.metricsScope, task.WorkflowType.GetName())
	if taskErr != nil {
		workflowMetricsScope.Counter(metrics.WorkflowTaskExecutionFailureCounter).Inc(1)
		wtp.logger.Warn("Failed to process workflow task.",
			tagWorkflowType, task.WorkflowType.GetName(),
			tagWorkflowID, task.WorkflowExecution.GetWorkflowId(),
			tagRunID, task.WorkflowExecution.GetRunId(),
			tagAttempt, task.Attempt,
			tagError, taskErr)
		// convert err to WorkflowTaskFailed
		completedRequest = errorToFailWorkflowTask(task.TaskToken, taskErr, wtp.identity, wtp.dataConverter, wtp.namespace)
	}

	workflowMetricsScope.Timer(metrics.WorkflowTaskExecutionLatency).Record(time.Since(startTime))

	response, err = wtp.RespondTaskCompleted(completedRequest, task)
	return
}

func (wtp *workflowTaskPoller) RespondTaskCompleted(completedRequest interface{}, task *workflowservice.PollWorkflowTaskQueueResponse) (response *workflowservice.RespondWorkflowTaskCompletedResponse, err error) {
	ctx := context.Background()
	// Respond task completion.
	grpcCtx, cancel := newGRPCContext(ctx, grpcMetricsScope(
		metrics.GetMetricsScopeForRPC(wtp.metricsScope, task.GetWorkflowType().GetName(),
			metrics.NoneTagValue, metrics.NoneTagValue)),
		defaultGrpcRetryParameters(ctx))
	defer cancel()
	switch request := completedRequest.(type) {
	case *workflowservice.RespondWorkflowTaskFailedRequest:
		// Only fail workflow task on first attempt, subsequent failure on the same workflow task will timeout.
		// This is to avoid spin on the failed workflow task. Checking Attempt not nil for older server.
		if task.GetAttempt() == 1 {
			_, err = wtp.service.RespondWorkflowTaskFailed(grpcCtx, request)
			if err != nil {
				traceLog(func() {
					wtp.logger.Debug("RespondWorkflowTaskFailed failed.", tagError, err)
				})
			}
		}
	case *workflowservice.RespondWorkflowTaskCompletedRequest:
		if request.StickyAttributes == nil && wtp.stickyCacheSize > 0 {
			request.StickyAttributes = &taskqueuepb.StickyExecutionAttributes{
				WorkerTaskQueue: &taskqueuepb.TaskQueue{
					Name: getWorkerTaskQueue(wtp.stickyUUID),
					Kind: enumspb.TASK_QUEUE_KIND_STICKY,
				},
				ScheduleToStartTimeout: &wtp.StickyScheduleToStartTimeout,
			}
		}
		response, err = wtp.service.RespondWorkflowTaskCompleted(grpcCtx, request)
		if err != nil {
			traceLog(func() {
				wtp.logger.Debug("RespondWorkflowTaskCompleted failed.", tagError, err)
			})
		}
	case *workflowservice.RespondQueryTaskCompletedRequest:
		_, err = wtp.service.RespondQueryTaskCompleted(grpcCtx, request)
		if err != nil {
			traceLog(func() {
				wtp.logger.Debug("RespondQueryTaskCompleted failed.", tagError, err)
			})
		}
	default:
		// should not happen
		panic("unknown request type from ProcessWorkflowTask()")
	}
	return
}

func newLocalActivityPoller(
	params workerExecutionParameters,
	laTunnel *localActivityTunnel,
	interceptors []WorkerInterceptor,
) *localActivityTaskPoller {
	handler := &localActivityTaskHandler{
		userContext:        params.UserContext,
		metricsScope:       params.MetricsScope,
		logger:             params.Logger,
		dataConverter:      params.DataConverter,
		contextPropagators: params.ContextPropagators,
		interceptors:       interceptors,
	}
	return &localActivityTaskPoller{
		basePoller: basePoller{metricsScope: params.MetricsScope, stopC: params.WorkerStopChannel},
		handler:    handler,
		logger:     params.Logger,
		laTunnel:   laTunnel,
	}
}

func (latp *localActivityTaskPoller) PollTask() (interface{}, error) {
	return latp.laTunnel.getTask(), nil
}

func (latp *localActivityTaskPoller) ProcessTask(task interface{}) error {
	if latp.stopping() {
		return errStop
	}

	result := latp.handler.executeLocalActivityTask(task.(*localActivityTask))
	// We need to send back the local activity result to unblock workflowTaskPoller.processWorkflowTask() which is
	// synchronously listening on the laResultCh. We also want to make sure we don't block here forever in case
	// processWorkflowTask() already returns and nobody is receiving from laResultCh. We guarantee that doneCh is closed
	// before returning from workflowTaskPoller.processWorkflowTask().
	select {
	case result.task.workflowTask.laResultCh <- result:
		return nil
	case <-result.task.workflowTask.doneCh:
		// processWorkflowTask() already returns, just drop this local activity result.
		return nil
	}
}

func (lath *localActivityTaskHandler) executeLocalActivityTask(task *localActivityTask) (result *localActivityResult) {
	workflowType := task.params.WorkflowInfo.WorkflowType.Name
	activityType := task.params.ActivityType
	activityMetricsScope := metrics.GetMetricsScopeForLocalActivity(lath.metricsScope, workflowType, activityType)

	activityMetricsScope.Counter(metrics.LocalActivityTotalCounter).Inc(1)

	ae := activityExecutor{name: activityType, fn: task.params.ActivityFn}
	traceLog(func() {
		lath.logger.Debug("Processing new local activity task",
			tagWorkflowID, task.params.WorkflowInfo.WorkflowExecution.ID,
			tagRunID, task.params.WorkflowInfo.WorkflowExecution.RunID,
			tagActivityType, activityType,
			tagAttempt, task.attempt,
		)
	})
	ctx, err := WithLocalActivityTask(lath.userContext, task, lath.logger, lath.metricsScope,
		lath.dataConverter, lath.interceptors)
	if err != nil {
		return &localActivityResult{task: task, err: fmt.Errorf("failed building context: %w", err)}
	}

	// propagate context information into the local activity activity context from the headers
	ctx, err = contextWithHeaderPropagated(ctx, task.header, lath.contextPropagators)
	if err != nil {
		return &localActivityResult{task: task, err: err}
	}

	timeout := task.params.ScheduleToCloseTimeout
	if task.params.StartToCloseTimeout != 0 && task.params.StartToCloseTimeout < timeout {
		timeout = task.params.StartToCloseTimeout
	}
	timeoutDuration := timeout
	deadline := time.Now().Add(timeoutDuration)
	if task.attempt > 1 && !task.expireTime.IsZero() && task.expireTime.Before(deadline) {
		// this is attempt and expire time is before SCHEDULE_TO_CLOSE timeout
		deadline = task.expireTime
	}

	ctx, cancel := context.WithDeadline(ctx, deadline)
	defer cancel()

	task.Lock()
	if task.canceled {
		task.Unlock()
		return &localActivityResult{err: ErrCanceled, task: task}
	}
	task.cancelFunc = cancel
	task.Unlock()

	var laResult *commonpb.Payloads
	doneCh := make(chan struct{})
	go func(ch chan struct{}) {
		laStartTime := time.Now()
<<<<<<< HEAD
=======
		ctx, span := createOpenTracingActivitySpan(ctx, lath.tracer, time.Now(), task.params.ActivityType, task.params.WorkflowInfo.WorkflowExecution.ID, task.params.WorkflowInfo.WorkflowExecution.RunID)
		defer span.Finish()
		defer close(ch)

		// panic handler
		defer func() {
			if p := recover(); p != nil {
				topLine := fmt.Sprintf("local activity for %s [panic]:", activityType)
				st := getStackTraceRaw(topLine, 7, 0)
				lath.logger.Error("LocalActivity panic.",
					tagWorkflowID, task.params.WorkflowInfo.WorkflowExecution.ID,
					tagRunID, task.params.WorkflowInfo.WorkflowExecution.RunID,
					tagActivityType, activityType,
					tagAttempt, task.attempt,
					tagPanicError, fmt.Sprintf("%v", p),
					tagPanicStack, st)
				activityMetricsScope.Counter(metrics.LocalActivityErrorCounter).Inc(1)
				err = newPanicError(p, st)
			}
			if err != nil {
				activityMetricsScope.Counter(metrics.LocalActivityFailedCounter).Inc(1)
			}
		}()

>>>>>>> ae4e3f31
		laResult, err = ae.ExecuteWithActualArgs(ctx, task.params.InputArgs)
		executionLatency := time.Since(laStartTime)
		activityMetricsScope.Timer(metrics.LocalActivityExecutionLatency).Record(executionLatency)
		if executionLatency > timeoutDuration {
			// If local activity takes longer than expected timeout, the context would already be DeadlineExceeded and
			// the result would be discarded. Print a warning in this case.
			lath.logger.Warn("LocalActivity takes too long to complete.",
				"LocalActivityID", task.activityID,
				"LocalActivityType", activityType,
				"ScheduleToCloseTimeout", task.params.ScheduleToCloseTimeout,
				"ActualExecutionDuration", executionLatency)
		}
	}(doneCh)

WaitResult:
	select {
	case <-ctx.Done():
		select {
		case <-doneCh:
			// double check if result is ready.
			break WaitResult
		default:
		}

		// context is done
		if ctx.Err() == context.Canceled {
			activityMetricsScope.Counter(metrics.LocalActivityCanceledCounter).Inc(1)
			return &localActivityResult{err: ErrCanceled, task: task}
		} else if ctx.Err() == context.DeadlineExceeded {
			return &localActivityResult{err: ErrDeadlineExceeded, task: task}
		} else {
			// should not happen
			return &localActivityResult{err: NewApplicationError("unexpected context done", "", true, nil), task: task}
		}
	case <-doneCh:
		// local activity completed
	}

	if err == nil {
		activityMetricsScope.
			Timer(metrics.LocalActivitySucceedEndToEndLatency).
			Record(time.Since(task.params.ScheduledTime))
	}
	return &localActivityResult{result: laResult, err: err, task: task}
}

func (wtp *workflowTaskPoller) release(kind enumspb.TaskQueueKind) {
	if wtp.stickyCacheSize <= 0 {
		return
	}

	wtp.requestLock.Lock()
	if kind == enumspb.TASK_QUEUE_KIND_STICKY {
		wtp.pendingStickyPollCount--
	} else {
		wtp.pendingRegularPollCount--
	}
	wtp.requestLock.Unlock()
}

func (wtp *workflowTaskPoller) updateBacklog(taskQueueKind enumspb.TaskQueueKind, backlogCountHint int64) {
	if taskQueueKind == enumspb.TASK_QUEUE_KIND_NORMAL || wtp.stickyCacheSize <= 0 {
		// we only care about sticky backlog for now.
		return
	}
	wtp.requestLock.Lock()
	wtp.stickyBacklog = backlogCountHint
	wtp.requestLock.Unlock()
}

// getNextPollRequest returns appropriate next poll request based on poller configuration.
// Simple rules:
// 1) if sticky execution is disabled, always poll for regular task queue
// 2) otherwise:
//   2.1) if sticky task queue has backlog, always prefer to process sticky task first
//   2.2) poll from the task queue that has less pending requests (prefer sticky when they are the same).
// TODO: make this more smart to auto adjust based on poll latency
func (wtp *workflowTaskPoller) getNextPollRequest() (request *workflowservice.PollWorkflowTaskQueueRequest) {
	taskQueueName := wtp.taskQueueName
	taskQueueKind := enumspb.TASK_QUEUE_KIND_NORMAL
	if wtp.stickyCacheSize > 0 {
		wtp.requestLock.Lock()
		if wtp.stickyBacklog > 0 || wtp.pendingStickyPollCount <= wtp.pendingRegularPollCount {
			wtp.pendingStickyPollCount++
			taskQueueName = getWorkerTaskQueue(wtp.stickyUUID)
			taskQueueKind = enumspb.TASK_QUEUE_KIND_STICKY
		} else {
			wtp.pendingRegularPollCount++
		}
		wtp.requestLock.Unlock()
	}

	taskQueue := &taskqueuepb.TaskQueue{
		Name: taskQueueName,
		Kind: taskQueueKind,
	}
	return &workflowservice.PollWorkflowTaskQueueRequest{
		Namespace:      wtp.namespace,
		TaskQueue:      taskQueue,
		Identity:       wtp.identity,
		BinaryChecksum: getBinaryChecksum(),
	}
}

// Poll for a single workflow task from the service
func (wtp *workflowTaskPoller) poll(ctx context.Context) (interface{}, error) {
	traceLog(func() {
		wtp.logger.Debug("workflowTaskPoller::Poll")
	})

	request := wtp.getNextPollRequest()
	defer wtp.release(request.TaskQueue.GetKind())

	response, err := wtp.service.PollWorkflowTaskQueue(ctx, request)
	if err != nil {
		wtp.updateBacklog(request.TaskQueue.GetKind(), 0)
		return nil, err
	}

	if response == nil || len(response.TaskToken) == 0 {
		// Emit using base scope as no workflow type information is available in the case of empty poll
		wtp.metricsScope.Counter(metrics.WorkflowTaskQueuePollEmptyCounter).Inc(1)
		wtp.updateBacklog(request.TaskQueue.GetKind(), 0)
		return &workflowTask{}, nil
	}

	wtp.updateBacklog(request.TaskQueue.GetKind(), response.GetBacklogCountHint())

	task := wtp.toWorkflowTask(response)
	traceLog(func() {
		var firstEventID int64 = -1
		if response.History != nil && len(response.History.Events) > 0 {
			firstEventID = response.History.Events[0].GetEventId()
		}
		wtp.logger.Debug("workflowTaskPoller::Poll Succeed",
			"StartedEventID", response.GetStartedEventId(),
			"Attempt", response.GetAttempt(),
			"FirstEventID", firstEventID,
			"IsQueryTask", response.Query != nil)
	})

	workflowMetricsScope := metrics.GetMetricsScopeForWorkflow(wtp.metricsScope, response.WorkflowType.GetName())
	workflowMetricsScope.Counter(metrics.WorkflowTaskQueuePollSucceedCounter).Inc(1)

	scheduleToStartLatency := common.TimeValue(response.GetStartedTime()).Sub(common.TimeValue(response.GetScheduledTime()))
	workflowMetricsScope.Timer(metrics.WorkflowTaskScheduleToStartLatency).Record(scheduleToStartLatency)
	return task, nil
}

func (wtp *workflowTaskPoller) toWorkflowTask(response *workflowservice.PollWorkflowTaskQueueResponse) *workflowTask {
	historyIterator := &historyIteratorImpl{
		execution:     response.WorkflowExecution,
		nextPageToken: response.NextPageToken,
		namespace:     wtp.namespace,
		service:       wtp.service,
		maxEventID:    response.GetStartedEventId(),
		metricsScope:  wtp.metricsScope,
		taskQueue:     wtp.taskQueueName,
	}
	task := &workflowTask{
		task:            response,
		historyIterator: historyIterator,
	}
	return task
}

func (h *historyIteratorImpl) GetNextPage() (*historypb.History, error) {
	if h.iteratorFunc == nil {
		h.iteratorFunc = newGetHistoryPageFunc(
			context.Background(),
			h.service,
			h.namespace,
			h.execution,
			h.maxEventID,
			h.metricsScope,
			h.taskQueue,
		)
	}

	history, token, err := h.iteratorFunc(h.nextPageToken)
	if err != nil {
		return nil, err
	}
	h.nextPageToken = token
	return history, nil
}

func (h *historyIteratorImpl) Reset() {
	h.nextPageToken = nil
}

func (h *historyIteratorImpl) HasNextPage() bool {
	return h.nextPageToken != nil
}

func newGetHistoryPageFunc(
	ctx context.Context,
	service workflowservice.WorkflowServiceClient,
	namespace string,
	execution *commonpb.WorkflowExecution,
	atWorkflowTaskCompletedEventID int64,
	metricsScope tally.Scope,
	taskQueue string,
) func(nextPageToken []byte) (*historypb.History, []byte, error) {
	return func(nextPageToken []byte) (*historypb.History, []byte, error) {
		var resp *workflowservice.GetWorkflowExecutionHistoryResponse
		grpcCtx, cancel := newGRPCContext(ctx, grpcMetricsScope(
			metrics.GetMetricsScopeForRPC(metricsScope, metrics.NoneTagValue, metrics.NoneTagValue, taskQueue)),
			defaultGrpcRetryParameters(ctx))
		defer cancel()

		resp, err := service.GetWorkflowExecutionHistory(grpcCtx, &workflowservice.GetWorkflowExecutionHistoryRequest{
			Namespace:     namespace,
			Execution:     execution,
			NextPageToken: nextPageToken,
		})
		if err != nil {
			return nil, nil, err
		}

		var h *historypb.History

		if resp.RawHistory != nil {
			h, err = serializer.DeserializeBlobDataToHistoryEvents(resp.RawHistory, enumspb.HISTORY_EVENT_FILTER_TYPE_ALL_EVENT)
			if err != nil {
				return nil, nil, nil
			}
		} else {
			h = resp.History
		}

		size := len(h.Events)
		if size > 0 && atWorkflowTaskCompletedEventID > 0 &&
			h.Events[size-1].GetEventId() > atWorkflowTaskCompletedEventID {
			first := h.Events[0].GetEventId() // eventIds start from 1
			h.Events = h.Events[:atWorkflowTaskCompletedEventID-first+1]
			if h.Events[len(h.Events)-1].GetEventType() != enumspb.EVENT_TYPE_WORKFLOW_TASK_COMPLETED {
				return nil, nil, fmt.Errorf("newGetHistoryPageFunc: atWorkflowTaskCompletedEventID(%v) "+
					"points to event that is not WorkflowTaskCompleted", atWorkflowTaskCompletedEventID)
			}
			return h, nil, nil
		}
		return h, resp.NextPageToken, nil
	}
}

func newActivityTaskPoller(taskHandler ActivityTaskHandler, service workflowservice.WorkflowServiceClient, params workerExecutionParameters) *activityTaskPoller {
	return &activityTaskPoller{
		basePoller:          basePoller{metricsScope: params.MetricsScope, stopC: params.WorkerStopChannel},
		taskHandler:         taskHandler,
		service:             service,
		namespace:           params.Namespace,
		taskQueueName:       params.TaskQueue,
		identity:            params.Identity,
		logger:              params.Logger,
		activitiesPerSecond: params.TaskQueueActivitiesPerSecond,
	}
}

// Poll for a single activity task from the service
func (atp *activityTaskPoller) poll(ctx context.Context) (interface{}, error) {
	startTime := time.Now()

	traceLog(func() {
		atp.logger.Debug("activityTaskPoller::Poll")
	})
	request := &workflowservice.PollActivityTaskQueueRequest{
		Namespace:         atp.namespace,
		TaskQueue:         &taskqueuepb.TaskQueue{Name: atp.taskQueueName, Kind: enumspb.TASK_QUEUE_KIND_NORMAL},
		Identity:          atp.identity,
		TaskQueueMetadata: &taskqueuepb.TaskQueueMetadata{MaxTasksPerSecond: &types.DoubleValue{Value: atp.activitiesPerSecond}},
	}

	response, err := atp.service.PollActivityTaskQueue(ctx, request)
	if err != nil {
		return nil, err
	}
	if response == nil || len(response.TaskToken) == 0 {
		// No activity info is available on empty poll.  Emit using base scope.
		atp.metricsScope.Counter(metrics.ActivityPollNoTaskCounter).Inc(1)
		return &activityTask{}, nil
	}

	workflowType := response.WorkflowType.GetName()
	activityType := response.ActivityType.GetName()
	activityMetricsScope := metrics.GetMetricsScopeForActivity(atp.metricsScope, workflowType, activityType, atp.taskQueueName)

	scheduleToStartLatency := common.TimeValue(response.GetStartedTime()).Sub(common.TimeValue(response.GetCurrentAttemptScheduledTime()))
	activityMetricsScope.Timer(metrics.ActivityScheduleToStartLatency).Record(scheduleToStartLatency)

	return &activityTask{task: response, pollStartTime: startTime}, nil
}

// PollTask polls a new task
func (atp *activityTaskPoller) PollTask() (interface{}, error) {
	// Get the task.
	activityTask, err := atp.doPoll(atp.poll)
	if err != nil {
		return nil, err
	}
	return activityTask, nil
}

// ProcessTask processes a new task
func (atp *activityTaskPoller) ProcessTask(task interface{}) error {
	if atp.stopping() {
		return errStop
	}

	activityTask := task.(*activityTask)
	if activityTask.task == nil {
		// We didn't have task, poll might have timeout.
		traceLog(func() {
			atp.logger.Debug("Activity task unavailable")
		})
		return nil
	}

	workflowType := activityTask.task.WorkflowType.GetName()
	activityType := activityTask.task.ActivityType.GetName()
	activityMetricsScope := metrics.GetMetricsScopeForActivity(atp.metricsScope, workflowType, activityType, atp.taskQueueName)

	executionStartTime := time.Now()
	// Process the activity task.
	request, err := atp.taskHandler.Execute(atp.taskQueueName, activityTask.task)
	// err is returned in case of internal failure, such as unable to propagate context or context timeout.
	if err != nil {
		activityMetricsScope.Counter(metrics.ActivityExecutionFailedCounter).Inc(1)
		return err
	}
	// in case if activity execution failed, request should be of type RespondActivityTaskFailedRequest
	if _, ok := request.(*workflowservice.RespondActivityTaskFailedRequest); ok {
		activityMetricsScope.Counter(metrics.ActivityExecutionFailedCounter).Inc(1)
	}
	activityMetricsScope.Timer(metrics.ActivityExecutionLatency).Record(time.Since(executionStartTime))

	if request == ErrActivityResultPending {
		return nil
	}

	rpcScope := metrics.GetMetricsScopeForRPC(atp.metricsScope, workflowType, activityType, metrics.NoneTagValue)
	reportErr := reportActivityComplete(context.Background(), atp.service, request, rpcScope)
	if reportErr != nil {
		traceLog(func() {
			atp.logger.Debug("reportActivityComplete failed", tagError, reportErr)
		})
		return reportErr
	}

	activityMetricsScope.
		Timer(metrics.ActivitySucceedEndToEndLatency).
		Record(time.Since(common.TimeValue(activityTask.task.GetScheduledTime())))
	return nil
}

func reportActivityComplete(ctx context.Context, service workflowservice.WorkflowServiceClient, request interface{}, rpcScope tally.Scope) error {
	if request == nil {
		// nothing to report
		return nil
	}

	var reportErr error
	switch request := request.(type) {
	case *workflowservice.RespondActivityTaskCanceledRequest:
		grpcCtx, cancel := newGRPCContext(ctx, grpcMetricsScope(rpcScope),
			defaultGrpcRetryParameters(ctx))
		defer cancel()
		_, err := service.RespondActivityTaskCanceled(grpcCtx, request)
		reportErr = err
	case *workflowservice.RespondActivityTaskFailedRequest:
		grpcCtx, cancel := newGRPCContext(ctx, grpcMetricsScope(rpcScope), defaultGrpcRetryParameters(ctx))
		defer cancel()
		_, err := service.RespondActivityTaskFailed(grpcCtx, request)
		reportErr = err
	case *workflowservice.RespondActivityTaskCompletedRequest:
		grpcCtx, cancel := newGRPCContext(ctx, grpcMetricsScope(rpcScope),
			defaultGrpcRetryParameters(ctx))
		defer cancel()
		_, err := service.RespondActivityTaskCompleted(grpcCtx, request)
		reportErr = err
	}
	return reportErr
}

func reportActivityCompleteByID(ctx context.Context, service workflowservice.WorkflowServiceClient, request interface{}, rpcScope tally.Scope) error {
	if request == nil {
		// nothing to report
		return nil
	}

	var reportErr error
	switch request := request.(type) {
	case *workflowservice.RespondActivityTaskCanceledByIdRequest:
		grpcCtx, cancel := newGRPCContext(ctx, grpcMetricsScope(rpcScope),
			defaultGrpcRetryParameters(ctx))
		defer cancel()
		_, err := service.RespondActivityTaskCanceledById(grpcCtx, request)
		reportErr = err
	case *workflowservice.RespondActivityTaskFailedByIdRequest:
		grpcCtx, cancel := newGRPCContext(ctx, grpcMetricsScope(rpcScope),
			defaultGrpcRetryParameters(ctx))
		defer cancel()
		_, err := service.RespondActivityTaskFailedById(grpcCtx, request)
		reportErr = err
	case *workflowservice.RespondActivityTaskCompletedByIdRequest:
		grpcCtx, cancel := newGRPCContext(ctx, grpcMetricsScope(rpcScope),
			defaultGrpcRetryParameters(ctx))
		defer cancel()
		_, err := service.RespondActivityTaskCompletedById(grpcCtx, request)
		reportErr = err
	}
	return reportErr
}

func convertActivityResultToRespondRequest(identity string, taskToken []byte, result *commonpb.Payloads, err error,
	dataConverter converter.DataConverter, namespace string) interface{} {
	if err == ErrActivityResultPending {
		// activity result is pending and will be completed asynchronously.
		// nothing to report at this point
		return ErrActivityResultPending
	}

	if err == nil {
		return &workflowservice.RespondActivityTaskCompletedRequest{
			TaskToken: taskToken,
			Result:    result,
			Identity:  identity,
			Namespace: namespace}
	}

	var canceledErr *CanceledError
	if errors.As(err, &canceledErr) {
		return &workflowservice.RespondActivityTaskCanceledRequest{
			TaskToken: taskToken,
			Details:   convertErrDetailsToPayloads(canceledErr.details, dataConverter),
			Identity:  identity,
			Namespace: namespace}
	}
	if errors.Is(err, context.Canceled) {
		return &workflowservice.RespondActivityTaskCanceledRequest{
			TaskToken: taskToken,
			Identity:  identity,
			Namespace: namespace}
	}

	return &workflowservice.RespondActivityTaskFailedRequest{
		TaskToken: taskToken,
		Failure:   ConvertErrorToFailure(err, dataConverter),
		Identity:  identity,
		Namespace: namespace}
}

func convertActivityResultToRespondRequestByID(identity, namespace, workflowID, runID, activityID string,
	result *commonpb.Payloads, err error, dataConverter converter.DataConverter) interface{} {
	if err == ErrActivityResultPending {
		// activity result is pending and will be completed asynchronously.
		// nothing to report at this point
		return nil
	}

	if err == nil {
		return &workflowservice.RespondActivityTaskCompletedByIdRequest{
			Namespace:  namespace,
			WorkflowId: workflowID,
			RunId:      runID,
			ActivityId: activityID,
			Result:     result,
			Identity:   identity}
	}

	var canceledErr *CanceledError
	if errors.As(err, &canceledErr) {
		return &workflowservice.RespondActivityTaskCanceledByIdRequest{
			Namespace:  namespace,
			WorkflowId: workflowID,
			RunId:      runID,
			ActivityId: activityID,
			Details:    convertErrDetailsToPayloads(canceledErr.details, dataConverter),
			Identity:   identity}
	}

	if errors.Is(err, context.Canceled) {
		return &workflowservice.RespondActivityTaskCanceledByIdRequest{
			Namespace:  namespace,
			WorkflowId: workflowID,
			RunId:      runID,
			ActivityId: activityID,
			Identity:   identity}
	}

	return &workflowservice.RespondActivityTaskFailedByIdRequest{
		Namespace:  namespace,
		WorkflowId: workflowID,
		RunId:      runID,
		ActivityId: activityID,
		Failure:    ConvertErrorToFailure(err, dataConverter),
		Identity:   identity}
}<|MERGE_RESOLUTION|>--- conflicted
+++ resolved
@@ -510,10 +510,6 @@
 	doneCh := make(chan struct{})
 	go func(ch chan struct{}) {
 		laStartTime := time.Now()
-<<<<<<< HEAD
-=======
-		ctx, span := createOpenTracingActivitySpan(ctx, lath.tracer, time.Now(), task.params.ActivityType, task.params.WorkflowInfo.WorkflowExecution.ID, task.params.WorkflowInfo.WorkflowExecution.RunID)
-		defer span.Finish()
 		defer close(ch)
 
 		// panic handler
@@ -536,7 +532,6 @@
 			}
 		}()
 
->>>>>>> ae4e3f31
 		laResult, err = ae.ExecuteWithActualArgs(ctx, task.params.InputArgs)
 		executionLatency := time.Since(laStartTime)
 		activityMetricsScope.Timer(metrics.LocalActivityExecutionLatency).Record(executionLatency)

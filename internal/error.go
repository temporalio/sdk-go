// The MIT License
//
// Copyright (c) 2020 Temporal Technologies Inc.  All rights reserved.
//
// Copyright (c) 2020 Uber Technologies, Inc.
//
// Permission is hereby granted, free of charge, to any person obtaining a copy
// of this software and associated documentation files (the "Software"), to deal
// in the Software without restriction, including without limitation the rights
// to use, copy, modify, merge, publish, distribute, sublicense, and/or sell
// copies of the Software, and to permit persons to whom the Software is
// furnished to do so, subject to the following conditions:
//
// The above copyright notice and this permission notice shall be included in
// all copies or substantial portions of the Software.
//
// THE SOFTWARE IS PROVIDED "AS IS", WITHOUT WARRANTY OF ANY KIND, EXPRESS OR
// IMPLIED, INCLUDING BUT NOT LIMITED TO THE WARRANTIES OF MERCHANTABILITY,
// FITNESS FOR A PARTICULAR PURPOSE AND NONINFRINGEMENT. IN NO EVENT SHALL THE
// AUTHORS OR COPYRIGHT HOLDERS BE LIABLE FOR ANY CLAIM, DAMAGES OR OTHER
// LIABILITY, WHETHER IN AN ACTION OF CONTRACT, TORT OR OTHERWISE, ARISING FROM,
// OUT OF OR IN CONNECTION WITH THE SOFTWARE OR THE USE OR OTHER DEALINGS IN
// THE SOFTWARE.

package internal

import (
	"errors"
	"fmt"
	"reflect"

	commonpb "go.temporal.io/temporal-proto/common"
	failurepb "go.temporal.io/temporal-proto/failure"
)

/*
If activity fails then *ActivityTaskError is returned to the workflow code. The error has important information about activity
<<<<<<< HEAD
and actual error which caused activity failure. This internal error can be unrapped using errors.Unwrap() or checked using errors.As().
=======
and actual error which caused activity failure. This internal error can be unwrapped using errors.Unwrap() or checked using errors.As().
>>>>>>> a88dec51
Below are the possible types of internal error:
1) *ApplicationError: (this should be the most common one)
	*ApplicationError can be returned in two cases:
		- If activity implementation returns *ApplicationError by using NewApplicationError() API.
		  The err would contain a message, details, and NonRetryable flag. Workflow code could check this flag and details to determine
		  what kind of error it was and take actions based on it. The details is encoded payload which workflow code could extract
		  to strong typed variable. Workflow code needs to know what the types of the encoded details are before extracting them.
		- If activity implementation returns errors other than from NewApplicationError() API. In this case GetOriginalType()
		  will return orginal type of an error represented as string. Workflow code could check this type to determine what kind of error it was
		  and take actions based on the type. These errors are retryable by default, unless error type is specified in retry policy.
2) *CanceledError:
	If activity was canceled, internal error will be an instance of *CanceledError. When activity cancels itself by
	returning NewCancelError() it would supply optional details which could be extracted by workflow code.
3) *TimeoutError:
	If activity was timed out (several timeout types), internal error will be an instance of *TimeoutError. The err contains
	details about what type of timeout it was.
4) *PanicError:
	If activity code panic while executing, temporal activity worker will report it as activity failure to temporal server.
	The SDK will present that failure as *PanicError. The err contains a string	representation of the panic message and
	the call stack when panic was happen.

Workflow code could handle errors based on different types of error. Below is sample code of how error handling looks like.

_, err := workflow.ExecuteActivity(ctx, MyActivity, ...).Get(nil)
if err != nil {
	var applicationErr *ApplicationError
	if errors.As(err, &applicationError) {
		// handle activity errors (created via NewApplicationError() API)
		if !applicationErr.NonRetryable() {
			// manually retry activity
		}
		var detailMsg string // assuming activity return error by NewApplicationError("message", true, "string details")
		applicationErr.Details(&detailMsg) // extract strong typed details

		// handle activity errors (errors created other than using NewApplicationError() API)
		switch err.OriginalType() {
		case "CustomErrTypeA":
			// handle CustomErrTypeA
		case CustomErrTypeB:
			// handle CustomErrTypeB
		default:
			// newer version of activity could return new errors that workflow was not aware of.
		}
	}

	var canceledErr *CanceledError
	if errors.As(err, &canceledErr) {
		// handle cancellation
	}

	var timeoutErr *TimeoutError
	if errors.As(err, &timeoutErr) {
		// handle timeout, could check timeout type by timeoutErr.TimeoutType()
	}

	var panicErr *PanicError
	if errors.As(err, &panicErr) {
		// handle panic, message and stack trace are available by panicErr.Error() and panicErr.StackTrace()
	}
}

Errors from child workflow should be handled in a similar way, except that instance of *ChildWorkflowExecutionError is returned to
workflow code. It will contains *ActivityTaskError, which in turn will contains on of the errors above.
When panic happen in workflow implementation code, SDK catches that panic and causing the decision timeout.
That decision task will be retried at a later time (with exponential backoff retry intervals).

Workflow consumers will get an instance of *WorkflowExecutionError. This error will contains one of errors above.
*/

type (
	// ApplicationError returned from activity implementations with message and optional details.
	ApplicationError struct {
		message      string
<<<<<<< HEAD
		orginalType  string
=======
		originalType string
>>>>>>> a88dec51
		nonRetryable bool
		details      Values
	}

	// TimeoutError returned when activity or child workflow timed out.
	TimeoutError struct {
		timeoutType          commonpb.TimeoutType
		lastErr              error
		lastHeartbeatDetails Values
	}

	// CanceledError returned when operation was canceled.
	CanceledError struct {
		details Values
	}

	// TerminatedError returned when workflow was terminated.
	TerminatedError struct {
	}

	// PanicError contains information about panicked workflow/activity.
	PanicError struct {
		value      interface{}
		stackTrace string
	}

	// workflowPanicError contains information about panicked workflow.
	// Used to distinguish go panic in the workflow code from a PanicError returned from a workflow function.
	workflowPanicError struct {
		value      interface{}
		stackTrace string
	}

	// ContinueAsNewError contains information about how to continue the workflow as new.
	ContinueAsNewError struct {
		wfn    interface{}
		args   []interface{}
		params *executeWorkflowParams
	}

	// UnknownExternalWorkflowExecutionError can be returned when external workflow doesn't exist
	UnknownExternalWorkflowExecutionError struct{}

	// ServerError can be returned from server.
	ServerError struct {
		message      string
		nonRetryable bool
		cause        error
	}

	// ActivityTaskError is returned from workflow when activity returned an error.
	// Unwrap this error to get actual cause.
	ActivityTaskError struct {
		scheduledEventID int64
		startedEventID   int64
		identity         string
		cause            error
	}

	// ChildWorkflowExecutionError is returned from workflow when child workflow returned an error.
	// Unwrap this error to get actual cause.
	ChildWorkflowExecutionError struct {
		namespace        string
		workflowID       string
		runID            string
		workflowType     string
		initiatedEventID int64
		startedEventID   int64
		cause            error
	}

	// WorkflowExecutionError is returned from workflow.
	// Unwrap this error to get actual cause.
	WorkflowExecutionError struct {
		workflowID   string
		runID        string
		workflowType string
		cause        error
	}
)

// ErrNoData is returned when trying to extract strong typed data while there is no data available.
var ErrNoData = errors.New("no data available")

// ErrTooManyArg is returned when trying to extract strong typed data with more arguments than available data.
var ErrTooManyArg = errors.New("too many arguments")

// ErrActivityResultPending is returned from activity's implementation to indicate the activity is not completed when
// activity method returns. Activity needs to be completed by Client.CompleteActivity() separately. For example, if an
// activity require human interaction (like approve an expense report), the activity could return activity.ErrResultPending
// which indicate the activity is not done yet. Then, when the waited human action happened, it needs to trigger something
// that could report the activity completed event to temporal server via Client.CompleteActivity() API.
var ErrActivityResultPending = errors.New("not error: do not autocomplete, using Client.CompleteActivity() to complete")

// NewApplicationError create new instance of *ApplicationError with message and optional details.
func NewApplicationError(message string, nonRetryable bool, details ...interface{}) *ApplicationError {
	// When return error to user, use EncodedValues as details and data is ready to be decoded by calling Get
	if len(details) == 1 {
		if d, ok := details[0].(*EncodedValues); ok {
<<<<<<< HEAD
			return &ApplicationError{message: message, orginalType: getErrorType(&ApplicationError{}), nonRetryable: nonRetryable, details: d}
		}
	}
	// When create error for server, use ErrorDetailsValues as details to hold values and encode later
	return &ApplicationError{message: message, orginalType: getErrorType(&ApplicationError{}), nonRetryable: nonRetryable, details: ErrorDetailsValues(details)}
=======
			return &ApplicationError{message: message, originalType: getErrorType(&ApplicationError{}), nonRetryable: nonRetryable, details: d}
		}
	}
	// When create error for server, use ErrorDetailsValues as details to hold values and encode later
	return &ApplicationError{message: message, originalType: getErrorType(&ApplicationError{}), nonRetryable: nonRetryable, details: ErrorDetailsValues(details)}
>>>>>>> a88dec51
}

// NewTimeoutError creates TimeoutError instance.
// Use NewHeartbeatTimeoutError to create heartbeat TimeoutError.
func NewTimeoutError(timeoutType commonpb.TimeoutType, lastErr error, lastHeatbeatDetails ...interface{}) *TimeoutError {
	timeoutErr := &TimeoutError{
		timeoutType: timeoutType,
		lastErr:     lastErr,
	}

	if len(lastHeatbeatDetails) == 1 {
		if d, ok := lastHeatbeatDetails[0].(*EncodedValues); ok {
			timeoutErr.lastHeartbeatDetails = d
			return timeoutErr
		}
	}
	timeoutErr.lastHeartbeatDetails = ErrorDetailsValues(lastHeatbeatDetails)
	return timeoutErr
}

// NewHeartbeatTimeoutError creates TimeoutError instance.
func NewHeartbeatTimeoutError(details ...interface{}) *TimeoutError {
	return NewTimeoutError(commonpb.TimeoutType_Heartbeat, nil, details...)
}

// NewCanceledError creates CanceledError instance.
func NewCanceledError(details ...interface{}) *CanceledError {
	if len(details) == 1 {
		if d, ok := details[0].(*EncodedValues); ok {
			return &CanceledError{details: d}
		}
	}
	return &CanceledError{details: ErrorDetailsValues(details)}
}

// NewServerError create new instance of *ServerError with message.
func NewServerError(message string, nonRetryable bool, cause error) *ServerError {
	return &ServerError{message: message, nonRetryable: nonRetryable, cause: cause}
}

// NewActivityTaskError creates ActivityTaskError instance.
func NewActivityTaskError(
	scheduledEventID int64,
	startedEventID int64,
	identity string,
	cause error,
) *ActivityTaskError {
	return &ActivityTaskError{
		scheduledEventID: scheduledEventID,
		startedEventID:   startedEventID,
		identity:         identity,
		cause:            cause,
	}
}

// NewChildWorkflowExecutionError creates ChildWorkflowExecutionError instance.
func NewChildWorkflowExecutionError(
	namespace string,
	workflowID string,
	runID string,
	workflowType string,
	initiatedEventID int64,
	startedEventID int64,
	cause error,
) *ChildWorkflowExecutionError {
	return &ChildWorkflowExecutionError{
		namespace:        namespace,
		workflowID:       workflowID,
		runID:            runID,
		workflowType:     workflowType,
		initiatedEventID: initiatedEventID,
		startedEventID:   startedEventID,
		cause:            cause,
	}
}

// NewWorkflowExecutionError creates WorkflowExecutionError instance.
func NewWorkflowExecutionError(
	workflowID string,
	runID string,
	workflowType string,
	cause error,
) *WorkflowExecutionError {
	return &WorkflowExecutionError{
		workflowID:   workflowID,
		runID:        runID,
		workflowType: workflowType,
		cause:        cause,
	}
}

// IsCanceledError returns whether error in CanceledError.
func IsCanceledError(err error) bool {
	var canceledErr *CanceledError
	return errors.As(err, &canceledErr)
}

// NewContinueAsNewError creates ContinueAsNewError instance
// If the workflow main function returns this error then the current execution is ended and
// the new execution with same workflow ID is started automatically with options
// provided to this function.
//  ctx - use context to override any options for the new workflow like run timeout, task timeout, task list.
//	  if not mentioned it would use the defaults that the current workflow is using.
//        ctx := WithWorkflowRunTimeout(ctx, 30 * time.Minute)
//        ctx := WithWorkflowTaskTimeout(ctx, 5 * time.Second)
//	  ctx := WithWorkflowTaskList(ctx, "example-group")
//  wfn - workflow function. for new execution it can be different from the currently running.
//  args - arguments for the new workflow.
//
func NewContinueAsNewError(ctx Context, wfn interface{}, args ...interface{}) *ContinueAsNewError {
	// Validate type and its arguments.
	options := getWorkflowEnvOptions(ctx)
	if options == nil {
		panic("context is missing required options for continue as new")
	}
	env := getWorkflowEnvironment(ctx)
	workflowType, input, err := getValidatedWorkflowFunction(wfn, args, options.dataConverter, env.GetRegistry())
	if err != nil {
		panic(err)
	}

	params := &executeWorkflowParams{
		workflowOptions: *options,
		workflowType:    workflowType,
		input:           input,
		header:          getWorkflowHeader(ctx, options.contextPropagators),
	}
	return &ContinueAsNewError{wfn: wfn, args: args, params: params}
}

// Error from error interface
func (e *ApplicationError) Error() string {
	return e.message
}

<<<<<<< HEAD
// OriginalType returns orginal error type represented as string.
func (e *ApplicationError) OriginalType() string {
	return e.orginalType
=======
// OriginalType returns original error type represented as string.
func (e *ApplicationError) OriginalType() string {
	return e.originalType
>>>>>>> a88dec51
}

// HasDetails return if this error has strong typed detail data.
func (e *ApplicationError) HasDetails() bool {
	return e.details != nil && e.details.HasValues()
}

// Details extracts strong typed detail data of this custom error. If there is no details, it will return ErrNoData.
func (e *ApplicationError) Details(d ...interface{}) error {
	if !e.HasDetails() {
		return ErrNoData
	}
	return e.details.Get(d...)
}

// NonRetryable indicated if error is not retryable.
func (e *ApplicationError) NonRetryable() bool {
	return e.nonRetryable
}

// Error from error interface
func (e *TimeoutError) Error() string {
	return fmt.Sprintf("TimeoutType: %v, LastErr: %v", e.timeoutType, e.lastErr)
}

func (e *TimeoutError) Unwrap() error {
	return e.lastErr
}

// TimeoutType return timeout type of this error
func (e *TimeoutError) TimeoutType() commonpb.TimeoutType {
	return e.timeoutType
}

// HasLastHeartbeatDetails return if this error has strong typed detail data.
func (e *TimeoutError) HasLastHeartbeatDetails() bool {
	return e.lastHeartbeatDetails != nil && e.lastHeartbeatDetails.HasValues()
}

// LastHeartbeatDetails extracts strong typed detail data of this error. If there is no details, it will return ErrNoData.
func (e *TimeoutError) LastHeartbeatDetails(d ...interface{}) error {
	if !e.HasLastHeartbeatDetails() {
		return ErrNoData
	}
	return e.lastHeartbeatDetails.Get(d...)
}

// Error from error interface
func (e *CanceledError) Error() string {
	return "Canceled"
}

// HasDetails return if this error has strong typed detail data.
func (e *CanceledError) HasDetails() bool {
	return e.details != nil && e.details.HasValues()
}

// Details extracts strong typed detail data of this error.
func (e *CanceledError) Details(d ...interface{}) error {
	if !e.HasDetails() {
		return ErrNoData
	}
	return e.details.Get(d...)
}

func newPanicError(value interface{}, stackTrace string) *PanicError {
	return &PanicError{value: value, stackTrace: stackTrace}
}

func newWorkflowPanicError(value interface{}, stackTrace string) *workflowPanicError {
	return &workflowPanicError{value: value, stackTrace: stackTrace}
}

// Error from error interface
func (e *PanicError) Error() string {
	return fmt.Sprintf("%v", e.value)
}

// StackTrace return stack trace of the panic
func (e *PanicError) StackTrace() string {
	return e.stackTrace
}

// Error from error interface
func (e *workflowPanicError) Error() string {
	return fmt.Sprintf("%v", e.value)
}

// StackTrace return stack trace of the panic
func (e *workflowPanicError) StackTrace() string {
	return e.stackTrace
}

// Error from error interface
func (e *ContinueAsNewError) Error() string {
	return "ContinueAsNew"
}

// WorkflowType return workflowType of the new run
func (e *ContinueAsNewError) WorkflowType() *WorkflowType {
	return e.params.workflowType
}

// Args return workflow argument of the new run
func (e *ContinueAsNewError) Args() []interface{} {
	return e.args
}

// newTerminatedError creates NewTerminatedError instance
func newTerminatedError() *TerminatedError {
	return &TerminatedError{}
}

// Error from error interface
func (e *TerminatedError) Error() string {
	return "Terminated"
}

// newUnknownExternalWorkflowExecutionError creates UnknownExternalWorkflowExecutionError instance
func newUnknownExternalWorkflowExecutionError() *UnknownExternalWorkflowExecutionError {
	return &UnknownExternalWorkflowExecutionError{}
}

// Error from error interface
func (e *UnknownExternalWorkflowExecutionError) Error() string {
	return "UnknownExternalWorkflowExecution"
}

// Error from error interface
func (e *ServerError) Error() string {
	return e.message
}

func (e *ServerError) Unwrap() error {
	return e.cause
}

func (e *ActivityTaskError) Error() string {
	return fmt.Sprintf("activity task error (scheduledEventID: %d, startedEventID: %d, identity: %s): %v", e.scheduledEventID, e.startedEventID, e.identity, e.cause)
}

func (e *ActivityTaskError) Unwrap() error {
	return e.cause
}

// Error from error interface
func (e *ChildWorkflowExecutionError) Error() string {
	return fmt.Sprintf("child workflow execution error (workflowID: %s, runID: %s, initiatedEventID: %d, startedEventID: %d, workflowType: %s): %v",
		e.workflowID, e.runID, e.initiatedEventID, e.startedEventID, e.workflowType, e.cause)
}

func (e *ChildWorkflowExecutionError) Unwrap() error {
	return e.cause
}

// Error from error interface
func (e *WorkflowExecutionError) Error() string {
	return fmt.Sprintf("workflow execution error (workflowID: %s, runID: %s, workflowType: %s): %v",
		e.workflowID, e.runID, e.workflowType, e.cause)
}

func (e *WorkflowExecutionError) Unwrap() error {
	return e.cause
}

func convertErrDetailsToPayloads(details Values, dc DataConverter) *commonpb.Payloads {
	switch d := details.(type) {
	case ErrorDetailsValues:
		data, err := encodeArgs(dc, d)
		if err != nil {
			panic(err)
		}
		return data
	case *EncodedValues:
		return d.values
	default:
		panic(fmt.Sprintf("unknown error details type %T", details))
	}
}

// IsRetryable returns if error retryable or not.
func IsRetryable(err error, nonRetryableTypes []string) bool {
	var terminatedErr *TerminatedError
	var canceledErr *CanceledError
	var workflowPanicErr *workflowPanicError
	if errors.As(err, &terminatedErr) || errors.As(err, &canceledErr) || errors.As(err, &workflowPanicErr) {
		return false
	}

	var applicationErr *ApplicationError
	var applicationErrOriginalType string
	if errors.As(err, &applicationErr) {
		if applicationErr.nonRetryable {
			return false
		}
<<<<<<< HEAD
		applicationErrOriginalType = applicationErr.orginalType
=======
		applicationErrOriginalType = applicationErr.originalType
>>>>>>> a88dec51
	}

	var timeoutErr *TimeoutError
	if errors.As(err, &timeoutErr) {
		if timeoutErr.timeoutType != commonpb.TimeoutType_StartToClose &&
			timeoutErr.timeoutType != commonpb.TimeoutType_Heartbeat {
			return false
		}
	}

	var serverErr *ServerError
	if errors.As(err, &serverErr) {
		if serverErr.nonRetryable {
			return false
		}
	}

	for {
		causeErr := errors.Unwrap(err)
		if causeErr == nil {
			break
		}
		err = causeErr
	}
	errType := getErrorType(err)
	for _, nonRetryableType := range nonRetryableTypes {
		if nonRetryableType == errType || nonRetryableType == applicationErrOriginalType {
			return false
		}
	}

	return true
}

func getErrorType(err error) string {
	var t reflect.Type
	for t = reflect.TypeOf(err); t.Kind() == reflect.Ptr; t = t.Elem() {
	}

	return t.Name()
}

// convertErrorToFailure converts error to failure.
func convertErrorToFailure(err error, dc DataConverter) *failurepb.Failure {
	if err == nil {
		return nil
	}

	failure := &failurepb.Failure{
		Source:  "GoSDK",
		Message: err.Error(),
	}

	switch err := err.(type) {
	case *ApplicationError:
		failureInfo := &failurepb.ApplicationFailureInfo{
			Type:         getErrorType(err),
			NonRetryable: err.nonRetryable,
			Details:      convertErrDetailsToPayloads(err.details, dc),
		}
		failure.FailureInfo = &failurepb.Failure_ApplicationFailureInfo{ApplicationFailureInfo: failureInfo}
	case *CanceledError:
		failureInfo := &failurepb.CanceledFailureInfo{
			Details: convertErrDetailsToPayloads(err.details, dc),
		}
		failure.FailureInfo = &failurepb.Failure_CanceledFailureInfo{CanceledFailureInfo: failureInfo}
	case *PanicError:
		failureInfo := &failurepb.ApplicationFailureInfo{
			Type: getErrorType(err),
		}
		failure.FailureInfo = &failurepb.Failure_ApplicationFailureInfo{ApplicationFailureInfo: failureInfo}
		failure.StackTrace = err.StackTrace()
	case *workflowPanicError:
		failureInfo := &failurepb.ApplicationFailureInfo{
			Type:         getErrorType(&PanicError{}),
			NonRetryable: true,
		}
		failure.FailureInfo = &failurepb.Failure_ApplicationFailureInfo{ApplicationFailureInfo: failureInfo}
		failure.StackTrace = err.StackTrace()
	case *TimeoutError:
		failureInfo := &failurepb.TimeoutFailureInfo{
			TimeoutType:          err.timeoutType,
			LastFailure:          convertErrorToFailure(err.lastErr, dc),
			LastHeartbeatDetails: convertErrDetailsToPayloads(err.lastHeartbeatDetails, dc),
		}
		failure.FailureInfo = &failurepb.Failure_TimeoutFailureInfo{TimeoutFailureInfo: failureInfo}
	case *TerminatedError:
		failureInfo := &failurepb.TerminatedFailureInfo{}
		failure.FailureInfo = &failurepb.Failure_TerminatedFailureInfo{TerminatedFailureInfo: failureInfo}
	case *ServerError:
		failureInfo := &failurepb.ServerFailureInfo{
			NonRetryable: err.nonRetryable,
		}
		failure.FailureInfo = &failurepb.Failure_ServerFailureInfo{ServerFailureInfo: failureInfo}
	case *ActivityTaskError:
		failureInfo := &failurepb.ActivityTaskFailureInfo{
			ScheduledEventId: err.scheduledEventID,
			StartedEventId:   err.startedEventID,
			Identity:         err.identity,
		}
		failure.FailureInfo = &failurepb.Failure_ActivityTaskFailureInfo{ActivityTaskFailureInfo: failureInfo}
	case *ChildWorkflowExecutionError:
		failureInfo := &failurepb.ChildWorkflowExecutionFailureInfo{
			Namespace: err.namespace,
			WorkflowExecution: &commonpb.WorkflowExecution{
				WorkflowId: err.workflowID,
				RunId:      err.runID,
			},
			WorkflowType:     &commonpb.WorkflowType{Name: err.workflowType},
			InitiatedEventId: err.initiatedEventID,
			StartedEventId:   err.startedEventID,
		}
		failure.FailureInfo = &failurepb.Failure_ChildWorkflowExecutionFailureInfo{ChildWorkflowExecutionFailureInfo: failureInfo}
	default: // All unknown errors are considered to be retryable ApplicationFailureInfo.
		failureInfo := &failurepb.ApplicationFailureInfo{
			Type:         getErrorType(err),
			NonRetryable: false,
		}
		failure.FailureInfo = &failurepb.Failure_ApplicationFailureInfo{ApplicationFailureInfo: failureInfo}
	}

<<<<<<< HEAD
	if causeErr := errors.Unwrap(err); causeErr != nil {
		failure.Cause = convertErrorToFailure(causeErr, dc)
	}
=======
	failure.Cause = convertErrorToFailure(errors.Unwrap(err), dc)
>>>>>>> a88dec51

	return failure
}

// convertFailureToError converts failure to error.
func convertFailureToError(failure *failurepb.Failure, dc DataConverter) error {
	if failure == nil {
		return nil
	}

<<<<<<< HEAD
	if failure.GetTimeoutFailureInfo() != nil {
		timeoutFailureInfo := failure.GetTimeoutFailureInfo()
		lastHeartbeatDetails := newEncodedValues(timeoutFailureInfo.GetLastHeartbeatDetails(), dc)
		return NewTimeoutError(
			timeoutFailureInfo.GetTimeoutType(),
			convertFailureToError(timeoutFailureInfo.GetLastFailure(), dc),
			lastHeartbeatDetails)
	} else if failure.GetApplicationFailureInfo() != nil {
=======
	if failure.GetApplicationFailureInfo() != nil {
>>>>>>> a88dec51
		applicationFailureInfo := failure.GetApplicationFailureInfo()
		details := newEncodedValues(applicationFailureInfo.GetDetails(), dc)
		switch applicationFailureInfo.GetType() {
		case getErrorType(&ApplicationError{}):
			return NewApplicationError(failure.GetMessage(), applicationFailureInfo.GetNonRetryable(), details)
		case getErrorType(&PanicError{}):
			return newPanicError(failure.GetMessage(), failure.GetStackTrace())
		}
		applicationErr := NewApplicationError(failure.GetMessage(), false, nil)
<<<<<<< HEAD
		applicationErr.orginalType = failure.GetApplicationFailureInfo().GetType()
=======
		applicationErr.originalType = failure.GetApplicationFailureInfo().GetType()
>>>>>>> a88dec51
		return applicationErr
	} else if failure.GetCanceledFailureInfo() != nil {
		details := newEncodedValues(failure.GetCanceledFailureInfo().GetDetails(), dc)
		return NewCanceledError(details)
<<<<<<< HEAD
=======
	} else if failure.GetTimeoutFailureInfo() != nil {
		timeoutFailureInfo := failure.GetTimeoutFailureInfo()
		lastHeartbeatDetails := newEncodedValues(timeoutFailureInfo.GetLastHeartbeatDetails(), dc)
		return NewTimeoutError(
			timeoutFailureInfo.GetTimeoutType(),
			convertFailureToError(timeoutFailureInfo.GetLastFailure(), dc),
			lastHeartbeatDetails)
	} else if failure.GetTerminatedFailureInfo() != nil {
		return newTerminatedError()
>>>>>>> a88dec51
	} else if failure.GetServerFailureInfo() != nil {
		return NewServerError(failure.GetMessage(), failure.GetServerFailureInfo().GetNonRetryable(), convertFailureToError(failure.GetCause(), dc))
	} else if failure.GetResetWorkflowFailureInfo() != nil {
		return NewApplicationError(failure.GetMessage(), true, failure.GetResetWorkflowFailureInfo().GetLastHeartbeatDetails())
<<<<<<< HEAD
	} else if failure.GetTerminatedFailureInfo() != nil {
		return newTerminatedError()
=======
>>>>>>> a88dec51
	} else if failure.GetActivityTaskFailureInfo() != nil {
		activityTaskInfoFailure := failure.GetActivityTaskFailureInfo()
		activityTaskError := NewActivityTaskError(
			activityTaskInfoFailure.GetScheduledEventId(),
			activityTaskInfoFailure.GetStartedEventId(),
			activityTaskInfoFailure.GetIdentity(),
			convertFailureToError(failure.GetCause(), dc),
		)
		return activityTaskError
	} else if failure.GetChildWorkflowExecutionFailureInfo() != nil {
		childWorkflowExecutionFailureInfo := failure.GetChildWorkflowExecutionFailureInfo()
		childWorkflowExecutionError := NewChildWorkflowExecutionError(
			childWorkflowExecutionFailureInfo.GetNamespace(),
			childWorkflowExecutionFailureInfo.GetWorkflowExecution().GetWorkflowId(),
			childWorkflowExecutionFailureInfo.GetWorkflowExecution().GetRunId(),
			childWorkflowExecutionFailureInfo.GetWorkflowType().GetName(),
			childWorkflowExecutionFailureInfo.GetInitiatedEventId(),
			childWorkflowExecutionFailureInfo.GetStartedEventId(),
			convertFailureToError(failure.GetCause(), dc),
		)
		return childWorkflowExecutionError
	}

	// All unknown types are considered to be retryable ApplicationError.
	return NewApplicationError(failure.GetMessage(), false, nil)
}<|MERGE_RESOLUTION|>--- conflicted
+++ resolved
@@ -35,11 +35,7 @@
 
 /*
 If activity fails then *ActivityTaskError is returned to the workflow code. The error has important information about activity
-<<<<<<< HEAD
-and actual error which caused activity failure. This internal error can be unrapped using errors.Unwrap() or checked using errors.As().
-=======
 and actual error which caused activity failure. This internal error can be unwrapped using errors.Unwrap() or checked using errors.As().
->>>>>>> a88dec51
 Below are the possible types of internal error:
 1) *ApplicationError: (this should be the most common one)
 	*ApplicationError can be returned in two cases:
@@ -113,11 +109,7 @@
 	// ApplicationError returned from activity implementations with message and optional details.
 	ApplicationError struct {
 		message      string
-<<<<<<< HEAD
-		orginalType  string
-=======
 		originalType string
->>>>>>> a88dec51
 		nonRetryable bool
 		details      Values
 	}
@@ -217,19 +209,11 @@
 	// When return error to user, use EncodedValues as details and data is ready to be decoded by calling Get
 	if len(details) == 1 {
 		if d, ok := details[0].(*EncodedValues); ok {
-<<<<<<< HEAD
-			return &ApplicationError{message: message, orginalType: getErrorType(&ApplicationError{}), nonRetryable: nonRetryable, details: d}
-		}
-	}
-	// When create error for server, use ErrorDetailsValues as details to hold values and encode later
-	return &ApplicationError{message: message, orginalType: getErrorType(&ApplicationError{}), nonRetryable: nonRetryable, details: ErrorDetailsValues(details)}
-=======
 			return &ApplicationError{message: message, originalType: getErrorType(&ApplicationError{}), nonRetryable: nonRetryable, details: d}
 		}
 	}
 	// When create error for server, use ErrorDetailsValues as details to hold values and encode later
 	return &ApplicationError{message: message, originalType: getErrorType(&ApplicationError{}), nonRetryable: nonRetryable, details: ErrorDetailsValues(details)}
->>>>>>> a88dec51
 }
 
 // NewTimeoutError creates TimeoutError instance.
@@ -365,15 +349,9 @@
 	return e.message
 }
 
-<<<<<<< HEAD
-// OriginalType returns orginal error type represented as string.
-func (e *ApplicationError) OriginalType() string {
-	return e.orginalType
-=======
 // OriginalType returns original error type represented as string.
 func (e *ApplicationError) OriginalType() string {
 	return e.originalType
->>>>>>> a88dec51
 }
 
 // HasDetails return if this error has strong typed detail data.
@@ -569,11 +547,7 @@
 		if applicationErr.nonRetryable {
 			return false
 		}
-<<<<<<< HEAD
-		applicationErrOriginalType = applicationErr.orginalType
-=======
 		applicationErrOriginalType = applicationErr.originalType
->>>>>>> a88dec51
 	}
 
 	var timeoutErr *TimeoutError
@@ -695,13 +669,7 @@
 		failure.FailureInfo = &failurepb.Failure_ApplicationFailureInfo{ApplicationFailureInfo: failureInfo}
 	}
 
-<<<<<<< HEAD
-	if causeErr := errors.Unwrap(err); causeErr != nil {
-		failure.Cause = convertErrorToFailure(causeErr, dc)
-	}
-=======
 	failure.Cause = convertErrorToFailure(errors.Unwrap(err), dc)
->>>>>>> a88dec51
 
 	return failure
 }
@@ -712,18 +680,7 @@
 		return nil
 	}
 
-<<<<<<< HEAD
-	if failure.GetTimeoutFailureInfo() != nil {
-		timeoutFailureInfo := failure.GetTimeoutFailureInfo()
-		lastHeartbeatDetails := newEncodedValues(timeoutFailureInfo.GetLastHeartbeatDetails(), dc)
-		return NewTimeoutError(
-			timeoutFailureInfo.GetTimeoutType(),
-			convertFailureToError(timeoutFailureInfo.GetLastFailure(), dc),
-			lastHeartbeatDetails)
-	} else if failure.GetApplicationFailureInfo() != nil {
-=======
 	if failure.GetApplicationFailureInfo() != nil {
->>>>>>> a88dec51
 		applicationFailureInfo := failure.GetApplicationFailureInfo()
 		details := newEncodedValues(applicationFailureInfo.GetDetails(), dc)
 		switch applicationFailureInfo.GetType() {
@@ -733,17 +690,11 @@
 			return newPanicError(failure.GetMessage(), failure.GetStackTrace())
 		}
 		applicationErr := NewApplicationError(failure.GetMessage(), false, nil)
-<<<<<<< HEAD
-		applicationErr.orginalType = failure.GetApplicationFailureInfo().GetType()
-=======
 		applicationErr.originalType = failure.GetApplicationFailureInfo().GetType()
->>>>>>> a88dec51
 		return applicationErr
 	} else if failure.GetCanceledFailureInfo() != nil {
 		details := newEncodedValues(failure.GetCanceledFailureInfo().GetDetails(), dc)
 		return NewCanceledError(details)
-<<<<<<< HEAD
-=======
 	} else if failure.GetTimeoutFailureInfo() != nil {
 		timeoutFailureInfo := failure.GetTimeoutFailureInfo()
 		lastHeartbeatDetails := newEncodedValues(timeoutFailureInfo.GetLastHeartbeatDetails(), dc)
@@ -753,16 +704,10 @@
 			lastHeartbeatDetails)
 	} else if failure.GetTerminatedFailureInfo() != nil {
 		return newTerminatedError()
->>>>>>> a88dec51
 	} else if failure.GetServerFailureInfo() != nil {
 		return NewServerError(failure.GetMessage(), failure.GetServerFailureInfo().GetNonRetryable(), convertFailureToError(failure.GetCause(), dc))
 	} else if failure.GetResetWorkflowFailureInfo() != nil {
 		return NewApplicationError(failure.GetMessage(), true, failure.GetResetWorkflowFailureInfo().GetLastHeartbeatDetails())
-<<<<<<< HEAD
-	} else if failure.GetTerminatedFailureInfo() != nil {
-		return newTerminatedError()
-=======
->>>>>>> a88dec51
 	} else if failure.GetActivityTaskFailureInfo() != nil {
 		activityTaskInfoFailure := failure.GetActivityTaskFailureInfo()
 		activityTaskError := NewActivityTaskError(

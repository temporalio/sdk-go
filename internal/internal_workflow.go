// The MIT License
//
// Copyright (c) 2020 Temporal Technologies Inc.  All rights reserved.
//
// Copyright (c) 2020 Uber Technologies, Inc.
//
// Permission is hereby granted, free of charge, to any person obtaining a copy
// of this software and associated documentation files (the "Software"), to deal
// in the Software without restriction, including without limitation the rights
// to use, copy, modify, merge, publish, distribute, sublicense, and/or sell
// copies of the Software, and to permit persons to whom the Software is
// furnished to do so, subject to the following conditions:
//
// The above copyright notice and this permission notice shall be included in
// all copies or substantial portions of the Software.
//
// THE SOFTWARE IS PROVIDED "AS IS", WITHOUT WARRANTY OF ANY KIND, EXPRESS OR
// IMPLIED, INCLUDING BUT NOT LIMITED TO THE WARRANTIES OF MERCHANTABILITY,
// FITNESS FOR A PARTICULAR PURPOSE AND NONINFRINGEMENT. IN NO EVENT SHALL THE
// AUTHORS OR COPYRIGHT HOLDERS BE LIABLE FOR ANY CLAIM, DAMAGES OR OTHER
// LIABILITY, WHETHER IN AN ACTION OF CONTRACT, TORT OR OTHERWISE, ARISING FROM,
// OUT OF OR IN CONNECTION WITH THE SOFTWARE OR THE USE OR OTHER DEALINGS IN
// THE SOFTWARE.

package internal

// All code in this file is private to the package.

import (
	"errors"
	"fmt"
	"reflect"
	"runtime"
	"strings"
	"sync"
	"time"
	"unicode"

	"go.uber.org/atomic"
	"go.uber.org/zap"

	commonpb "go.temporal.io/temporal-proto/common"

	"go.temporal.io/temporal/internal/common/metrics"
)

const (
	defaultSignalChannelSize = 100000 // really large buffering size(100K)

	panicIllegalAccessCoroutinueState = "getState: illegal access from outside of workflow context"
)

type (
	syncWorkflowDefinition struct {
		workflow   workflow
		dispatcher dispatcher
		cancel     CancelFunc
		rootCtx    Context
	}

	workflowResult struct {
		workflowResult *commonpb.Payloads
		error          error
	}

	futureImpl struct {
		value   interface{}
		err     error
		ready   bool
		channel *channelImpl
		chained []asyncFuture // Futures that are chained to this one
	}

	// Implements WaitGroup interface
	waitGroupImpl struct {
		n        int      // the number of coroutines to wait on
		waiting  bool     // indicates whether WaitGroup.Wait() has been called yet for the WaitGroup
		future   Future   // future to signal that all awaited members of the WaitGroup have completed
		settable Settable // used to unblock the future when all coroutines have completed
	}

	// Dispatcher is a container of a set of coroutines.
	dispatcher interface {
		// ExecuteUntilAllBlocked executes coroutines one by one in deterministic order
		// until all of them are completed or blocked on Channel or Selector
		ExecuteUntilAllBlocked() (err error)
		// IsDone returns true when all of coroutines are completed
		IsDone() bool
		Close()             // Destroys all coroutines without waiting for their completion
		StackTrace() string // Stack trace of all coroutines owned by the Dispatcher instance
	}

	// Workflow is an interface that any workflow should implement.
	// Code of a workflow must be deterministic. It must use workflow.Channel, workflow.Selector, and workflow.Go instead of
	// native channels, select and go. It also must not use range operation over map as it is randomized by go runtime.
	// All time manipulation should use current time returned by GetTime(ctx) method.
	// Note that workflow.Context is used instead of context.Context to avoid use of raw channels.
	workflow interface {
		Execute(ctx Context, input *commonpb.Payloads) (result *commonpb.Payloads, err error)
	}

	sendCallback struct {
		value interface{}
		fn    func() bool // false indicates that callback didn't accept the value
	}

	receiveCallback struct {
		// false result means that callback didn't accept the value and it is still up for delivery
		fn func(v interface{}, more bool) bool
	}

	channelImpl struct {
		name            string             // human readable channel name
		size            int                // Channel buffer size. 0 for non buffered.
		buffer          []interface{}      // buffered messages
		blockedSends    []*sendCallback    // puts waiting when buffer is full.
		blockedReceives []*receiveCallback // receives waiting when no messages are available.
		closed          bool               // true if channel is closed.
		recValue        *interface{}       // Used only while receiving value, this is used as pre-fetch buffer value from the channel.
		dataConverter   DataConverter      // for decode data
		env             workflowEnvironment
	}

	// Single case statement of the Select
	selectCase struct {
		channel     *channelImpl                       // Channel of this case.
		receiveFunc *func(c ReceiveChannel, more bool) // function to call when channel has a message. nil for send case.

		sendFunc   *func()         // function to call when channel accepted a message. nil for receive case.
		sendValue  *interface{}    // value to send to the channel. Used only for send case.
		future     asyncFuture     // Used for future case
		futureFunc *func(f Future) // function to call when Future is ready
	}

	// Implements Selector interface
	selectorImpl struct {
		name        string
		cases       []*selectCase // cases that this select is comprised from
		defaultFunc *func()       // default case
	}

	// unblockFunc is passed evaluated by a coroutine yield. When it returns false the yield returns to a caller.
	// stackDepth is the depth of stack from the last blocking call relevant to user.
	// Used to truncate internal stack frames from thread stack.
	unblockFunc func(status string, stackDepth int) (keepBlocked bool)

	coroutineState struct {
		name         string
		dispatcher   *dispatcherImpl  // dispatcher this context belongs to
		aboutToBlock chan bool        // used to notify dispatcher that coroutine that owns this context is about to block
		unblock      chan unblockFunc // used to notify coroutine that it should continue executing.
		keptBlocked  bool             // true indicates that coroutine didn't make any progress since the last yield unblocking
		closed       bool             // indicates that owning coroutine has finished execution
		blocked      atomic.Bool
		panicError   *workflowPanicError // non nil if coroutine had unhandled panic
	}

	dispatcherImpl struct {
		sequence         int
		channelSequence  int // used to name channels
		selectorSequence int // used to name channels
		coroutines       []*coroutineState
		executing        bool       // currently running ExecuteUntilAllBlocked. Used to avoid recursive calls to it.
		mutex            sync.Mutex // used to synchronize executing
		closed           bool
	}

	// The current timeout resolution implementation is in seconds and uses math.Ceil() as the duration. But is
	// subjected to change in the future.
	workflowOptions struct {
<<<<<<< HEAD
		taskListName                        string
		executionStartToCloseTimeoutSeconds int32
		taskStartToCloseTimeoutSeconds      int32
		namespace                           string
		workflowID                          string
		waitForCancellation                 bool
		signalChannels                      map[string]Channel
		queryHandlers                       map[string]func(*commonpb.Payloads) (*commonpb.Payloads, error)
		workflowIDReusePolicy               WorkflowIDReusePolicy
		dataConverter                       DataConverter
		retryPolicy                         *commonpb.RetryPolicy
		cronSchedule                        string
		contextPropagators                  []ContextPropagator
		memo                                map[string]interface{}
		searchAttributes                    map[string]interface{}
		parentClosePolicy                   ParentClosePolicy
=======
		taskListName                    string
		workflowExecutionTimeoutSeconds int32
		workflowRunTimeoutSeconds       int32
		workflowTaskTimeoutSeconds      int32
		namespace                       string
		workflowID                      string
		waitForCancellation             bool
		signalChannels                  map[string]Channel
		queryHandlers                   map[string]func(*commonpb.Payload) (*commonpb.Payload, error)
		workflowIDReusePolicy           WorkflowIDReusePolicy
		dataConverter                   DataConverter
		retryPolicy                     *commonpb.RetryPolicy
		cronSchedule                    string
		contextPropagators              []ContextPropagator
		memo                            map[string]interface{}
		searchAttributes                map[string]interface{}
		parentClosePolicy               ParentClosePolicy
>>>>>>> 32840844
	}

	executeWorkflowParams struct {
		workflowOptions
		workflowType         *WorkflowType
		input                *commonpb.Payloads
		header               *commonpb.Header
		attempt              int32              // used by test framework to support child workflow retry
		scheduledTime        time.Time          // used by test framework to support child workflow retry
		lastCompletionResult *commonpb.Payloads // used by test framework to support cron
	}

	// decodeFutureImpl
	decodeFutureImpl struct {
		*futureImpl
		fn interface{}
	}

	childWorkflowFutureImpl struct {
		*decodeFutureImpl             // for child workflow result
		executionFuture   *futureImpl // for child workflow execution future
	}

	asyncFuture interface {
		Future
		// Used by selectorImpl
		// If Future is ready returns its value immediately.
		// If not registers callback which is called when it is ready.
		GetAsync(callback *receiveCallback) (v interface{}, ok bool, err error)

		// Used by selectorImpl
		RemoveReceiveCallback(callback *receiveCallback)

		// This future will added to list of dependency futures.
		ChainFuture(f Future)

		// Gets the current value and error.
		// Make sure this is called once the future is ready.
		GetValueAndError() (v interface{}, err error)

		Set(value interface{}, err error)
	}

	queryHandler struct {
		fn            interface{}
		queryType     string
		dataConverter DataConverter
	}
)

const (
	workflowEnvironmentContextKey    = "workflowEnv"
	workflowInterceptorsContextKey   = "workflowInterceptor"
	localActivityFnContextKey        = "localActivityFn"
	workflowEnvInterceptorContextKey = "envInterceptor"
	workflowResultContextKey         = "workflowResult"
	coroutinesContextKey             = "coroutines"
	workflowEnvOptionsContextKey     = "wfEnvOptions"
)

// Assert that structs do indeed implement the interfaces
var _ Channel = (*channelImpl)(nil)
var _ Selector = (*selectorImpl)(nil)
var _ WaitGroup = (*waitGroupImpl)(nil)
var _ dispatcher = (*dispatcherImpl)(nil)

var stackBuf [100000]byte

// Pointer to pointer to workflow result
func getWorkflowResultPointerPointer(ctx Context) **workflowResult {
	rpp := ctx.Value(workflowResultContextKey)
	if rpp == nil {
		panic("getWorkflowResultPointerPointer: Not a workflow context")
	}
	return rpp.(**workflowResult)
}

func getWorkflowEnvironment(ctx Context) workflowEnvironment {
	wc := ctx.Value(workflowEnvironmentContextKey)
	if wc == nil {
		panic("getWorkflowContext: Not a workflow context")
	}
	return wc.(workflowEnvironment)
}

func getEnvInterceptor(ctx Context) *workflowEnvironmentInterceptor {
	wc := ctx.Value(workflowEnvInterceptorContextKey)
	if wc == nil {
		panic("getWorkflowContext: Not a workflow context")
	}
	return wc.(*workflowEnvironmentInterceptor)
}

type workflowEnvironmentInterceptor struct {
	env                  workflowEnvironment
	interceptorChainHead WorkflowInterceptor
	fn                   interface{}
}

func getWorkflowInterceptor(ctx Context) WorkflowInterceptor {
	wc := ctx.Value(workflowInterceptorsContextKey)
	if wc == nil {
		panic("getWorkflowInterceptor: Not a workflow context")
	}
	return wc.(WorkflowInterceptor)
}

func (f *futureImpl) Get(ctx Context, value interface{}) error {
	more := f.channel.Receive(ctx, nil)
	if more {
		panic("not closed")
	}
	if !f.ready {
		panic("not ready")
	}
	if f.err != nil || f.value == nil || value == nil {
		return f.err
	}
	rf := reflect.ValueOf(value)
	if rf.Type().Kind() != reflect.Ptr {
		return errors.New("value parameter is not a pointer")
	}

	if payload, ok := f.value.(*commonpb.Payloads); ok {
		if _, ok2 := value.(**commonpb.Payloads); !ok2 {
			if err := decodeArg(getDataConverterFromWorkflowContext(ctx), payload, value); err != nil {
				return err
			}
			return f.err
		}
	}

	fv := reflect.ValueOf(f.value)
	if fv.IsValid() {
		rf.Elem().Set(fv)
	}
	return f.err
}

// Used by selectorImpl
// If Future is ready returns its value immediately.
// If not registers callback which is called when it is ready.
func (f *futureImpl) GetAsync(callback *receiveCallback) (v interface{}, ok bool, err error) {
	_, _, more := f.channel.receiveAsyncImpl(callback)
	// Future uses Channel.Close to indicate that it is ready.
	// So more being true (channel is still open) indicates future is not ready.
	if more {
		return nil, false, nil
	}
	if !f.ready {
		panic("not ready")
	}
	return f.value, true, f.err
}

// RemoveReceiveCallback removes the callback from future's channel to avoid closure leak.
// Used by selectorImpl
func (f *futureImpl) RemoveReceiveCallback(callback *receiveCallback) {
	f.channel.removeReceiveCallback(callback)
}

func (f *futureImpl) IsReady() bool {
	return f.ready
}

func (f *futureImpl) Set(value interface{}, err error) {
	if f.ready {
		panic("already set")
	}
	f.value = value
	f.err = err
	f.ready = true
	f.channel.Close()
	for _, ch := range f.chained {
		ch.Set(f.value, f.err)
	}
}

func (f *futureImpl) SetValue(value interface{}) {
	if f.ready {
		panic("already set")
	}
	f.Set(value, nil)
}

func (f *futureImpl) SetError(err error) {
	if f.ready {
		panic("already set")
	}
	f.Set(nil, err)
}

func (f *futureImpl) Chain(future Future) {
	if f.ready {
		panic("already set")
	}

	ch, ok := future.(asyncFuture)
	if !ok {
		panic("cannot chain Future that wasn't created with workflow.NewFuture")
	}
	if !ch.IsReady() {
		ch.ChainFuture(f)
		return
	}
	val, err := ch.GetValueAndError()
	f.value = val
	f.err = err
	f.ready = true
}

func (f *futureImpl) ChainFuture(future Future) {
	f.chained = append(f.chained, future.(asyncFuture))
}

func (f *futureImpl) GetValueAndError() (interface{}, error) {
	return f.value, f.err
}

func (f *childWorkflowFutureImpl) GetChildWorkflowExecution() Future {
	return f.executionFuture
}

func (f *childWorkflowFutureImpl) SignalChildWorkflow(ctx Context, signalName string, data interface{}) Future {
	var childExec WorkflowExecution
	if err := f.GetChildWorkflowExecution().Get(ctx, &childExec); err != nil {
		return f.GetChildWorkflowExecution()
	}

	const childWorkflowOnly = true // this means we are targeting child workflow
	// below we use empty run ID indicating the current running one, in case child do continue-as-new
	return signalExternalWorkflow(ctx, childExec.ID, "", signalName, data, childWorkflowOnly)
}

func newWorkflowContext(env workflowEnvironment, interceptors WorkflowInterceptor, envInterceptor *workflowEnvironmentInterceptor) Context {
	rootCtx := WithValue(background, workflowEnvironmentContextKey, env)
	rootCtx = WithValue(rootCtx, workflowEnvInterceptorContextKey, envInterceptor)
	rootCtx = WithValue(rootCtx, workflowInterceptorsContextKey, interceptors)

	var resultPtr *workflowResult
	rootCtx = WithValue(rootCtx, workflowResultContextKey, &resultPtr)

	// Set default values for the workflow execution.
	wInfo := env.WorkflowInfo()
	rootCtx = WithWorkflowNamespace(rootCtx, wInfo.Namespace)
	rootCtx = WithWorkflowTaskList(rootCtx, wInfo.TaskListName)
	getWorkflowEnvOptions(rootCtx).workflowExecutionTimeoutSeconds = wInfo.WorkflowExecutionTimeoutSeconds
	rootCtx = WithWorkflowRunTimeout(rootCtx, time.Duration(wInfo.WorkflowRunTimeoutSeconds)*time.Second)
	rootCtx = WithWorkflowTaskTimeout(rootCtx, time.Duration(wInfo.WorkflowTaskTimeoutSeconds)*time.Second)
	rootCtx = WithTaskList(rootCtx, wInfo.TaskListName)
	rootCtx = WithDataConverter(rootCtx, env.GetDataConverter())
	rootCtx = withContextPropagators(rootCtx, env.GetContextPropagators())
	getActivityOptions(rootCtx).OriginalTaskListName = wInfo.TaskListName

	return rootCtx
}

func newWorkflowInterceptors(env workflowEnvironment, factories []WorkflowInterceptorFactory) (WorkflowInterceptor, *workflowEnvironmentInterceptor) {
	envInterceptor := &workflowEnvironmentInterceptor{env: env}
	var interceptor WorkflowInterceptor = envInterceptor
	for i := len(factories) - 1; i >= 0; i-- {
		interceptor = factories[i].NewInterceptor(env.WorkflowInfo(), interceptor)
	}
	envInterceptor.interceptorChainHead = interceptor
	return interceptor, envInterceptor
}

func (d *syncWorkflowDefinition) Execute(env workflowEnvironment, header *commonpb.Header, input *commonpb.Payloads) {
	interceptors, envInterceptor := newWorkflowInterceptors(env, env.GetRegistry().getInterceptors())
	dispatcher, rootCtx := newDispatcher(newWorkflowContext(env, interceptors, envInterceptor), func(ctx Context) {
		r := &workflowResult{}

		// We want to execute the user workflow definition from the first decision task started,
		// so they can see everything before that. Here we would have all initialization done, hence
		// we are yielding.
		state := getState(d.rootCtx)
		state.yield("yield before executing to setup state")

		// TODO: @shreyassrivatsan - add workflow trace span here
		r.workflowResult, r.error = d.workflow.Execute(d.rootCtx, input)
		rpp := getWorkflowResultPointerPointer(ctx)
		*rpp = r
	})

	// set the information from the headers that is to be propagated in the workflow context
	for _, ctxProp := range env.GetContextPropagators() {
		var err error
		if rootCtx, err = ctxProp.ExtractToWorkflow(rootCtx, NewHeaderReader(header)); err != nil {
			panic(fmt.Sprintf("Unable to propagate context %v", err))
		}
	}

	d.rootCtx, d.cancel = WithCancel(rootCtx)
	d.dispatcher = dispatcher

	getWorkflowEnvironment(d.rootCtx).RegisterCancelHandler(func() {
		// It is ok to call this method multiple times.
		// it doesn't do anything new, the context remains cancelled.
		d.cancel()
	})

	getWorkflowEnvironment(d.rootCtx).RegisterSignalHandler(func(name string, result *commonpb.Payloads) {
		eo := getWorkflowEnvOptions(d.rootCtx)
		// We don't want this code to be blocked ever, using sendAsync().
		ch := eo.getSignalChannel(d.rootCtx, name).(*channelImpl)
		ok := ch.SendAsync(result)
		if !ok {
			panic(fmt.Sprintf("Exceeded channel buffer size for signal: %v", name))
		}
	})

	getWorkflowEnvironment(d.rootCtx).RegisterQueryHandler(func(queryType string, queryArgs *commonpb.Payloads) (*commonpb.Payloads, error) {
		eo := getWorkflowEnvOptions(d.rootCtx)
		handler, ok := eo.queryHandlers[queryType]
		if !ok {
			keys := []string{QueryTypeStackTrace, QueryTypeOpenSessions}
			for k := range eo.queryHandlers {
				keys = append(keys, k)
			}
			return nil, fmt.Errorf("unknown queryType %v. KnownQueryTypes=%v", queryType, keys)
		}
		return handler(queryArgs)
	})
}

func (d *syncWorkflowDefinition) OnDecisionTaskStarted() {
	executeDispatcher(d.rootCtx, d.dispatcher)
}

func (d *syncWorkflowDefinition) StackTrace() string {
	return d.dispatcher.StackTrace()
}

func (d *syncWorkflowDefinition) Close() {
	if d.dispatcher != nil {
		d.dispatcher.Close()
	}
}

// NewDispatcher creates a new Dispatcher instance with a root coroutine function.
// Context passed to the root function is child of the passed rootCtx.
// This way rootCtx can be used to pass values to the coroutine code.
func newDispatcher(rootCtx Context, root func(ctx Context)) (*dispatcherImpl, Context) {
	result := &dispatcherImpl{}
	ctxWithState := result.newCoroutine(rootCtx, root)
	return result, ctxWithState
}

// executeDispatcher executed coroutines in the calling thread and calls workflow completion callbacks
// if root workflow function returned
func executeDispatcher(ctx Context, dispatcher dispatcher) {
	env := getWorkflowEnvironment(ctx)
	panicErr := dispatcher.ExecuteUntilAllBlocked()
	if panicErr != nil {
		env.Complete(nil, panicErr)
		return
	}

	rp := *getWorkflowResultPointerPointer(ctx)
	if rp == nil {
		// Result is not set, so workflow is still executing
		return
	}

	us := getWorkflowEnvOptions(ctx).getUnhandledSignals()
	if len(us) > 0 {
		env.GetLogger().Info("Workflow has unhandled signals", zap.Strings("SignalNames", us))
		env.GetMetricsScope().Counter(metrics.UnhandledSignalsCounter).Inc(1)
	}

	env.Complete(rp.workflowResult, rp.error)
}

// For troubleshooting stack pretty printing only.
// Set to true to see full stack trace that includes framework methods.
const disableCleanStackTraces = false

func getState(ctx Context) *coroutineState {
	s := ctx.Value(coroutinesContextKey)
	if s == nil {
		panic("getState: not workflow context")
	}
	state := s.(*coroutineState)
	if !state.dispatcher.executing {
		panic(panicIllegalAccessCoroutinueState)
	}
	return state
}

func (c *channelImpl) Receive(ctx Context, valuePtr interface{}) (more bool) {
	state := getState(ctx)
	hasResult := false
	var result interface{}
	callback := &receiveCallback{
		fn: func(v interface{}, m bool) bool {
			result = v
			hasResult = true
			more = m
			return true
		},
	}

	for {
		hasResult = false
		v, ok, m := c.receiveAsyncImpl(callback)

		if !ok && !m { //channel closed and empty
			return m
		}

		if ok || !m {
			err := c.assignValue(v, valuePtr)
			if err == nil {
				state.unblocked()
				return m
			}
			continue //corrupt signal. Drop and reset process
		}
		for {
			if hasResult {
				err := c.assignValue(result, valuePtr)
				if err == nil {
					state.unblocked()
					return more
				}
				break //Corrupt signal. Drop and reset process.
			}
			state.yield(fmt.Sprintf("blocked on %s.Receive", c.name))
		}
	}

}

func (c *channelImpl) ReceiveAsync(valuePtr interface{}) (ok bool) {
	ok, _ = c.ReceiveAsyncWithMoreFlag(valuePtr)
	return ok
}

func (c *channelImpl) ReceiveAsyncWithMoreFlag(valuePtr interface{}) (ok bool, more bool) {
	for {
		v, ok, more := c.receiveAsyncImpl(nil)
		if !ok && !more { //channel closed and empty
			return ok, more
		}

		err := c.assignValue(v, valuePtr)
		if err != nil {
			continue
			// keep consuming until a good signal is hit or channel is drained
		}
		return ok, more
	}
}

// ok = true means that value was received
// more = true means that channel is not closed and more deliveries are possible
func (c *channelImpl) receiveAsyncImpl(callback *receiveCallback) (v interface{}, ok bool, more bool) {
	if c.recValue != nil {
		r := *c.recValue
		c.recValue = nil
		return r, true, true
	}
	if len(c.buffer) > 0 {
		r := c.buffer[0]
		c.buffer[0] = nil
		c.buffer = c.buffer[1:]

		// Move blocked sends into buffer
		for len(c.blockedSends) > 0 {
			b := c.blockedSends[0]
			c.blockedSends[0] = nil
			c.blockedSends = c.blockedSends[1:]
			if b.fn() {
				c.buffer = append(c.buffer, b.value)
				break
			}
		}

		return r, true, true
	}
	if c.closed {
		return nil, false, false
	}
	for len(c.blockedSends) > 0 {
		b := c.blockedSends[0]
		c.blockedSends[0] = nil
		c.blockedSends = c.blockedSends[1:]
		if b.fn() {
			return b.value, true, true
		}
	}
	if callback != nil {
		c.blockedReceives = append(c.blockedReceives, callback)
	}
	return nil, false, true
}

func (c *channelImpl) removeReceiveCallback(callback *receiveCallback) {
	for i, blockedCallback := range c.blockedReceives {
		if callback == blockedCallback {
			c.blockedReceives = append(c.blockedReceives[:i], c.blockedReceives[i+1:]...)
			break
		}
	}
}

func (c *channelImpl) removeSendCallback(callback *sendCallback) {
	for i, blockedCallback := range c.blockedSends {
		if callback == blockedCallback {
			c.blockedSends = append(c.blockedSends[:i], c.blockedSends[i+1:]...)
			break
		}
	}
}

func (c *channelImpl) Send(ctx Context, v interface{}) {
	state := getState(ctx)
	valueConsumed := false
	callback := &sendCallback{
		value: v,
		fn: func() bool {
			valueConsumed = true
			return true
		},
	}
	ok := c.sendAsyncImpl(v, callback)
	if ok {
		state.unblocked()
		return
	}
	for {
		if valueConsumed {
			state.unblocked()
			return
		}

		// Check for closed in the loop as close can be called when send is blocked
		if c.closed {
			panic("Closed channel")
		}
		state.yield(fmt.Sprintf("blocked on %s.Send", c.name))
	}
}

func (c *channelImpl) SendAsync(v interface{}) (ok bool) {
	return c.sendAsyncImpl(v, nil)
}

func (c *channelImpl) sendAsyncImpl(v interface{}, pair *sendCallback) (ok bool) {
	if c.closed {
		panic("Closed channel")
	}
	for len(c.blockedReceives) > 0 {
		blockedGet := c.blockedReceives[0].fn
		c.blockedReceives[0] = nil
		c.blockedReceives = c.blockedReceives[1:]
		// false from callback indicates that value wasn't consumed
		if blockedGet(v, true) {
			return true
		}
	}
	if len(c.buffer) < c.size {
		c.buffer = append(c.buffer, v)
		return true
	}
	if pair != nil {
		c.blockedSends = append(c.blockedSends, pair)
	}
	return false
}

func (c *channelImpl) Close() {
	c.closed = true
	// Use a copy of blockedReceives for iteration as invoking callback could result in modification
	copy := append(c.blockedReceives[:0:0], c.blockedReceives...)
	for _, callback := range copy {
		callback.fn(nil, false)
	}
	// All blocked sends are going to panic
}

// Takes a value and assigns that 'to' value. logs a metric if it is unable to deserialize
func (c *channelImpl) assignValue(from interface{}, to interface{}) error {
	err := decodeAndAssignValue(c.dataConverter, from, to)
	//add to metrics
	if err != nil {
		c.env.GetLogger().Error(fmt.Sprintf("Corrupt signal received on channel %s. Error deserializing", c.name), zap.Error(err))
		c.env.GetMetricsScope().Counter(metrics.CorruptedSignalsCounter).Inc(1)
	}
	return err
}

// initialYield called at the beginning of the coroutine execution
// stackDepth is the depth of top of the stack to omit when stack trace is generated
// to hide frames internal to the framework.
func (s *coroutineState) initialYield(stackDepth int, status string) {
	if s.blocked.Swap(true) {
		panic("trying to block on coroutine which is already blocked, most likely a wrong Context is used to do blocking" +
			" call (like Future.Get() or Channel.Receive()")
	}
	keepBlocked := true
	for keepBlocked {
		f := <-s.unblock
		keepBlocked = f(status, stackDepth+1)
	}
	s.blocked.Swap(false)
}

// yield indicates that coroutine cannot make progress and should sleep
// this call blocks
func (s *coroutineState) yield(status string) {
	s.aboutToBlock <- true
	s.initialYield(3, status) // omit three levels of stack. To adjust change to 0 and count the lines to remove.
	s.keptBlocked = true
}

func getStackTrace(coroutineName, status string, stackDepth int) string {
	top := fmt.Sprintf("coroutine %s [%s]:", coroutineName, status)
	// Omit top stackDepth frames + top status line.
	// Omit bottom two frames which is wrapping of coroutine in a goroutine.
	return getStackTraceRaw(top, stackDepth*2+1, 4)
}

func getStackTraceRaw(top string, omitTop, omitBottom int) string {
	stack := stackBuf[:runtime.Stack(stackBuf[:], false)]
	rawStack := strings.TrimRightFunc(string(stack), unicode.IsSpace)
	if disableCleanStackTraces {
		return rawStack
	}
	lines := strings.Split(rawStack, "\n")
	lines = lines[omitTop : len(lines)-omitBottom]
	lines = append([]string{top}, lines...)
	return strings.Join(lines, "\n")
}

// unblocked is called by coroutine to indicate that since the last time yield was unblocked channel or select
// where unblocked versus calling yield again after checking their condition
func (s *coroutineState) unblocked() {
	s.keptBlocked = false
}

func (s *coroutineState) call() {
	s.unblock <- func(status string, stackDepth int) bool {
		return false // unblock
	}
	<-s.aboutToBlock
}

func (s *coroutineState) close() {
	s.closed = true
	s.aboutToBlock <- true
}

func (s *coroutineState) exit() {
	if !s.closed {
		s.unblock <- func(status string, stackDepth int) bool {
			runtime.Goexit()
			return true
		}
	}
}

func (s *coroutineState) stackTrace() string {
	if s.closed {
		return ""
	}
	stackCh := make(chan string, 1)
	s.unblock <- func(status string, stackDepth int) bool {
		stackCh <- getStackTrace(s.name, status, stackDepth+2)
		return true
	}
	return <-stackCh
}

func (d *dispatcherImpl) newCoroutine(ctx Context, f func(ctx Context)) Context {
	return d.newNamedCoroutine(ctx, fmt.Sprintf("%v", d.sequence+1), f)
}

func (d *dispatcherImpl) newNamedCoroutine(ctx Context, name string, f func(ctx Context)) Context {
	state := d.newState(name)
	spawned := WithValue(ctx, coroutinesContextKey, state)
	go func(crt *coroutineState) {
		defer crt.close()
		defer func() {
			if r := recover(); r != nil {
				st := getStackTrace(name, "panic", 4)
				crt.panicError = newWorkflowPanicError(r, st)
			}
		}()
		crt.initialYield(1, "")
		f(spawned)
	}(state)
	return spawned
}

func (d *dispatcherImpl) newState(name string) *coroutineState {
	c := &coroutineState{
		name:         name,
		dispatcher:   d,
		aboutToBlock: make(chan bool, 1),
		unblock:      make(chan unblockFunc),
	}
	d.sequence++
	d.coroutines = append(d.coroutines, c)
	return c
}

func (d *dispatcherImpl) ExecuteUntilAllBlocked() (err error) {
	d.mutex.Lock()
	if d.closed {
		panic("dispatcher is closed")
	}
	if d.executing {
		panic("call to ExecuteUntilAllBlocked (possibly from a coroutine) while it is already running")
	}
	d.executing = true
	d.mutex.Unlock()
	defer func() { d.executing = false }()
	allBlocked := false
	// Keep executing until at least one goroutine made some progress
	for !allBlocked {
		// Give every coroutine chance to execute removing closed ones
		allBlocked = true
		lastSequence := d.sequence
		for i := 0; i < len(d.coroutines); i++ {
			c := d.coroutines[i]
			if !c.closed {
				// TODO: Support handling of panic in a coroutine by dispatcher.
				// TODO: Dump all outstanding coroutines if one of them panics
				c.call()
			}
			// c.call() can close the context so check again
			if c.closed {
				// remove the closed one from the slice
				d.coroutines = append(d.coroutines[:i],
					d.coroutines[i+1:]...)
				i--
				if c.panicError != nil {
					return c.panicError
				}
				allBlocked = false

			} else {
				allBlocked = allBlocked && (c.keptBlocked || c.closed)
			}
		}
		// Set allBlocked to false if new coroutines where created
		allBlocked = allBlocked && lastSequence == d.sequence
		if len(d.coroutines) == 0 {
			break
		}
	}
	return nil
}

func (d *dispatcherImpl) IsDone() bool {
	return len(d.coroutines) == 0
}

func (d *dispatcherImpl) Close() {
	d.mutex.Lock()
	if d.closed {
		d.mutex.Unlock()
		return
	}
	d.closed = true
	d.mutex.Unlock()
	for i := 0; i < len(d.coroutines); i++ {
		c := d.coroutines[i]
		if !c.closed {
			c.exit()
		}
	}
}

func (d *dispatcherImpl) StackTrace() string {
	var result string
	for i := 0; i < len(d.coroutines); i++ {
		c := d.coroutines[i]
		if !c.closed {
			if len(result) > 0 {
				result += "\n\n"
			}
			result += c.stackTrace()
		}
	}
	return result
}

func (s *selectorImpl) AddReceive(c ReceiveChannel, f func(c ReceiveChannel, more bool)) Selector {
	s.cases = append(s.cases, &selectCase{channel: c.(*channelImpl), receiveFunc: &f})
	return s
}

func (s *selectorImpl) AddSend(c SendChannel, v interface{}, f func()) Selector {
	s.cases = append(s.cases, &selectCase{channel: c.(*channelImpl), sendFunc: &f, sendValue: &v})
	return s
}

func (s *selectorImpl) AddFuture(future Future, f func(future Future)) Selector {
	asyncF, ok := future.(asyncFuture)
	if !ok {
		panic("cannot chain Future that wasn't created with workflow.NewFuture")
	}
	s.cases = append(s.cases, &selectCase{future: asyncF, futureFunc: &f})
	return s
}

func (s *selectorImpl) AddDefault(f func()) {
	s.defaultFunc = &f
}

func (s *selectorImpl) Select(ctx Context) {
	state := getState(ctx)
	var readyBranch func()
	var cleanups []func()
	defer func() {
		for _, c := range cleanups {
			c()
		}
	}()

	for _, pair := range s.cases {
		if pair.receiveFunc != nil {
			f := *pair.receiveFunc
			c := pair.channel
			callback := &receiveCallback{
				fn: func(v interface{}, more bool) bool {
					if readyBranch != nil {
						return false
					}
					readyBranch = func() {
						c.recValue = &v
						f(c, more)
					}
					return true
				},
			}
			v, ok, more := c.receiveAsyncImpl(callback)
			if ok || !more {
				// Select() returns in this case/branch. The callback won't be called for this case. However, callback
				// will be called for previous cases/branches. We should set readyBranch so that when other case/branch
				// become ready they won't consume the value for this Select() call.
				readyBranch = func() {
				}
				// Avoid assigning pointer to nil interface which makes
				// c.RecValue != nil and breaks the nil check at the beginning of receiveAsyncImpl
				if more {
					c.recValue = &v
				}
				f(c, more)
				return
			}
			// callback closure is added to channel's blockedReceives, we need to clean it up to avoid closure leak
			cleanups = append(cleanups, func() {
				c.removeReceiveCallback(callback)
			})
		} else if pair.sendFunc != nil {
			f := *pair.sendFunc
			c := pair.channel
			callback := &sendCallback{
				value: *pair.sendValue,
				fn: func() bool {
					if readyBranch != nil {
						return false
					}
					readyBranch = func() {
						f()
					}
					return true
				},
			}
			ok := c.sendAsyncImpl(*pair.sendValue, callback)
			if ok {
				// Select() returns in this case/branch. The callback won't be called for this case. However, callback
				// will be called for previous cases/branches. We should set readyBranch so that when other case/branch
				// become ready they won't consume the value for this Select() call.
				readyBranch = func() {
				}
				f()
				return
			}
			// callback closure is added to channel's blockedSends, we need to clean it up to avoid closure leak
			cleanups = append(cleanups, func() {
				c.removeSendCallback(callback)
			})
		} else if pair.futureFunc != nil {
			p := pair
			f := *p.futureFunc
			callback := &receiveCallback{
				fn: func(v interface{}, more bool) bool {
					if readyBranch != nil {
						return false
					}
					readyBranch = func() {
						p.futureFunc = nil
						f(p.future)
					}
					return true
				},
			}

			_, ok, _ := p.future.GetAsync(callback)
			if ok {
				// Select() returns in this case/branch. The callback won't be called for this case. However, callback
				// will be called for previous cases/branches. We should set readyBranch so that when other case/branch
				// become ready they won't consume the value for this Select() call.
				readyBranch = func() {
				}
				p.futureFunc = nil
				f(p.future)
				return
			}
			// callback closure is added to future's channel's blockedReceives, need to clean up to avoid leak
			cleanups = append(cleanups, func() {
				p.future.RemoveReceiveCallback(callback)
			})
		}
	}
	if s.defaultFunc != nil {
		f := *s.defaultFunc
		f()
		return
	}
	for {
		if readyBranch != nil {
			readyBranch()
			state.unblocked()
			return
		}
		state.yield(fmt.Sprintf("blocked on %s.Select", s.name))
	}
}

// NewWorkflowDefinition creates a WorkflowDefinition from a Workflow
func newSyncWorkflowDefinition(workflow workflow) *syncWorkflowDefinition {
	return &syncWorkflowDefinition{workflow: workflow}
}

func getValidatedWorkflowFunction(workflowFunc interface{}, args []interface{}, dataConverter DataConverter, r *registry) (*WorkflowType, *commonpb.Payloads, error) {
	fnName := ""
	fType := reflect.TypeOf(workflowFunc)
	switch getKind(fType) {
	case reflect.String:
		fnName = reflect.ValueOf(workflowFunc).String()

	case reflect.Func:
		if err := validateFunctionArgs(workflowFunc, args, true); err != nil {
			return nil, nil, err
		}
		fnName = getWorkflowFunctionName(r, workflowFunc)

	default:
		return nil, nil, fmt.Errorf(
			"invalid type 'workflowFunc' parameter provided, it can be either worker function or name of the worker type: %v",
			workflowFunc)
	}

	if dataConverter == nil {
		dataConverter = getDefaultDataConverter()
	}
	input, err := encodeArgs(dataConverter, args)
	if err != nil {
		return nil, nil, err
	}
	return &WorkflowType{Name: fnName}, input, nil
}

func getWorkflowEnvOptions(ctx Context) *workflowOptions {
	options := ctx.Value(workflowEnvOptionsContextKey)
	if options != nil {
		return options.(*workflowOptions)
	}
	return nil
}

func setWorkflowEnvOptionsIfNotExist(ctx Context) Context {
	options := getWorkflowEnvOptions(ctx)
	var newOptions workflowOptions
	if options != nil {
		newOptions = *options
	} else {
		newOptions.signalChannels = make(map[string]Channel)
		newOptions.queryHandlers = make(map[string]func(*commonpb.Payloads) (*commonpb.Payloads, error))
	}
	if newOptions.dataConverter == nil {
		newOptions.dataConverter = getDefaultDataConverter()
	}
	return WithValue(ctx, workflowEnvOptionsContextKey, &newOptions)
}

func getDataConverterFromWorkflowContext(ctx Context) DataConverter {
	options := getWorkflowEnvOptions(ctx)
	if options == nil || options.dataConverter == nil {
		return getDefaultDataConverter()
	}
	return options.dataConverter
}

func getRegistryFromWorkflowContext(ctx Context) *registry {
	env := getWorkflowEnvironment(ctx)
	return env.GetRegistry()
}

func getContextPropagatorsFromWorkflowContext(ctx Context) []ContextPropagator {
	options := getWorkflowEnvOptions(ctx)
	return options.contextPropagators
}

func getHeadersFromContext(ctx Context) *commonpb.Header {
	header := &commonpb.Header{
		Fields: make(map[string]*commonpb.Payloads),
	}
	contextPropagators := getContextPropagatorsFromWorkflowContext(ctx)
	for _, ctxProp := range contextPropagators {
		_ = ctxProp.InjectFromWorkflow(ctx, NewHeaderWriter(header))
	}
	return header
}

// getSignalChannel finds the associated channel for the signal.
func (w *workflowOptions) getSignalChannel(ctx Context, signalName string) ReceiveChannel {
	if ch, ok := w.signalChannels[signalName]; ok {
		return ch
	}
	ch := NewBufferedChannel(ctx, defaultSignalChannelSize)
	w.signalChannels[signalName] = ch
	return ch
}

// getUnhandledSignals checks if there are any signal channels that have data to be consumed.
func (w *workflowOptions) getUnhandledSignals() []string {
	var unhandledSignals []string
	for k, c := range w.signalChannels {
		ch := c.(*channelImpl)
		v, ok, _ := ch.receiveAsyncImpl(nil)
		if ok {
			unhandledSignals = append(unhandledSignals, k)
			ch.recValue = &v
		}
	}
	return unhandledSignals
}

func (d *decodeFutureImpl) Get(ctx Context, value interface{}) error {
	more := d.futureImpl.channel.Receive(ctx, nil)
	if more {
		panic("not closed")
	}
	if !d.futureImpl.ready {
		panic("not ready")
	}
	if d.futureImpl.err != nil || d.futureImpl.value == nil || value == nil {
		return d.futureImpl.err
	}
	rf := reflect.ValueOf(value)
	if rf.Type().Kind() != reflect.Ptr {
		return errors.New("value parameter is not a pointer")
	}
	dataConverter := getDataConverterFromWorkflowContext(ctx)
	err := dataConverter.FromData(d.futureImpl.value.(*commonpb.Payloads), value)
	if err != nil {
		return err
	}
	return d.futureImpl.err
}

// newDecodeFuture creates a new future as well as associated Settable that is used to set its value.
// fn - the decoded value needs to be validated against a function.
func newDecodeFuture(ctx Context, fn interface{}) (Future, Settable) {
	impl := &decodeFutureImpl{
		&futureImpl{channel: NewChannel(ctx).(*channelImpl)}, fn}
	return impl, impl
}

// setQueryHandler sets query handler for given queryType.
func setQueryHandler(ctx Context, queryType string, handler interface{}) error {
	qh := &queryHandler{fn: handler, queryType: queryType, dataConverter: getDataConverterFromWorkflowContext(ctx)}
	err := qh.validateHandlerFn()
	if err != nil {
		return err
	}

	getWorkflowEnvOptions(ctx).queryHandlers[queryType] = qh.execute
	return nil
}

func (h *queryHandler) validateHandlerFn() error {
	fnType := reflect.TypeOf(h.fn)
	if fnType.Kind() != reflect.Func {
		return fmt.Errorf("query handler must be function but was %s", fnType.Kind())
	}

	if fnType.NumOut() != 2 {
		return fmt.Errorf(
			"query handler must return 2 values (serializable result and error), but found %d return values", fnType.NumOut(),
		)
	}

	if !isValidResultType(fnType.Out(0)) {
		return fmt.Errorf(
			"first return value of query handler must be serializable but found: %v", fnType.Out(0).Kind(),
		)
	}
	if !isError(fnType.Out(1)) {
		return fmt.Errorf(
			"second return value of query handler must be error but found %v", fnType.Out(fnType.NumOut()-1).Kind(),
		)
	}
	return nil
}

func (h *queryHandler) execute(input *commonpb.Payloads) (result *commonpb.Payloads, err error) {
	// if query handler panic, convert it to error
	defer func() {
		if p := recover(); p != nil {
			result = nil
			st := getStackTraceRaw("query handler [panic]:", 7, 0)
			if p == panicIllegalAccessCoroutinueState {
				// query handler code try to access workflow functions outside of workflow context, make error message
				// more descriptive and clear.
				p = "query handler must not use temporal context to do things like workflow.NewChannel(), " +
					"workflow.Go() or to call any workflow blocking functions like Channel.Get() or Future.Get()"
			}
			err = fmt.Errorf("query handler panic: %v, stack trace: %v", p, st)
		}
	}()

	fnType := reflect.TypeOf(h.fn)
	var args []reflect.Value

	decoded, err := decodeArgs(h.dataConverter, fnType, input)
	if err != nil {
		return nil, fmt.Errorf("unable to decode the input for queryType: %v, with error: %w", h.queryType, err)
	}
	args = append(args, decoded...)

	// invoke the query handler with arguments.
	fnValue := reflect.ValueOf(h.fn)
	retValues := fnValue.Call(args)

	// we already verified (in validateHandlerFn()) that the query handler returns 2 values
	retValue := retValues[0]
	if retValue.Kind() != reflect.Ptr || !retValue.IsNil() {
		result, err = encodeArg(h.dataConverter, retValue.Interface())
		if err != nil {
			return nil, err
		}
	}

	errValue := retValues[1]
	if errValue.IsNil() {
		return result, nil
	}
	err, ok := errValue.Interface().(error)
	if !ok {
		return nil, fmt.Errorf("failed to parse error result as it is not of error interface: %v", errValue)
	}
	return result, err
}

// Add adds delta, which may be negative, to the WaitGroup counter.
// If the counter becomes zero, all goroutines blocked on Wait are released.
// If the counter goes negative, Add panics.
//
// Note that calls with a positive delta that occur when the counter is zero
// must happen before a Wait. Calls with a negative delta, or calls with a
// positive delta that start when the counter is greater than zero, may happen
// at any time.
// Typically this means the calls to Add should execute before the statement
// creating the goroutine or other event to be waited for.
// If a WaitGroup is reused to wait for several independent sets of events,
// new Add calls must happen after all previous Wait calls have returned.
//
// param delta int -> the value to increment the WaitGroup counter by
func (wg *waitGroupImpl) Add(delta int) {
	wg.n = wg.n + delta
	if wg.n < 0 {
		panic("negative WaitGroup counter")
	}
	if (wg.n > 0) || (!wg.waiting) {
		return
	}
	if wg.n == 0 {
		wg.settable.Set(false, nil)
	}
}

// Done decrements the WaitGroup counter by 1, indicating
// that a coroutine in the WaitGroup has completed
func (wg *waitGroupImpl) Done() {
	wg.Add(-1)
}

// Wait blocks and waits for specified number of couritines to
// finish executing and then unblocks once the counter has reached 0.
//
// param ctx Context -> workflow context
func (wg *waitGroupImpl) Wait(ctx Context) {
	if wg.n <= 0 {
		return
	}
	if wg.waiting {
		panic("WaitGroup is reused before previous Wait has returned")
	}

	wg.waiting = true
	if err := wg.future.Get(ctx, &wg.waiting); err != nil {
		panic(err)
	}
	wg.future, wg.settable = NewFuture(ctx)
}<|MERGE_RESOLUTION|>--- conflicted
+++ resolved
@@ -168,24 +168,6 @@
 	// The current timeout resolution implementation is in seconds and uses math.Ceil() as the duration. But is
 	// subjected to change in the future.
 	workflowOptions struct {
-<<<<<<< HEAD
-		taskListName                        string
-		executionStartToCloseTimeoutSeconds int32
-		taskStartToCloseTimeoutSeconds      int32
-		namespace                           string
-		workflowID                          string
-		waitForCancellation                 bool
-		signalChannels                      map[string]Channel
-		queryHandlers                       map[string]func(*commonpb.Payloads) (*commonpb.Payloads, error)
-		workflowIDReusePolicy               WorkflowIDReusePolicy
-		dataConverter                       DataConverter
-		retryPolicy                         *commonpb.RetryPolicy
-		cronSchedule                        string
-		contextPropagators                  []ContextPropagator
-		memo                                map[string]interface{}
-		searchAttributes                    map[string]interface{}
-		parentClosePolicy                   ParentClosePolicy
-=======
 		taskListName                    string
 		workflowExecutionTimeoutSeconds int32
 		workflowRunTimeoutSeconds       int32
@@ -194,7 +176,7 @@
 		workflowID                      string
 		waitForCancellation             bool
 		signalChannels                  map[string]Channel
-		queryHandlers                   map[string]func(*commonpb.Payload) (*commonpb.Payload, error)
+		queryHandlers                   map[string]func(*commonpb.Payloads) (*commonpb.Payloads, error)
 		workflowIDReusePolicy           WorkflowIDReusePolicy
 		dataConverter                   DataConverter
 		retryPolicy                     *commonpb.RetryPolicy
@@ -203,7 +185,6 @@
 		memo                            map[string]interface{}
 		searchAttributes                map[string]interface{}
 		parentClosePolicy               ParentClosePolicy
->>>>>>> 32840844
 	}
 
 	executeWorkflowParams struct {

--- conflicted
+++ resolved
@@ -279,7 +279,7 @@
 var _ dispatcher = (*dispatcherImpl)(nil)
 
 // 1MB buffer to fit combined stack trace of all active goroutines
-var stackBuf [1024*1024]byte
+var stackBuf [1024 * 1024]byte
 
 var (
 	errCoroStackNotFound   = errors.New("coroutine stack not found")
@@ -1065,15 +1065,10 @@
 		if err != nil {
 			st = fmt.Sprintf("<%s>", err)
 		}
-		msg := fmt.Sprintf("Potential deadlock detected: "+
+		msg := fmt.Sprintf("[TMPRL1101] Potential deadlock detected: "+
 			"workflow goroutine %q didn't yield for over a second", s.name)
 		s.closed.Store(true)
-<<<<<<< HEAD
-		panic(fmt.Sprintf("[TMPRL1101] Potential deadlock detected: "+
-			"workflow goroutine %q didn't yield for over a second", s.name))
-=======
 		s.panicError = newWorkflowPanicError(msg, st)
->>>>>>> 171504d9
 	}
 }
 

// The MIT License
//
// Copyright (c) 2020 Temporal Technologies Inc.  All rights reserved.
//
// Copyright (c) 2020 Uber Technologies, Inc.
//
// Permission is hereby granted, free of charge, to any person obtaining a copy
// of this software and associated documentation files (the "Software"), to deal
// in the Software without restriction, including without limitation the rights
// to use, copy, modify, merge, publish, distribute, sublicense, and/or sell
// copies of the Software, and to permit persons to whom the Software is
// furnished to do so, subject to the following conditions:
//
// The above copyright notice and this permission notice shall be included in
// all copies or substantial portions of the Software.
//
// THE SOFTWARE IS PROVIDED "AS IS", WITHOUT WARRANTY OF ANY KIND, EXPRESS OR
// IMPLIED, INCLUDING BUT NOT LIMITED TO THE WARRANTIES OF MERCHANTABILITY,
// FITNESS FOR A PARTICULAR PURPOSE AND NONINFRINGEMENT. IN NO EVENT SHALL THE
// AUTHORS OR COPYRIGHT HOLDERS BE LIABLE FOR ANY CLAIM, DAMAGES OR OTHER
// LIABILITY, WHETHER IN AN ACTION OF CONTRACT, TORT OR OTHERWISE, ARISING FROM,
// OUT OF OR IN CONNECTION WITH THE SOFTWARE OR THE USE OR OTHER DEALINGS IN
// THE SOFTWARE.

package internal

import (
	"context"
	"sync/atomic"
	"time"

	grpc_retry "github.com/grpc-ecosystem/go-grpc-middleware/retry"
	"go.temporal.io/api/serviceerror"
	"go.temporal.io/sdk/internal/common/metrics"
	"go.temporal.io/sdk/internal/common/retry"
	"google.golang.org/grpc"
	"google.golang.org/grpc/backoff"
	"google.golang.org/grpc/credentials"
	"google.golang.org/grpc/credentials/insecure"
	"google.golang.org/grpc/keepalive"
	"google.golang.org/grpc/metadata"
	"google.golang.org/grpc/status"
)

type (
	// dialParameters are passed to GRPCDialer and must be used to create gRPC connection.
	dialParameters struct {
		HostPort              string
		UserConnectionOptions ConnectionOptions
		RequiredInterceptors  []grpc.UnaryClientInterceptor
		DefaultServiceConfig  string
	}
)

const (
	// LocalHostPort is a default host:port for worker and client to connect to.
	LocalHostPort = "localhost:7233"

	// defaultServiceConfig is a default gRPC connection service config which enables DNS round-robin between IPs.
	defaultServiceConfig = `{"loadBalancingConfig": [{"round_robin":{}}]}`

	// minConnectTimeout is the minimum amount of time we are willing to give a connection to complete.
	minConnectTimeout = 20 * time.Second

	// attemptSuffix is a suffix added to the metric name for individual call attempts made to the server, which includes retries.
	attemptSuffix = "_attempt"

	// mb is a number of bytes in a megabyte
	mb = 1024 * 1024

	// defaultMaxPayloadSize is a maximum size of the payload that grpc client would allow.
	defaultMaxPayloadSize = 128 * mb

	// defaultKeepAliveTime is the keep alive time if one is not specified.
	defaultKeepAliveTime = 30 * time.Second

	// defaultKeepAliveTimeout is the keep alive timeout if one is not specified.
	defaultKeepAliveTimeout = 15 * time.Second
)

func dial(params dialParameters) (*grpc.ClientConn, error) {
	var securityOptions []grpc.DialOption
	if params.UserConnectionOptions.TLS != nil {
		securityOptions = []grpc.DialOption{
			grpc.WithTransportCredentials(credentials.NewTLS(params.UserConnectionOptions.TLS)),
		}
	} else {
		securityOptions = []grpc.DialOption{
			grpc.WithTransportCredentials(insecure.NewCredentials()),
			grpc.WithAuthority(params.UserConnectionOptions.Authority),
		}
	}

	maxPayloadSize := defaultMaxPayloadSize
	if params.UserConnectionOptions.MaxPayloadSize != 0 {
		maxPayloadSize = params.UserConnectionOptions.MaxPayloadSize
	}

	// gRPC maintains connection pool inside grpc.ClientConn.
	// This connection pool has auto reconnect feature.
	// If connection goes down, gRPC will try to reconnect using exponential backoff strategy:
	// https://github.com/grpc/grpc/blob/master/doc/connection-backoff.md.
	// Default MaxDelay is 120 seconds which is too high.
	// Setting it to retryPollOperationMaxInterval here will correlate with poll reconnect interval.
	var cp = grpc.ConnectParams{
		Backoff:           backoff.DefaultConfig,
		MinConnectTimeout: minConnectTimeout,
	}
	cp.Backoff.BaseDelay = retryPollOperationInitialInterval
	cp.Backoff.MaxDelay = retryPollOperationMaxInterval
	opts := []grpc.DialOption{
		grpc.WithChainUnaryInterceptor(params.RequiredInterceptors...),
		grpc.WithDefaultServiceConfig(params.DefaultServiceConfig),
		grpc.WithConnectParams(cp),
	}

	opts = append(opts, securityOptions...)
	opts = append(opts, grpc.WithDefaultCallOptions(grpc.MaxCallSendMsgSize(maxPayloadSize)))
	opts = append(opts, grpc.WithDefaultCallOptions(grpc.MaxCallRecvMsgSize(maxPayloadSize)))

	if !params.UserConnectionOptions.DisableKeepAliveCheck {
		// gRPC utilizes keep alive mechanism to detect dead connections in case if server didn't close them
		// gracefully. Client would ping the server periodically and expect replies withing the specified timeout.
		// Learn more by reading https://github.com/grpc/grpc/blob/master/doc/keepalive.md
		keepAliveTime := params.UserConnectionOptions.KeepAliveTime
		if keepAliveTime == 0 {
			keepAliveTime = defaultKeepAliveTime
		}
		keepAliveTimeout := params.UserConnectionOptions.KeepAliveTimeout
		if keepAliveTimeout == 0 {
			keepAliveTimeout = defaultKeepAliveTimeout
		}
		var kap = keepalive.ClientParameters{
			Time:                keepAliveTime,
			Timeout:             keepAliveTimeout,
			PermitWithoutStream: !params.UserConnectionOptions.DisableKeepAlivePermitWithoutStream,
		}
		opts = append(opts, grpc.WithKeepaliveParams(kap))
	}

	// Append any user-supplied options
	opts = append(opts, params.UserConnectionOptions.DialOptions...)
<<<<<<< HEAD
	return grpc.Dial(params.HostPort, opts...)
=======

	return grpc.NewClient(params.HostPort, opts...)
>>>>>>> bcfa85ae
}

func requiredInterceptors(
	clientOptions *ClientOptions,
	excludeInternalFromRetry *atomic.Bool,
) []grpc.UnaryClientInterceptor {
	interceptors := []grpc.UnaryClientInterceptor{
		errorInterceptor,
		// Report aggregated metrics for the call, this is done outside of the retry loop.
		metrics.NewGRPCInterceptor(clientOptions.MetricsHandler, "", clientOptions.DisableErrorCodeMetricTags),
		// By default the grpc retry interceptor *is disabled*, preventing accidental use of retries.
		// We add call options for retry configuration based on the values present in the context.
		retry.NewRetryOptionsInterceptor(excludeInternalFromRetry),
		// Performs retries *IF* retry options are set for the call.
		grpc_retry.UnaryClientInterceptor(),
		// Report metrics for every call made to the server.
		metrics.NewGRPCInterceptor(clientOptions.MetricsHandler, attemptSuffix, clientOptions.DisableErrorCodeMetricTags),
	}
	if clientOptions.HeadersProvider != nil {
		interceptors = append(interceptors, headersProviderInterceptor(clientOptions.HeadersProvider))
	}
	if clientOptions.TrafficController != nil {
		interceptors = append(interceptors, trafficControllerInterceptor(clientOptions.TrafficController))
	}
	// Add credentials interceptor. This is intentionally added after headers
	// provider to overwrite anything set there.
	if clientOptions.Credentials != nil {
		if interceptor := clientOptions.Credentials.gRPCInterceptor(); interceptor != nil {
			interceptors = append(interceptors, interceptor)
		}
	}
	return interceptors
}

func trafficControllerInterceptor(controller TrafficController) grpc.UnaryClientInterceptor {
	return func(ctx context.Context, method string, req, reply interface{}, cc *grpc.ClientConn, invoker grpc.UnaryInvoker, opts ...grpc.CallOption) error {
		err := controller.CheckCallAllowed(ctx, method, req, reply)
		// Break execution chain and return an error without sending actual request to the server.
		if err != nil {
			return err
		}
		return invoker(ctx, method, req, reply, cc, opts...)
	}
}

func headersProviderInterceptor(headersProvider HeadersProvider) grpc.UnaryClientInterceptor {
	return func(ctx context.Context, method string, req, reply interface{}, cc *grpc.ClientConn, invoker grpc.UnaryInvoker, opts ...grpc.CallOption) error {
		headers, err := headersProvider.GetHeaders(ctx)
		if err != nil {
			return err
		}
		for k, v := range headers {
			ctx = metadata.AppendToOutgoingContext(ctx, k, v)
		}
		return invoker(ctx, method, req, reply, cc, opts...)
	}
}

func errorInterceptor(ctx context.Context, method string, req, reply interface{}, cc *grpc.ClientConn, invoker grpc.UnaryInvoker, opts ...grpc.CallOption) error {
	err := invoker(ctx, method, req, reply, cc, opts...)
	err = serviceerror.FromStatus(status.Convert(err))
	return err
}<|MERGE_RESOLUTION|>--- conflicted
+++ resolved
@@ -140,12 +140,8 @@
 
 	// Append any user-supplied options
 	opts = append(opts, params.UserConnectionOptions.DialOptions...)
-<<<<<<< HEAD
-	return grpc.Dial(params.HostPort, opts...)
-=======
 
 	return grpc.NewClient(params.HostPort, opts...)
->>>>>>> bcfa85ae
 }
 
 func requiredInterceptors(

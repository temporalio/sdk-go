// The MIT License
//
// Copyright (c) 2020 Temporal Technologies Inc.  All rights reserved.
//
// Copyright (c) 2020 Uber Technologies, Inc.
//
// Permission is hereby granted, free of charge, to any person obtaining a copy
// of this software and associated documentation files (the "Software"), to deal
// in the Software without restriction, including without limitation the rights
// to use, copy, modify, merge, publish, distribute, sublicense, and/or sell
// copies of the Software, and to permit persons to whom the Software is
// furnished to do so, subject to the following conditions:
//
// The above copyright notice and this permission notice shall be included in
// all copies or substantial portions of the Software.
//
// THE SOFTWARE IS PROVIDED "AS IS", WITHOUT WARRANTY OF ANY KIND, EXPRESS OR
// IMPLIED, INCLUDING BUT NOT LIMITED TO THE WARRANTIES OF MERCHANTABILITY,
// FITNESS FOR A PARTICULAR PURPOSE AND NONINFRINGEMENT. IN NO EVENT SHALL THE
// AUTHORS OR COPYRIGHT HOLDERS BE LIABLE FOR ANY CLAIM, DAMAGES OR OTHER
// LIABILITY, WHETHER IN AN ACTION OF CONTRACT, TORT OR OTHERWISE, ARISING FROM,
// OUT OF OR IN CONNECTION WITH THE SOFTWARE OR THE USE OR OTHER DEALINGS IN
// THE SOFTWARE.

package internal

// All code in this file is private to the package.

import (
	"errors"
	"fmt"
	"reflect"
	"sync"
	"time"

	"github.com/gogo/protobuf/proto"
	"github.com/opentracing/opentracing-go"
	"github.com/uber-go/tally"
	commonpb "go.temporal.io/temporal-proto/common"
	decisionpb "go.temporal.io/temporal-proto/decision"
	eventpb "go.temporal.io/temporal-proto/event"
	failurepb "go.temporal.io/temporal-proto/failure"
	"go.temporal.io/temporal-proto/serviceerror"
	tasklistpb "go.temporal.io/temporal-proto/tasklist"
	"go.uber.org/zap"
	"go.uber.org/zap/zapcore"

	"go.temporal.io/temporal/internal/common"
	"go.temporal.io/temporal/internal/common/metrics"
)

const (
	queryResultSizeLimit = 2000000 // 2MB
)

// Assert that structs do indeed implement the interfaces
var _ WorkflowEnvironment = (*workflowEnvironmentImpl)(nil)
var _ workflowExecutionEventHandler = (*workflowExecutionEventHandlerImpl)(nil)

type (
	// completionHandler Handler to indicate completion result
	completionHandler func(result *commonpb.Payloads, err error)

	// workflowExecutionEventHandlerImpl handler to handle workflowExecutionEventHandler
	workflowExecutionEventHandlerImpl struct {
		*workflowEnvironmentImpl
		workflowDefinition WorkflowDefinition
	}

	scheduledTimer struct {
		callback ResultHandler
		handled  bool
	}

	scheduledActivity struct {
		callback             ResultHandler
		waitForCancelRequest bool
		handled              bool
	}

	scheduledChildWorkflow struct {
		resultCallback      ResultHandler
		startedCallback     func(r WorkflowExecution, e error)
		waitForCancellation bool
		handled             bool
	}

	scheduledCancellation struct {
		callback ResultHandler
		handled  bool
	}

	scheduledSignal struct {
		callback ResultHandler
		handled  bool
	}

	// workflowEnvironmentImpl an implementation of WorkflowEnvironment represents a environment for workflow execution.
	workflowEnvironmentImpl struct {
		workflowInfo *WorkflowInfo

		decisionsHelper   *decisionsHelper
		sideEffectResult  map[int64]*commonpb.Payloads
		changeVersions    map[string]Version
		pendingLaTasks    map[string]*localActivityTask
		mutableSideEffect map[string]*commonpb.Payloads
		unstartedLaTasks  map[string]struct{}
		openSessions      map[string]*SessionInfo

		currentReplayTime time.Time // Indicates current replay time of the decision.
		currentLocalTime  time.Time // Local time when currentReplayTime was updated.

		completeHandler completionHandler                           // events completion handler
		cancelHandler   func()                                      // A cancel handler to be invoked on a cancel notification
		signalHandler   func(name string, input *commonpb.Payloads) // A signal handler to be invoked on a signal event
		queryHandler    func(queryType string, queryArgs *commonpb.Payloads) (*commonpb.Payloads, error)

		logger                *zap.Logger
		isReplay              bool // flag to indicate if workflow is in replay mode
		enableLoggingInReplay bool // flag to indicate if workflow should enable logging in replay mode

		metricsScope       tally.Scope
		registry           *registry
		dataConverter      DataConverter
		contextPropagators []ContextPropagator
		tracer             opentracing.Tracer
	}

	localActivityTask struct {
		sync.Mutex
		workflowTask *workflowTask
		activityID   string
		params       *ExecuteLocalActivityParams
		callback     LaResultHandler
		wc           *workflowExecutionContextImpl
		canceled     bool
		cancelFunc   func()
		attempt      int32 // attempt starting from 0
		retryPolicy  *RetryPolicy
		expireTime   time.Time
	}

	localActivityMarkerData struct {
		ActivityID   string
		ActivityType string
		Failure      *failurepb.Failure
		Result       *commonpb.Payloads
		ReplayTime   time.Time
		Attempt      int32         // record attempt, starting from 0.
		Backoff      time.Duration // retry backoff duration.
	}

	// wrapper around zapcore.Core that will be aware of replay
	replayAwareZapCore struct {
		zapcore.Core
		isReplay              *bool // pointer to bool that indicate if it is in replay mode
		enableLoggingInReplay *bool // pointer to bool that indicate if logging is enabled in replay mode
	}
)

func wrapLogger(isReplay *bool, enableLoggingInReplay *bool) func(zapcore.Core) zapcore.Core {
	return func(c zapcore.Core) zapcore.Core {
		return &replayAwareZapCore{c, isReplay, enableLoggingInReplay}
	}
}

func (c *replayAwareZapCore) Check(entry zapcore.Entry, checkedEntry *zapcore.CheckedEntry) *zapcore.CheckedEntry {
	if *c.isReplay && !*c.enableLoggingInReplay {
		return checkedEntry
	}
	return c.Core.Check(entry, checkedEntry)
}

func (c *replayAwareZapCore) With(fields []zapcore.Field) zapcore.Core {
	coreWithFields := c.Core.With(fields)
	return &replayAwareZapCore{coreWithFields, c.isReplay, c.enableLoggingInReplay}
}

func newWorkflowExecutionEventHandler(
	workflowInfo *WorkflowInfo,
	completeHandler completionHandler,
	logger *zap.Logger,
	enableLoggingInReplay bool,
	scope tally.Scope,
	registry *registry,
	dataConverter DataConverter,
	contextPropagators []ContextPropagator,
	tracer opentracing.Tracer,
) workflowExecutionEventHandler {
	context := &workflowEnvironmentImpl{
		workflowInfo:          workflowInfo,
		decisionsHelper:       newDecisionsHelper(),
		sideEffectResult:      make(map[int64]*commonpb.Payloads),
		mutableSideEffect:     make(map[string]*commonpb.Payloads),
		changeVersions:        make(map[string]Version),
		pendingLaTasks:        make(map[string]*localActivityTask),
		unstartedLaTasks:      make(map[string]struct{}),
		openSessions:          make(map[string]*SessionInfo),
		completeHandler:       completeHandler,
		enableLoggingInReplay: enableLoggingInReplay,
		registry:              registry,
		dataConverter:         dataConverter,
		contextPropagators:    contextPropagators,
		tracer:                tracer,
	}
	context.logger = logger.With(
		zapcore.Field{Key: tagWorkflowType, Type: zapcore.StringType, String: workflowInfo.WorkflowType.Name},
		zapcore.Field{Key: tagWorkflowID, Type: zapcore.StringType, String: workflowInfo.WorkflowExecution.ID},
		zapcore.Field{Key: tagRunID, Type: zapcore.StringType, String: workflowInfo.WorkflowExecution.RunID},
	).WithOptions(zap.WrapCore(wrapLogger(&context.isReplay, &context.enableLoggingInReplay)))

	if scope != nil {
		context.metricsScope = tagScope(metrics.WrapScope(&context.isReplay, scope, context),
			tagWorkflowType, workflowInfo.WorkflowType.Name)
	}

	return &workflowExecutionEventHandlerImpl{context, nil}
}

func (s *scheduledTimer) handle(result *commonpb.Payloads, err error) {
	if s.handled {
		panic(fmt.Sprintf("timer already handled %v", s))
	}
	s.handled = true
	s.callback(result, err)
}

func (s *scheduledActivity) handle(result *commonpb.Payloads, err error) {
	if s.handled {
		panic(fmt.Sprintf("activity already handled %v", s))
	}
	s.handled = true
	s.callback(result, err)
}

func (s *scheduledChildWorkflow) handle(result *commonpb.Payloads, err error) {
	if s.handled {
		panic(fmt.Sprintf("child workflow already handled %v", s))
	}
	s.handled = true
	s.resultCallback(result, err)
}

func (t *localActivityTask) cancel() {
	t.Lock()
	t.canceled = true
	if t.cancelFunc != nil {
		t.cancelFunc()
	}
	t.Unlock()
}

func (s *scheduledCancellation) handle(result *commonpb.Payloads, err error) {
	if s.handled {
		panic(fmt.Sprintf("cancellation already handled %v", s))
	}
	s.handled = true
	s.callback(result, err)
}

func (s *scheduledSignal) handle(result *commonpb.Payloads, err error) {
	if s.handled {
		panic(fmt.Sprintf("signal already handled %v", s))
	}
	s.handled = true
	s.callback(result, err)
}

func (wc *workflowEnvironmentImpl) WorkflowInfo() *WorkflowInfo {
	return wc.workflowInfo
}

func (wc *workflowEnvironmentImpl) Complete(result *commonpb.Payloads, err error) {
	wc.completeHandler(result, err)
}

func (wc *workflowEnvironmentImpl) RequestCancelChildWorkflow(namespace string, workflowID string) {
	// For cancellation of child workflow only, we do not use cancellation ID and run ID
	wc.decisionsHelper.requestCancelExternalWorkflowExecution(namespace, workflowID, "", "", true)
}

func (wc *workflowEnvironmentImpl) RequestCancelExternalWorkflow(namespace, workflowID, runID string, callback ResultHandler) {
	// for cancellation of external workflow, we have to use cancellation ID and set isChildWorkflowOnly to false
	cancellationID := wc.GenerateSequenceID()
	decision := wc.decisionsHelper.requestCancelExternalWorkflowExecution(namespace, workflowID, runID, cancellationID, false)
	decision.setData(&scheduledCancellation{callback: callback})
}

func (wc *workflowEnvironmentImpl) SignalExternalWorkflow(namespace, workflowID, runID, signalName string,
	input *commonpb.Payloads, _ /* THIS IS FOR TEST FRAMEWORK. DO NOT USE HERE. */ interface{}, childWorkflowOnly bool, callback ResultHandler) {

	signalID := wc.GenerateSequenceID()
	decision := wc.decisionsHelper.signalExternalWorkflowExecution(namespace, workflowID, runID, signalName, input, signalID, childWorkflowOnly)
	decision.setData(&scheduledSignal{callback: callback})
}

func (wc *workflowEnvironmentImpl) UpsertSearchAttributes(attributes map[string]interface{}) error {
	// This has to be used in WorkflowEnvironment implementations instead of in Workflow for testsuite mock purpose.
	attr, err := validateAndSerializeSearchAttributes(attributes)
	if err != nil {
		return err
	}

	var upsertID string
	if changeVersion, ok := attributes[TemporalChangeVersion]; ok {
		// to ensure backward compatibility on searchable GetVersion, use latest changeVersion as upsertID
		upsertID = changeVersion.([]string)[0]
	} else {
		upsertID = wc.GenerateSequenceID()
	}

	wc.decisionsHelper.upsertSearchAttributes(upsertID, attr)
	wc.updateWorkflowInfoWithSearchAttributes(attr) // this is for getInfo correctness
	return nil
}

func (wc *workflowEnvironmentImpl) updateWorkflowInfoWithSearchAttributes(attributes *commonpb.SearchAttributes) {
	wc.workflowInfo.SearchAttributes = mergeSearchAttributes(wc.workflowInfo.SearchAttributes, attributes)
}

func mergeSearchAttributes(current, upsert *commonpb.SearchAttributes) *commonpb.SearchAttributes {
	if current == nil || len(current.IndexedFields) == 0 {
		if upsert == nil || len(upsert.IndexedFields) == 0 {
			return nil
		}
		current = &commonpb.SearchAttributes{
			IndexedFields: make(map[string]*commonpb.Payload),
		}
	}

	fields := current.IndexedFields
	for k, v := range upsert.IndexedFields {
		fields[k] = v
	}
	return current
}

func validateAndSerializeSearchAttributes(attributes map[string]interface{}) (*commonpb.SearchAttributes, error) {
	if len(attributes) == 0 {
		return nil, errSearchAttributesNotSet
	}
	attr, err := serializeSearchAttributes(attributes)
	if err != nil {
		return nil, err
	}
	return attr, nil
}

func (wc *workflowEnvironmentImpl) RegisterCancelHandler(handler func()) {
	wc.cancelHandler = handler
}

func (wc *workflowEnvironmentImpl) ExecuteChildWorkflow(
	params ExecuteWorkflowParams, callback ResultHandler, startedHandler func(r WorkflowExecution, e error)) {
	if params.WorkflowID == "" {
		params.WorkflowID = wc.workflowInfo.WorkflowExecution.RunID + "_" + wc.GenerateSequenceID()
	}
	memo, err := getWorkflowMemo(params.Memo, wc.dataConverter)
	if err != nil {
		callback(nil, err)
		return
	}
	searchAttr, err := serializeSearchAttributes(params.SearchAttributes)
	if err != nil {
		callback(nil, err)
		return
	}

	attributes := &decisionpb.StartChildWorkflowExecutionDecisionAttributes{}

	attributes.Namespace = params.Namespace
	attributes.TaskList = &tasklistpb.TaskList{Name: params.TaskListName}
	attributes.WorkflowId = params.WorkflowID
	attributes.WorkflowExecutionTimeoutSeconds = params.WorkflowExecutionTimeoutSeconds
	attributes.WorkflowRunTimeoutSeconds = params.WorkflowRunTimeoutSeconds
	attributes.WorkflowTaskTimeoutSeconds = params.WorkflowTaskTimeoutSeconds
	attributes.Input = params.Input
	attributes.WorkflowType = &commonpb.WorkflowType{Name: params.WorkflowType.Name}
	attributes.WorkflowIdReusePolicy = params.WorkflowIDReusePolicy.toProto()
	attributes.ParentClosePolicy = params.ParentClosePolicy.toProto()
	attributes.RetryPolicy = params.RetryPolicy
	attributes.Header = params.Header
	attributes.Memo = memo
	attributes.SearchAttributes = searchAttr
	if len(params.CronSchedule) > 0 {
		attributes.CronSchedule = params.CronSchedule
	}

	decision := wc.decisionsHelper.startChildWorkflowExecution(attributes)
	decision.setData(&scheduledChildWorkflow{
		resultCallback:      callback,
		startedCallback:     startedHandler,
		waitForCancellation: params.WaitForCancellation,
	})

	wc.logger.Debug("ExecuteChildWorkflow",
		zap.String(tagChildWorkflowID, params.WorkflowID),
		zap.String(tagWorkflowType, params.WorkflowType.Name))
}

func (wc *workflowEnvironmentImpl) RegisterSignalHandler(handler func(name string, input *commonpb.Payloads)) {
	wc.signalHandler = handler
}

func (wc *workflowEnvironmentImpl) RegisterQueryHandler(handler func(string, *commonpb.Payloads) (*commonpb.Payloads, error)) {
	wc.queryHandler = handler
}

func (wc *workflowEnvironmentImpl) GetLogger() *zap.Logger {
	return wc.logger
}

func (wc *workflowEnvironmentImpl) GetMetricsScope() tally.Scope {
	return wc.metricsScope
}

func (wc *workflowEnvironmentImpl) GetDataConverter() DataConverter {
	return wc.dataConverter
}

func (wc *workflowEnvironmentImpl) GetContextPropagators() []ContextPropagator {
	return wc.contextPropagators
}

func (wc *workflowEnvironmentImpl) IsReplaying() bool {
	return wc.isReplay
}

func (wc *workflowEnvironmentImpl) GenerateSequenceID() string {
	return getStringID(wc.GenerateSequence())
}

func (wc *workflowEnvironmentImpl) GenerateSequence() int64 {
	return wc.decisionsHelper.getNextID()
}

func (wc *workflowEnvironmentImpl) CreateNewDecision(decisionType decisionpb.DecisionType) *decisionpb.Decision {
	return &decisionpb.Decision{
		DecisionType: decisionType,
	}
}

func (wc *workflowEnvironmentImpl) ExecuteActivity(parameters ExecuteActivityParams, callback ResultHandler) *ActivityID {
	scheduleTaskAttr := &decisionpb.ScheduleActivityTaskDecisionAttributes{}
	scheduleID := wc.GenerateSequence()
	if parameters.ActivityID == "" {
		scheduleTaskAttr.ActivityId = getStringID(scheduleID)
	} else {
		scheduleTaskAttr.ActivityId = parameters.ActivityID
	}
	activityID := scheduleTaskAttr.GetActivityId()
	scheduleTaskAttr.ActivityType = &commonpb.ActivityType{Name: parameters.ActivityType.Name}
	scheduleTaskAttr.TaskList = &tasklistpb.TaskList{Name: parameters.TaskListName}
	scheduleTaskAttr.Input = parameters.Input
	scheduleTaskAttr.ScheduleToCloseTimeoutSeconds = parameters.ScheduleToCloseTimeoutSeconds
	scheduleTaskAttr.StartToCloseTimeoutSeconds = parameters.StartToCloseTimeoutSeconds
	scheduleTaskAttr.ScheduleToStartTimeoutSeconds = parameters.ScheduleToStartTimeoutSeconds
	scheduleTaskAttr.HeartbeatTimeoutSeconds = parameters.HeartbeatTimeoutSeconds
	scheduleTaskAttr.RetryPolicy = parameters.RetryPolicy
	scheduleTaskAttr.Header = parameters.Header

	decision := wc.decisionsHelper.scheduleActivityTask(scheduleID, scheduleTaskAttr)
	decision.setData(&scheduledActivity{
		callback:             callback,
		waitForCancelRequest: parameters.WaitForCancellation,
	})

	wc.logger.Debug("ExecuteActivity",
		zap.String(tagActivityID, activityID),
		zap.String(tagActivityType, scheduleTaskAttr.ActivityType.GetName()))

	return &ActivityID{
		scheduleID: wc.GenerateSequence(),
		activityID: activityID,
	}
}

func (wc *workflowEnvironmentImpl) RequestCancelActivity(activityID string) {
	decision := wc.decisionsHelper.requestCancelActivityTask(activityID)
	activity := decision.getData().(*scheduledActivity)
	if activity.handled {
		return
	}

	if decision.isDone() || !activity.waitForCancelRequest {
		activity.handle(nil, ErrCanceled)
	}

	wc.logger.Debug("RequestCancelActivity", zap.String(tagActivityID, activityID))
}

func (wc *workflowEnvironmentImpl) ExecuteLocalActivity(params ExecuteLocalActivityParams, callback LaResultHandler) *LocalActivityID {
	activityID := wc.GenerateSequenceID()
	task := newLocalActivityTask(params, callback, activityID)

	wc.pendingLaTasks[activityID] = task
	wc.unstartedLaTasks[activityID] = struct{}{}
	return &LocalActivityID{activityID: activityID}
}

func newLocalActivityTask(params ExecuteLocalActivityParams, callback LaResultHandler, activityID string) *localActivityTask {
	task := &localActivityTask{
		activityID:  activityID,
		params:      &params,
		callback:    callback,
		retryPolicy: params.RetryPolicy,
		attempt:     params.Attempt,
	}

	if params.ScheduleToCloseTimeoutSeconds > 0 {
		task.expireTime = params.ScheduledTime.Add(time.Second * time.Duration(params.ScheduleToCloseTimeoutSeconds))
	}
	return task
}

func (wc *workflowEnvironmentImpl) RequestCancelLocalActivity(activityID string) {
	if task, ok := wc.pendingLaTasks[activityID]; ok {
		task.cancel()
	}
}

func (wc *workflowEnvironmentImpl) SetCurrentReplayTime(replayTime time.Time) {
	if replayTime.Before(wc.currentReplayTime) {
		return
	}
	wc.currentReplayTime = replayTime
	wc.currentLocalTime = time.Now()
}

func (wc *workflowEnvironmentImpl) Now() time.Time {
	return wc.currentReplayTime
}

func (wc *workflowEnvironmentImpl) NewTimer(d time.Duration, callback ResultHandler) *TimerInfo {
	if d < 0 {
		callback(nil, fmt.Errorf("negative duration provided %v", d))
		return nil
	}
	if d == 0 {
		callback(nil, nil)
		return nil
	}

	timerID := wc.GenerateSequenceID()
	startTimerAttr := &decisionpb.StartTimerDecisionAttributes{}
	startTimerAttr.TimerId = timerID
	startTimerAttr.StartToFireTimeoutSeconds = common.Int64Ceil(d.Seconds())

	decision := wc.decisionsHelper.startTimer(startTimerAttr)
	decision.setData(&scheduledTimer{callback: callback})

	wc.logger.Debug("NewTimer",
		zap.String(tagTimerID, startTimerAttr.GetTimerId()),
		zap.Duration("Duration", d))

	return &TimerInfo{timerID: timerID}
}

func (wc *workflowEnvironmentImpl) RequestCancelTimer(timerID string) {
	decision := wc.decisionsHelper.cancelTimer(timerID)
	timer := decision.getData().(*scheduledTimer)
	if timer.handled {
		return
	}
	timer.handle(nil, ErrCanceled)
	wc.logger.Debug("RequestCancelTimer", zap.String(tagTimerID, timerID))
}

func validateVersion(changeID string, version, minSupported, maxSupported Version) {
	if version < minSupported {
		panic(fmt.Sprintf("Workflow code removed support of version %v. "+
			"for \"%v\" changeID. The oldest supported version is %v",
			version, changeID, minSupported))
	}
	if version > maxSupported {
		panic(fmt.Sprintf("Workflow code is too old to support version %v "+
			"for \"%v\" changeID. The maximum supported version is %v",
			version, changeID, maxSupported))
	}
}

func (wc *workflowEnvironmentImpl) GetVersion(changeID string, minSupported, maxSupported Version) Version {
	if version, ok := wc.changeVersions[changeID]; ok {
		validateVersion(changeID, version, minSupported, maxSupported)
		return version
	}

	var version Version
	if wc.isReplay {
		// GetVersion for changeID is called first time in replay mode, use DefaultVersion
		version = DefaultVersion
	} else {
		// GetVersion for changeID is called first time (non-replay mode), generate a marker decision for it.
		// Also upsert search attributes to enable ability to search by changeVersion.
		version = maxSupported
		wc.decisionsHelper.recordVersionMarker(changeID, version, wc.GetDataConverter())
		_ = wc.UpsertSearchAttributes(createSearchAttributesForChangeVersion(changeID, version, wc.changeVersions))
	}

	validateVersion(changeID, version, minSupported, maxSupported)
	wc.changeVersions[changeID] = version
	return version
}

func createSearchAttributesForChangeVersion(changeID string, version Version, existingChangeVersions map[string]Version) map[string]interface{} {
	return map[string]interface{}{
		TemporalChangeVersion: getChangeVersions(changeID, version, existingChangeVersions),
	}
}

func getChangeVersions(changeID string, version Version, existingChangeVersions map[string]Version) []string {
	res := []string{getChangeVersion(changeID, version)}
	for k, v := range existingChangeVersions {
		res = append(res, getChangeVersion(k, v))
	}
	return res
}

func getChangeVersion(changeID string, version Version) string {
	return fmt.Sprintf("%s-%v", changeID, version)
}

func (wc *workflowEnvironmentImpl) SideEffect(f func() (*commonpb.Payloads, error), callback ResultHandler) {
	sideEffectID := wc.GenerateSequence()
	var details *commonpb.Payloads
	var result *commonpb.Payloads
	if wc.isReplay {
		var ok bool
		result, ok = wc.sideEffectResult[sideEffectID]
		if !ok {
			keys := make([]int64, 0, len(wc.sideEffectResult))
			for k := range wc.sideEffectResult {
				keys = append(keys, k)
			}
			panic(fmt.Sprintf("No cached result found for side effectID=%v. KnownSideEffects=%v",
				sideEffectID, keys))
		}
		wc.logger.Debug("SideEffect returning already calculated result.",
			zap.Int64(tagSideEffectID, sideEffectID))
		details = result
	} else {
		var err error
		result, err = f()
		if err != nil {
			callback(result, err)
			return
		}
		details, err = encodeArgs(wc.GetDataConverter(), []interface{}{sideEffectID, result})
		if err != nil {
			callback(nil, fmt.Errorf("failure encoding sideEffectID: %v", err))
			return
		}
	}

	wc.decisionsHelper.recordSideEffectMarker(sideEffectID, details)

	callback(result, nil)
	wc.logger.Debug("SideEffect Marker added", zap.Int64(tagSideEffectID, sideEffectID))
}

func (wc *workflowEnvironmentImpl) MutableSideEffect(id string, f func() interface{}, equals func(a, b interface{}) bool) Value {
	if result, ok := wc.mutableSideEffect[id]; ok {
		encodedResult := newEncodedValue(result, wc.GetDataConverter())
		if wc.isReplay {
			return encodedResult
		}

		newValue := f()
		if wc.isEqualValue(newValue, result, equals) {
			return encodedResult
		}

		return wc.recordMutableSideEffect(id, wc.encodeValue(newValue))
	}

	if wc.isReplay {
		// This should not happen
		panic(fmt.Sprintf("Non deterministic workflow code change detected. MutableSideEffect API call doesn't have a correspondent event in the workflow history. MutableSideEffect ID: %s", id))
	}

	return wc.recordMutableSideEffect(id, wc.encodeValue(f()))
}

func (wc *workflowEnvironmentImpl) isEqualValue(newValue interface{}, encodedOldValue *commonpb.Payloads, equals func(a, b interface{}) bool) bool {
	if newValue == nil {
		// new value is nil
		newEncodedValue := wc.encodeValue(nil)
		return proto.Equal(newEncodedValue, encodedOldValue)
	}

	oldValue := decodeValue(newEncodedValue(encodedOldValue, wc.GetDataConverter()), newValue)
	return equals(newValue, oldValue)
}

func decodeValue(encodedValue Value, value interface{}) interface{} {
	// We need to decode oldValue out of encodedValue, first we need to prepare valuePtr as the same type as value
	valuePtr := reflect.New(reflect.TypeOf(value)).Interface()
	if err := encodedValue.Get(valuePtr); err != nil {
		panic(err)
	}
	decodedValue := reflect.ValueOf(valuePtr).Elem().Interface()
	return decodedValue
}

func (wc *workflowEnvironmentImpl) encodeValue(value interface{}) *commonpb.Payloads {
	payload, err := wc.encodeArg(value)
	if err != nil {
		panic(err)
	}
	return payload
}

func (wc *workflowEnvironmentImpl) encodeArg(arg interface{}) (*commonpb.Payloads, error) {
	return wc.GetDataConverter().ToData(arg)
}

func (wc *workflowEnvironmentImpl) recordMutableSideEffect(id string, data *commonpb.Payloads) Value {
	details, err := encodeArgs(wc.GetDataConverter(), []interface{}{id, data})
	if err != nil {
		panic(err)
	}
	wc.decisionsHelper.recordMutableSideEffectMarker(id, details)
	wc.mutableSideEffect[id] = data
	return newEncodedValue(data, wc.GetDataConverter())
}

func (wc *workflowEnvironmentImpl) AddSession(sessionInfo *SessionInfo) {
	wc.openSessions[sessionInfo.SessionID] = sessionInfo
}

func (wc *workflowEnvironmentImpl) RemoveSession(sessionID string) {
	delete(wc.openSessions, sessionID)
}

func (wc *workflowEnvironmentImpl) getOpenSessions() []*SessionInfo {
	openSessions := make([]*SessionInfo, 0, len(wc.openSessions))
	for _, info := range wc.openSessions {
		openSessions = append(openSessions, info)
	}
	return openSessions
}

func (wc *workflowEnvironmentImpl) GetRegistry() *registry {
	return wc.registry
}

func (weh *workflowExecutionEventHandlerImpl) ProcessEvent(
	event *eventpb.HistoryEvent,
	isReplay bool,
	isLast bool,
) (err error) {
	if event == nil {
		return errors.New("nil event provided")
	}
	defer func() {
		if p := recover(); p != nil {
			weh.metricsScope.Counter(metrics.DecisionTaskPanicCounter).Inc(1)
			topLine := fmt.Sprintf("process event for %s [panic]:", weh.workflowInfo.TaskListName)
			st := getStackTraceRaw(topLine, 7, 0)
			weh.logger.Error("ProcessEvent panic.",
				zap.String("PanicError", fmt.Sprintf("%v", p)),
				zap.String("PanicStack", st))

			weh.Complete(nil, newWorkflowPanicError(p, st))
		}
	}()

	weh.isReplay = isReplay
	traceLog(func() {
		weh.logger.Debug("ProcessEvent",
			zap.Int64(tagEventID, event.GetEventId()),
			zap.String(tagEventType, event.GetEventType().String()))
	})

	switch event.GetEventType() {
	case eventpb.EventType_WorkflowExecutionStarted:
		err = weh.handleWorkflowExecutionStarted(event.GetWorkflowExecutionStartedEventAttributes())

	case eventpb.EventType_WorkflowExecutionCompleted:
		// No Operation
	case eventpb.EventType_WorkflowExecutionFailed:
		// No Operation
	case eventpb.EventType_WorkflowExecutionTimedOut:
		// No Operation
	case eventpb.EventType_DecisionTaskScheduled:
		// No Operation
	case eventpb.EventType_DecisionTaskStarted:
		// Set replay clock.
		weh.SetCurrentReplayTime(time.Unix(0, event.GetTimestamp()))
		// Reset the counter on decision helper used for generating ID for decisions
		weh.decisionsHelper.setCurrentDecisionStartedEventID(event.GetEventId())
		weh.workflowDefinition.OnDecisionTaskStarted()

	case eventpb.EventType_DecisionTaskTimedOut:
		// No Operation
	case eventpb.EventType_DecisionTaskFailed:
		// No Operation
	case eventpb.EventType_DecisionTaskCompleted:
		// No Operation
	case eventpb.EventType_ActivityTaskScheduled:
		weh.decisionsHelper.handleActivityTaskScheduled(
			event.GetEventId(), event.GetActivityTaskScheduledEventAttributes().GetActivityId())

	case eventpb.EventType_ActivityTaskStarted:
		// No Operation

	case eventpb.EventType_ActivityTaskCompleted:
		err = weh.handleActivityTaskCompleted(event)

	case eventpb.EventType_ActivityTaskFailed:
		err = weh.handleActivityTaskFailed(event)

	case eventpb.EventType_ActivityTaskTimedOut:
		err = weh.handleActivityTaskTimedOut(event)

	case eventpb.EventType_ActivityTaskCancelRequested:
		weh.decisionsHelper.handleActivityTaskCancelRequested(
			event.GetActivityTaskCancelRequestedEventAttributes().GetScheduledEventId())

	case eventpb.EventType_ActivityTaskCanceled:
		err = weh.handleActivityTaskCanceled(event)

	case eventpb.EventType_TimerStarted:
		weh.decisionsHelper.handleTimerStarted(event.GetTimerStartedEventAttributes().GetTimerId())

	case eventpb.EventType_TimerFired:
		weh.handleTimerFired(event)

	case eventpb.EventType_TimerCanceled:
		weh.decisionsHelper.handleTimerCanceled(event.GetTimerCanceledEventAttributes().GetTimerId())

	case eventpb.EventType_CancelTimerFailed:
		weh.decisionsHelper.handleCancelTimerFailed(event.GetCancelTimerFailedEventAttributes().GetTimerId())

	case eventpb.EventType_WorkflowExecutionCancelRequested:
		weh.handleWorkflowExecutionCancelRequested()

	case eventpb.EventType_WorkflowExecutionCanceled:
		// No Operation.

	case eventpb.EventType_RequestCancelExternalWorkflowExecutionInitiated:
		_ = weh.handleRequestCancelExternalWorkflowExecutionInitiated(event)

	case eventpb.EventType_RequestCancelExternalWorkflowExecutionFailed:
		_ = weh.handleRequestCancelExternalWorkflowExecutionFailed(event)

	case eventpb.EventType_ExternalWorkflowExecutionCancelRequested:
		_ = weh.handleExternalWorkflowExecutionCancelRequested(event)

	case eventpb.EventType_WorkflowExecutionContinuedAsNew:
		// No Operation.

	case eventpb.EventType_WorkflowExecutionSignaled:
		weh.handleWorkflowExecutionSignaled(event.GetWorkflowExecutionSignaledEventAttributes())

	case eventpb.EventType_SignalExternalWorkflowExecutionInitiated:
		signalID := string(event.GetSignalExternalWorkflowExecutionInitiatedEventAttributes().Control)
		weh.decisionsHelper.handleSignalExternalWorkflowExecutionInitiated(event.GetEventId(), signalID)

	case eventpb.EventType_SignalExternalWorkflowExecutionFailed:
		_ = weh.handleSignalExternalWorkflowExecutionFailed(event)

	case eventpb.EventType_ExternalWorkflowExecutionSignaled:
		_ = weh.handleSignalExternalWorkflowExecutionCompleted(event)

	case eventpb.EventType_MarkerRecorded:
		err = weh.handleMarkerRecorded(event.GetEventId(), event.GetMarkerRecordedEventAttributes())

	case eventpb.EventType_StartChildWorkflowExecutionInitiated:
		weh.decisionsHelper.handleStartChildWorkflowExecutionInitiated(
			event.GetStartChildWorkflowExecutionInitiatedEventAttributes().GetWorkflowId())

	case eventpb.EventType_StartChildWorkflowExecutionFailed:
		err = weh.handleStartChildWorkflowExecutionFailed(event)

	case eventpb.EventType_ChildWorkflowExecutionStarted:
		err = weh.handleChildWorkflowExecutionStarted(event)

	case eventpb.EventType_ChildWorkflowExecutionCompleted:
		err = weh.handleChildWorkflowExecutionCompleted(event)

	case eventpb.EventType_ChildWorkflowExecutionFailed:
		err = weh.handleChildWorkflowExecutionFailed(event)

	case eventpb.EventType_ChildWorkflowExecutionCanceled:
		err = weh.handleChildWorkflowExecutionCanceled(event)

	case eventpb.EventType_ChildWorkflowExecutionTimedOut:
		err = weh.handleChildWorkflowExecutionTimedOut(event)

	case eventpb.EventType_ChildWorkflowExecutionTerminated:
		err = weh.handleChildWorkflowExecutionTerminated(event)

	case eventpb.EventType_UpsertWorkflowSearchAttributes:
		weh.handleUpsertWorkflowSearchAttributes(event)

	default:
		weh.logger.Error("unknown event type",
			zap.Int64(tagEventID, event.GetEventId()),
			zap.String(tagEventType, event.GetEventType().String()))
		// Do not fail to be forward compatible with new events
	}

	if err != nil {
		return err
	}

	// When replaying histories to get stack trace or current state the last event might be not
	// decision started. So always call OnDecisionTaskStarted on the last event.
	// Don't call for EventType_DecisionTaskStarted as it was already called when handling it.
	if isLast && event.GetEventType() != eventpb.EventType_DecisionTaskStarted {
		weh.workflowDefinition.OnDecisionTaskStarted()
	}

	return nil
}

func (weh *workflowExecutionEventHandlerImpl) ProcessQuery(queryType string, queryArgs *commonpb.Payloads) (*commonpb.Payloads, error) {
	switch queryType {
	case QueryTypeStackTrace:
		return weh.encodeArg(weh.StackTrace())
	case QueryTypeOpenSessions:
		return weh.encodeArg(weh.getOpenSessions())
	default:
		result, err := weh.queryHandler(queryType, queryArgs)
		if err != nil {
			return nil, err
		}

		if result.Size() > queryResultSizeLimit {
			weh.logger.Error("Query result size exceeds limit.",
				zap.String(tagQueryType, queryType),
				zap.String(tagWorkflowID, weh.workflowInfo.WorkflowExecution.ID),
				zap.String(tagRunID, weh.workflowInfo.WorkflowExecution.RunID))
			return nil, fmt.Errorf("query result size (%v) exceeds limit (%v)", result.Size(), queryResultSizeLimit)
		}

		return result, nil
	}
}

func (weh *workflowExecutionEventHandlerImpl) StackTrace() string {
	return weh.workflowDefinition.StackTrace()
}

func (weh *workflowExecutionEventHandlerImpl) Close() {
	if weh.workflowDefinition != nil {
		weh.workflowDefinition.Close()
	}
}

func (weh *workflowExecutionEventHandlerImpl) handleWorkflowExecutionStarted(
	attributes *eventpb.WorkflowExecutionStartedEventAttributes) (err error) {
	weh.workflowDefinition, err = weh.registry.getWorkflowDefinition(
		weh.workflowInfo.WorkflowType,
	)
	if err != nil {
		return err
	}

	// Invoke the workflow.
	weh.workflowDefinition.Execute(weh, attributes.Header, attributes.Input)
	return nil
}

func (weh *workflowExecutionEventHandlerImpl) handleActivityTaskCompleted(event *eventpb.HistoryEvent) error {
	activityID := weh.decisionsHelper.getActivityID(event)
	decision := weh.decisionsHelper.handleActivityTaskClosed(activityID)
	activity := decision.getData().(*scheduledActivity)
	if activity.handled {
		return nil
	}
	activity.handle(event.GetActivityTaskCompletedEventAttributes().Result, nil)

	return nil
}

func (weh *workflowExecutionEventHandlerImpl) handleActivityTaskFailed(event *eventpb.HistoryEvent) error {
	activityID := weh.decisionsHelper.getActivityID(event)
	decision := weh.decisionsHelper.handleActivityTaskClosed(activityID)
	activity := decision.getData().(*scheduledActivity)
	if activity.handled {
		return nil
	}

	attributes := event.GetActivityTaskFailedEventAttributes()
	activityTaskErr := NewActivityTaskError(
		attributes.GetScheduledEventId(),
		attributes.GetStartedEventId(),
		attributes.GetIdentity(),
		convertFailureToError(attributes.GetFailure(), weh.GetDataConverter()),
	)

	activity.handle(nil, activityTaskErr)
	return nil
}

func (weh *workflowExecutionEventHandlerImpl) handleActivityTaskTimedOut(event *eventpb.HistoryEvent) error {
	activityID := weh.decisionsHelper.getActivityID(event)
	decision := weh.decisionsHelper.handleActivityTaskClosed(activityID)
	activity := decision.getData().(*scheduledActivity)
	if activity.handled {
		return nil
	}

	attributes := event.GetActivityTaskTimedOutEventAttributes()
	lastHeartbeatDetails := newEncodedValues(attributes.GetLastHeartbeatDetails(), weh.GetDataConverter())
	timeoutError := NewTimeoutError(
		attributes.GetTimeoutType(),
		convertFailureToError(attributes.GetLastFailure(), weh.GetDataConverter()),
		lastHeartbeatDetails)

	activityTaskErr := NewActivityTaskError(
		attributes.GetScheduledEventId(),
		attributes.GetStartedEventId(),
		"",
		timeoutError,
	)

	activity.handle(nil, activityTaskErr)
	return nil
}

func (weh *workflowExecutionEventHandlerImpl) handleActivityTaskCanceled(event *eventpb.HistoryEvent) error {
	activityID := weh.decisionsHelper.getActivityID(event)
	decision := weh.decisionsHelper.handleActivityTaskCanceled(activityID)
	activity := decision.getData().(*scheduledActivity)
	if activity.handled {
		return nil
	}

	if decision.isDone() || !activity.waitForCancelRequest {
		// Clear this so we don't have a recursive call that while executing might call the cancel one.

		attributes := event.GetActivityTaskCanceledEventAttributes()
		details := newEncodedValues(attributes.GetDetails(), weh.GetDataConverter())

		activityTaskErr := NewActivityTaskError(
			attributes.GetScheduledEventId(),
			attributes.GetStartedEventId(),
			attributes.GetIdentity(),
			NewCanceledError(details),
		)

		activity.handle(nil, activityTaskErr)
	}

	return nil
}

func (weh *workflowExecutionEventHandlerImpl) handleTimerFired(event *eventpb.HistoryEvent) {
	timerID := event.GetTimerFiredEventAttributes().GetTimerId()
	decision := weh.decisionsHelper.handleTimerClosed(timerID)
	timer := decision.getData().(*scheduledTimer)
	if timer.handled {
		return
	}

	timer.handle(nil, nil)
}

func (weh *workflowExecutionEventHandlerImpl) handleWorkflowExecutionCancelRequested() {
	weh.cancelHandler()
}

func (weh *workflowExecutionEventHandlerImpl) handleMarkerRecorded(
	eventID int64,
	attributes *eventpb.MarkerRecordedEventAttributes,
) error {
	encodedValues := newEncodedValues(attributes.Details, weh.dataConverter)
	switch attributes.GetMarkerName() {
	case sideEffectMarkerName:
		var sideEffectID int64
		var result *commonpb.Payloads
		_ = encodedValues.Get(&sideEffectID, result)
		weh.sideEffectResult[sideEffectID] = result
		return nil
	case versionMarkerName:
		var changeID string
		var version Version
		_ = encodedValues.Get(&changeID, &version)
		weh.changeVersions[changeID] = version
		weh.decisionsHelper.handleVersionMarker(eventID, changeID)
		return nil
	case localActivityMarkerName:
		return weh.handleLocalActivityMarker(attributes.Details)
	case mutableSideEffectMarkerName:
		var fixedID string
		var result *commonpb.Payloads
		_ = encodedValues.Get(&fixedID, result)
		weh.mutableSideEffect[fixedID] = result
		return nil
	default:
		return fmt.Errorf("unknown marker name \"%v\" for eventId \"%v\"",
			attributes.GetMarkerName(), eventID)
	}
}

func (weh *workflowExecutionEventHandlerImpl) handleLocalActivityMarker(markerData *commonpb.Payloads) error {
	lamd := localActivityMarkerData{}

	if err := weh.dataConverter.FromData(markerData, &lamd); err != nil {
		return err
	}

	if la, ok := weh.pendingLaTasks[lamd.ActivityID]; ok {
		if len(lamd.ActivityType) > 0 && lamd.ActivityType != la.params.ActivityType {
			// history marker mismatch to the current code.
			panicMsg := fmt.Sprintf("code execute local activity %v, but history event found %v, markerData: %v", la.params.ActivityType, lamd.ActivityType, markerData)
			panicIllegalState(panicMsg)
		}
		weh.decisionsHelper.recordLocalActivityMarker(lamd.ActivityID, markerData)
		delete(weh.pendingLaTasks, lamd.ActivityID)
		delete(weh.unstartedLaTasks, lamd.ActivityID)
<<<<<<< HEAD
		lar := &LocalActivityResultWrapper{}
		if len(lamd.ErrReason) > 0 {
			lar.Attempt = lamd.Attempt
			lar.Backoff = lamd.Backoff
			lar.Err = constructError(lamd.ErrReason, lamd.Err, weh.GetDataConverter())
=======
		lar := &localActivityResultWrapper{}
		if lamd.Failure != nil {
			lar.attempt = lamd.Attempt
			lar.backoff = lamd.Backoff
			lar.err = convertFailureToError(lamd.Failure, weh.GetDataConverter())
>>>>>>> 8bcb7635
		} else {
			lar.Result = lamd.Result
		}
		la.callback(lar)

		// update time
		weh.SetCurrentReplayTime(lamd.ReplayTime)

		// resume workflow execution after apply local activity result
		weh.workflowDefinition.OnDecisionTaskStarted()
	}

	return nil
}

func (weh *workflowExecutionEventHandlerImpl) ProcessLocalActivityResult(lar *localActivityResult) error {
	// convert local activity result and error to marker data
	lamd := localActivityMarkerData{
		ActivityID:   lar.task.activityID,
		ActivityType: lar.task.params.ActivityType,
		ReplayTime:   weh.currentReplayTime.Add(time.Since(weh.currentLocalTime)),
		Attempt:      lar.task.attempt,
	}
	if lar.err != nil {
		lamd.Failure = convertErrorToFailure(lar.err, weh.GetDataConverter())
		lamd.Backoff = lar.backoff
	} else {
		lamd.Result = lar.result
	}

	// encode marker data
	markerData, err := weh.encodeArg(lamd)
	if err != nil {
		return err
	}

	// create marker event for local activity result
	markerEvent := &eventpb.HistoryEvent{
		EventType: eventpb.EventType_MarkerRecorded,
		Attributes: &eventpb.HistoryEvent_MarkerRecordedEventAttributes{MarkerRecordedEventAttributes: &eventpb.MarkerRecordedEventAttributes{
			MarkerName: localActivityMarkerName,
			Details:    markerData,
		}},
	}

	// apply the local activity result to workflow
	return weh.ProcessEvent(markerEvent, false, false)
}

func (weh *workflowExecutionEventHandlerImpl) handleWorkflowExecutionSignaled(
	attributes *eventpb.WorkflowExecutionSignaledEventAttributes) {
	weh.signalHandler(attributes.GetSignalName(), attributes.Input)
}

func (weh *workflowExecutionEventHandlerImpl) handleStartChildWorkflowExecutionFailed(event *eventpb.HistoryEvent) error {
	attributes := event.GetStartChildWorkflowExecutionFailedEventAttributes()
	childWorkflowID := attributes.GetWorkflowId()
	decision := weh.decisionsHelper.handleStartChildWorkflowExecutionFailed(childWorkflowID)
	childWorkflow := decision.getData().(*scheduledChildWorkflow)
	if childWorkflow.handled {
		return nil
	}

	err := serviceerror.NewWorkflowExecutionAlreadyStarted("Workflow execution already started", "", "")
	childWorkflow.handle(nil, err)

	return nil
}

func (weh *workflowExecutionEventHandlerImpl) handleChildWorkflowExecutionStarted(event *eventpb.HistoryEvent) error {
	attributes := event.GetChildWorkflowExecutionStartedEventAttributes()
	childWorkflowID := attributes.WorkflowExecution.GetWorkflowId()
	childRunID := attributes.WorkflowExecution.GetRunId()
	decision := weh.decisionsHelper.handleChildWorkflowExecutionStarted(childWorkflowID)
	childWorkflow := decision.getData().(*scheduledChildWorkflow)
	if childWorkflow.handled {
		return nil
	}

	childWorkflowExecution := WorkflowExecution{
		ID:    childWorkflowID,
		RunID: childRunID,
	}
	childWorkflow.startedCallback(childWorkflowExecution, nil)

	return nil
}

func (weh *workflowExecutionEventHandlerImpl) handleChildWorkflowExecutionCompleted(event *eventpb.HistoryEvent) error {
	attributes := event.GetChildWorkflowExecutionCompletedEventAttributes()
	childWorkflowID := attributes.WorkflowExecution.GetWorkflowId()
	decision := weh.decisionsHelper.handleChildWorkflowExecutionClosed(childWorkflowID)
	childWorkflow := decision.getData().(*scheduledChildWorkflow)
	if childWorkflow.handled {
		return nil
	}
	childWorkflow.handle(attributes.Result, nil)

	return nil
}

func (weh *workflowExecutionEventHandlerImpl) handleChildWorkflowExecutionFailed(event *eventpb.HistoryEvent) error {
	attributes := event.GetChildWorkflowExecutionFailedEventAttributes()
	childWorkflowID := attributes.WorkflowExecution.GetWorkflowId()
	decision := weh.decisionsHelper.handleChildWorkflowExecutionClosed(childWorkflowID)
	childWorkflow := decision.getData().(*scheduledChildWorkflow)
	if childWorkflow.handled {
		return nil
	}

	childWorkflowExecutionError := NewChildWorkflowExecutionError(
		attributes.GetNamespace(),
		attributes.GetWorkflowExecution().GetWorkflowId(),
		attributes.GetWorkflowExecution().GetRunId(),
		attributes.GetWorkflowType().GetName(),
		attributes.GetInitiatedEventId(),
		attributes.GetStartedEventId(),
		convertFailureToError(attributes.GetFailure(), weh.GetDataConverter()),
	)
	childWorkflow.handle(nil, childWorkflowExecutionError)
	return nil
}

func (weh *workflowExecutionEventHandlerImpl) handleChildWorkflowExecutionCanceled(event *eventpb.HistoryEvent) error {
	attributes := event.GetChildWorkflowExecutionCanceledEventAttributes()
	childWorkflowID := attributes.WorkflowExecution.GetWorkflowId()
	decision := weh.decisionsHelper.handleChildWorkflowExecutionCanceled(childWorkflowID)
	childWorkflow := decision.getData().(*scheduledChildWorkflow)
	if childWorkflow.handled {
		return nil
	}
	details := newEncodedValues(attributes.Details, weh.GetDataConverter())

	childWorkflowExecutionError := NewChildWorkflowExecutionError(
		attributes.GetNamespace(),
		attributes.GetWorkflowExecution().GetWorkflowId(),
		attributes.GetWorkflowExecution().GetRunId(),
		attributes.GetWorkflowType().GetName(),
		attributes.GetInitiatedEventId(),
		attributes.GetStartedEventId(),
		NewCanceledError(details),
	)
	childWorkflow.handle(nil, childWorkflowExecutionError)
	return nil
}

func (weh *workflowExecutionEventHandlerImpl) handleChildWorkflowExecutionTimedOut(event *eventpb.HistoryEvent) error {
	attributes := event.GetChildWorkflowExecutionTimedOutEventAttributes()
	childWorkflowID := attributes.WorkflowExecution.GetWorkflowId()
	decision := weh.decisionsHelper.handleChildWorkflowExecutionClosed(childWorkflowID)
	childWorkflow := decision.getData().(*scheduledChildWorkflow)
	if childWorkflow.handled {
		return nil
	}

	childWorkflowExecutionError := NewChildWorkflowExecutionError(
		attributes.GetNamespace(),
		attributes.GetWorkflowExecution().GetWorkflowId(),
		attributes.GetWorkflowExecution().GetRunId(),
		attributes.GetWorkflowType().GetName(),
		attributes.GetInitiatedEventId(),
		attributes.GetStartedEventId(),
		NewTimeoutError(attributes.GetTimeoutType(), nil),
	)
	childWorkflow.handle(nil, childWorkflowExecutionError)
	return nil
}

func (weh *workflowExecutionEventHandlerImpl) handleChildWorkflowExecutionTerminated(event *eventpb.HistoryEvent) error {
	attributes := event.GetChildWorkflowExecutionTerminatedEventAttributes()
	childWorkflowID := attributes.WorkflowExecution.GetWorkflowId()
	decision := weh.decisionsHelper.handleChildWorkflowExecutionClosed(childWorkflowID)
	childWorkflow := decision.getData().(*scheduledChildWorkflow)
	if childWorkflow.handled {
		return nil
	}

	childWorkflowExecutionError := NewChildWorkflowExecutionError(
		attributes.GetNamespace(),
		attributes.GetWorkflowExecution().GetWorkflowId(),
		attributes.GetWorkflowExecution().GetRunId(),
		attributes.GetWorkflowType().GetName(),
		attributes.GetInitiatedEventId(),
		attributes.GetStartedEventId(),
		newTerminatedError(),
	)
	childWorkflow.handle(nil, childWorkflowExecutionError)
	return nil
}

func (weh *workflowExecutionEventHandlerImpl) handleUpsertWorkflowSearchAttributes(event *eventpb.HistoryEvent) {
	weh.updateWorkflowInfoWithSearchAttributes(event.GetUpsertWorkflowSearchAttributesEventAttributes().SearchAttributes)
}

func (weh *workflowExecutionEventHandlerImpl) handleRequestCancelExternalWorkflowExecutionInitiated(event *eventpb.HistoryEvent) error {
	// For cancellation of child workflow only, we do not use cancellation ID
	// for cancellation of external workflow, we have to use cancellation ID
	attribute := event.GetRequestCancelExternalWorkflowExecutionInitiatedEventAttributes()
	workflowID := attribute.WorkflowExecution.GetWorkflowId()
	cancellationID := attribute.Control
	weh.decisionsHelper.handleRequestCancelExternalWorkflowExecutionInitiated(event.GetEventId(), workflowID, cancellationID)
	return nil
}

func (weh *workflowExecutionEventHandlerImpl) handleExternalWorkflowExecutionCancelRequested(event *eventpb.HistoryEvent) error {
	// For cancellation of child workflow only, we do not use cancellation ID
	// for cancellation of external workflow, we have to use cancellation ID
	attributes := event.GetExternalWorkflowExecutionCancelRequestedEventAttributes()
	workflowID := attributes.WorkflowExecution.GetWorkflowId()
	isExternal, decision := weh.decisionsHelper.handleExternalWorkflowExecutionCancelRequested(attributes.GetInitiatedEventId(), workflowID)
	if isExternal {
		// for cancel external workflow, we need to set the future
		cancellation := decision.getData().(*scheduledCancellation)
		if cancellation.handled {
			return nil
		}
		cancellation.handle(nil, nil)
	}

	return nil
}

func (weh *workflowExecutionEventHandlerImpl) handleRequestCancelExternalWorkflowExecutionFailed(event *eventpb.HistoryEvent) error {
	// For cancellation of child workflow only, we do not use cancellation ID
	// for cancellation of external workflow, we have to use cancellation ID
	attributes := event.GetRequestCancelExternalWorkflowExecutionFailedEventAttributes()
	workflowID := attributes.WorkflowExecution.GetWorkflowId()
	isExternal, decision := weh.decisionsHelper.handleRequestCancelExternalWorkflowExecutionFailed(attributes.GetInitiatedEventId(), workflowID)
	if isExternal {
		// for cancel external workflow, we need to set the future
		cancellation := decision.getData().(*scheduledCancellation)
		if cancellation.handled {
			return nil
		}
		err := fmt.Errorf("cancel external workflow failed, %v", attributes.GetCause())
		cancellation.handle(nil, err)
	}

	return nil
}

func (weh *workflowExecutionEventHandlerImpl) handleSignalExternalWorkflowExecutionCompleted(event *eventpb.HistoryEvent) error {
	attributes := event.GetExternalWorkflowExecutionSignaledEventAttributes()
	decision := weh.decisionsHelper.handleSignalExternalWorkflowExecutionCompleted(attributes.GetInitiatedEventId())
	signal := decision.getData().(*scheduledSignal)
	if signal.handled {
		return nil
	}
	signal.handle(nil, nil)

	return nil
}

func (weh *workflowExecutionEventHandlerImpl) handleSignalExternalWorkflowExecutionFailed(event *eventpb.HistoryEvent) error {
	attributes := event.GetSignalExternalWorkflowExecutionFailedEventAttributes()
	decision := weh.decisionsHelper.handleSignalExternalWorkflowExecutionFailed(attributes.GetInitiatedEventId())
	signal := decision.getData().(*scheduledSignal)
	if signal.handled {
		return nil
	}

	var err error
	switch attributes.GetCause() {
	case eventpb.WorkflowExecutionFailedCause_UnknownExternalWorkflowExecution:
		err = newUnknownExternalWorkflowExecutionError()
	default:
		err = fmt.Errorf("signal external workflow failed, %v", attributes.GetCause())
	}

	signal.handle(nil, err)

	return nil
}<|MERGE_RESOLUTION|>--- conflicted
+++ resolved
@@ -1112,19 +1112,11 @@
 		weh.decisionsHelper.recordLocalActivityMarker(lamd.ActivityID, markerData)
 		delete(weh.pendingLaTasks, lamd.ActivityID)
 		delete(weh.unstartedLaTasks, lamd.ActivityID)
-<<<<<<< HEAD
 		lar := &LocalActivityResultWrapper{}
-		if len(lamd.ErrReason) > 0 {
+		if lamd.Failure != nil {
 			lar.Attempt = lamd.Attempt
 			lar.Backoff = lamd.Backoff
-			lar.Err = constructError(lamd.ErrReason, lamd.Err, weh.GetDataConverter())
-=======
-		lar := &localActivityResultWrapper{}
-		if lamd.Failure != nil {
-			lar.attempt = lamd.Attempt
-			lar.backoff = lamd.Backoff
-			lar.err = convertFailureToError(lamd.Failure, weh.GetDataConverter())
->>>>>>> 8bcb7635
+			lar.Err = convertFailureToError(lamd.Failure, weh.GetDataConverter())
 		} else {
 			lar.Result = lamd.Result
 		}

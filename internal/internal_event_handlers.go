--- conflicted
+++ resolved
@@ -864,11 +864,7 @@
 			for k := range wc.sideEffectResult {
 				keys = append(keys, k)
 			}
-<<<<<<< HEAD
-			panic(fmt.Sprintf("[TMPRL1100] No cached result found for side effectID=%v. KnownSideEffects=%v",
-=======
-			panicIllegalState(fmt.Sprintf("No cached result found for side effectID=%v. KnownSideEffects=%v",
->>>>>>> 171504d9
+			panicIllegalState(fmt.Sprintf("[TMPRL1100] No cached result found for side effectID=%v. KnownSideEffects=%v",
 				sideEffectID, keys))
 		}
 

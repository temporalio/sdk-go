// The MIT License
//
// Copyright (c) 2020 Temporal Technologies Inc.  All rights reserved.
//
// Copyright (c) 2020 Uber Technologies, Inc.
//
// Permission is hereby granted, free of charge, to any person obtaining a copy
// of this software and associated documentation files (the "Software"), to deal
// in the Software without restriction, including without limitation the rights
// to use, copy, modify, merge, publish, distribute, sublicense, and/or sell
// copies of the Software, and to permit persons to whom the Software is
// furnished to do so, subject to the following conditions:
//
// The above copyright notice and this permission notice shall be included in
// all copies or substantial portions of the Software.
//
// THE SOFTWARE IS PROVIDED "AS IS", WITHOUT WARRANTY OF ANY KIND, EXPRESS OR
// IMPLIED, INCLUDING BUT NOT LIMITED TO THE WARRANTIES OF MERCHANTABILITY,
// FITNESS FOR A PARTICULAR PURPOSE AND NONINFRINGEMENT. IN NO EVENT SHALL THE
// AUTHORS OR COPYRIGHT HOLDERS BE LIABLE FOR ANY CLAIM, DAMAGES OR OTHER
// LIABILITY, WHETHER IN AN ACTION OF CONTRACT, TORT OR OTHERWISE, ARISING FROM,
// OUT OF OR IN CONNECTION WITH THE SOFTWARE OR THE USE OR OTHER DEALINGS IN
// THE SOFTWARE.

package internal

import (
	"context"
	"errors"
	"fmt"
	"io"
	"math"
	"reflect"
	"sync"
	"sync/atomic"
	"time"

	"github.com/pborman/uuid"
	"google.golang.org/grpc"
	healthpb "google.golang.org/grpc/health/grpc_health_v1"
	"google.golang.org/protobuf/types/known/durationpb"

	commonpb "go.temporal.io/api/common/v1"
	enumspb "go.temporal.io/api/enums/v1"
	historypb "go.temporal.io/api/history/v1"
	"go.temporal.io/api/operatorservice/v1"
	querypb "go.temporal.io/api/query/v1"
	"go.temporal.io/api/serviceerror"
	taskqueuepb "go.temporal.io/api/taskqueue/v1"
	updatepb "go.temporal.io/api/update/v1"
	"go.temporal.io/api/workflowservice/v1"
	"go.temporal.io/sdk/converter"
	"go.temporal.io/sdk/internal/common/metrics"
	"go.temporal.io/sdk/internal/common/retry"
	"go.temporal.io/sdk/internal/common/serializer"
	"go.temporal.io/sdk/internal/common/util"
	"go.temporal.io/sdk/log"
)

// Assert that structs do indeed implement the interfaces
var (
	_ Client          = (*WorkflowClient)(nil)
	_ NamespaceClient = (*namespaceClient)(nil)
)

const (
	defaultGetHistoryTimeout = 65 * time.Second

	defaultGetSystemInfoTimeout = 5 * time.Second

	pollUpdateTimeout = 60 * time.Second
)

var maxListArchivedWorkflowTimeout = time.Minute * 3

type (
	// WorkflowClient is the client for starting a workflow execution.
	WorkflowClient struct {
		workflowService          workflowservice.WorkflowServiceClient
		conn                     *grpc.ClientConn
		namespace                string
		registry                 *registry
		logger                   log.Logger
		metricsHandler           metrics.Handler
		identity                 string
		dataConverter            converter.DataConverter
		failureConverter         converter.FailureConverter
		contextPropagators       []ContextPropagator
		workerInterceptors       []WorkerInterceptor
		interceptor              ClientOutboundInterceptor
		excludeInternalFromRetry *atomic.Bool
		capabilities             *workflowservice.GetSystemInfoResponse_Capabilities
		capabilitiesLock         sync.RWMutex
		eagerDispatcher          *eagerWorkflowDispatcher

		// The pointer value is shared across multiple clients. If non-nil, only
		// access/mutate atomically.
		unclosedClients *int32
	}

	// namespaceClient is the client for managing namespaces.
	namespaceClient struct {
		workflowService  workflowservice.WorkflowServiceClient
		connectionCloser io.Closer
		metricsHandler   metrics.Handler
		logger           log.Logger
		identity         string
	}

	// WorkflowRun represents a started non child workflow
	WorkflowRun interface {
		// GetID return workflow ID, which will be same as StartWorkflowOptions.ID if provided.
		GetID() string

		// GetRunID return the first started workflow run ID (please see below) -
		// empty string if no such run. Note, this value may change after Get is
		// called if there was a later run for this run.
		GetRunID() string

		// Get will fill the workflow execution result to valuePtr, if workflow
		// execution is a success, or return corresponding error. If valuePtr is
		// nil, valuePtr will be ignored and only the corresponding error of the
		// workflow will be returned (nil on workflow execution success).
		// This is a blocking API.
		//
		// This call will follow execution runs to the latest result for this run
		// instead of strictly returning this run's result. This means that if the
		// workflow returned ContinueAsNewError, has a more recent cron execution,
		// or has a new run ID on failure (i.e. a retry), this will wait and return
		// the result for the latest run in the chain. To strictly get the result
		// for this run without following to the latest, use GetWithOptions and set
		// the DisableFollowingRuns option to true.
		//
		// Note, values should not be reused for extraction here because merging on
		// top of existing values may result in unexpected behavior similar to
		// json.Unmarshal.
		Get(ctx context.Context, valuePtr interface{}) error

		// GetWithOptions will fill the workflow execution result to valuePtr, if
		// workflow execution is a success, or return corresponding error. If
		// valuePtr is nil, valuePtr will be ignored and only the corresponding
		// error of the workflow will be returned (nil on workflow execution success).
		// This is a blocking API.
		//
		// Note, values should not be reused for extraction here because merging on
		// top of existing values may result in unexpected behavior similar to
		// json.Unmarshal.
		GetWithOptions(ctx context.Context, valuePtr interface{}, options WorkflowRunGetOptions) error
	}

	// WorkflowRunGetOptions are options for WorkflowRun.GetWithOptions.
	WorkflowRunGetOptions struct {
		// DisableFollowingRuns, if true, will not follow execution chains to the
		// latest run. By default when this is false, getting the result of a
		// workflow may not use the literal run ID but instead follow to later runs
		// if the workflow returned a ContinueAsNewError, has a later cron, or is
		// retried on failure.
		DisableFollowingRuns bool
	}

	// workflowRunImpl is an implementation of WorkflowRun
	workflowRunImpl struct {
		workflowType     string
		workflowID       string
		firstRunID       string
		currentRunID     *util.OnceCell
		iterFn           func(ctx context.Context, runID string) HistoryEventIterator
		dataConverter    converter.DataConverter
		failureConverter converter.FailureConverter
		registry         *registry
	}

	// HistoryEventIterator represents the interface for
	// history event iterator
	HistoryEventIterator interface {
		// HasNext return whether this iterator has next value
		HasNext() bool
		// Next returns the next history events and error
		// The errors it can return:
		//	- serviceerror.NotFound
		//	- serviceerror.InvalidArgument
		//	- serviceerror.Internal
		//	- serviceerror.Unavailable
		Next() (*historypb.HistoryEvent, error)
	}

	// historyEventIteratorImpl is the implementation of HistoryEventIterator
	historyEventIteratorImpl struct {
		// whether this iterator is initialized
		initialized bool
		// local cached history events and corresponding consuming index
		nextEventIndex int
		events         []*historypb.HistoryEvent
		// token to get next page of history events
		nexttoken []byte
		// err when getting next page of history events
		err error
		// func which use a next token to get next page of history events
		paginate func(nexttoken []byte) (*workflowservice.GetWorkflowExecutionHistoryResponse, error)
	}

	// queryRejectedError is a wrapper for QueryRejected
	queryRejectedError struct {
		queryRejected *querypb.QueryRejected
	}
)

// ExecuteWorkflow starts a workflow execution and returns a WorkflowRun that will allow you to wait until this workflow
// reaches the end state, such as workflow finished successfully or timeout.
// The user can use this to start using a functor like below and get the workflow execution result, as EncodedValue
// Either by
//
//	ExecuteWorkflow(options, "workflowTypeName", arg1, arg2, arg3)
//	or
//	ExecuteWorkflow(options, workflowExecuteFn, arg1, arg2, arg3)
//
// The current timeout resolution implementation is in seconds and uses math.Ceil(d.Seconds()) as the duration. But is
// subjected to change in the future.
// NOTE: the context.Context should have a fairly large timeout, since workflow execution may take a while to be finished
func (wc *WorkflowClient) ExecuteWorkflow(ctx context.Context, options StartWorkflowOptions, workflow interface{}, args ...interface{}) (WorkflowRun, error) {
	if err := wc.ensureInitialized(ctx); err != nil {
		return nil, err
	}

	// Default workflow ID
	if options.ID == "" {
		options.ID = uuid.New()
	}

	// Validate function and get name
	if err := validateFunctionArgs(workflow, args, true); err != nil {
		return nil, err
	}
	workflowType, err := getWorkflowFunctionName(wc.registry, workflow)
	if err != nil {
		return nil, err
	}

	// Set header before interceptor run
	ctx = contextWithNewHeader(ctx)

	// Run via interceptor
	return wc.interceptor.ExecuteWorkflow(ctx, &ClientExecuteWorkflowInput{
		Options:      &options,
		WorkflowType: workflowType,
		Args:         args,
	})
}

// GetWorkflow gets a workflow execution and returns a WorkflowRun that will allow you to wait until this workflow
// reaches the end state, such as workflow finished successfully or timeout.
// The current timeout resolution implementation is in seconds and uses math.Ceil(d.Seconds()) as the duration. But is
// subjected to change in the future.
func (wc *WorkflowClient) GetWorkflow(ctx context.Context, workflowID string, runID string) WorkflowRun {
	// We intentionally don't "ensureIntialized" here because there is no direct
	// error return path. Rather we let GetWorkflowHistory do it.

	iterFn := func(fnCtx context.Context, fnRunID string) HistoryEventIterator {
		return wc.GetWorkflowHistory(fnCtx, workflowID, fnRunID, true, enumspb.HISTORY_EVENT_FILTER_TYPE_CLOSE_EVENT)
	}

	// The ID may not actually have been set - if not, we have to (lazily) ask the server for info about the workflow
	// execution and extract run id from there. This is definitely less efficient than it could be if there was a more
	// specific rpc method for this, or if there were more granular history filters - in which case it could be
	// extracted from the `iterFn` inside of `workflowRunImpl`
	var runIDCell util.OnceCell
	if runID == "" {
		fetcher := func() string {
			execData, _ := wc.DescribeWorkflowExecution(ctx, workflowID, runID)
			wei := execData.GetWorkflowExecutionInfo()
			if wei != nil {
				execution := wei.GetExecution()
				if execution != nil {
					return execution.RunId
				}
			}
			return ""
		}
		runIDCell = util.LazyOnceCell(fetcher)
	} else {
		runIDCell = util.PopulatedOnceCell(runID)
	}

	return &workflowRunImpl{
		workflowID:       workflowID,
		firstRunID:       runID,
		currentRunID:     &runIDCell,
		iterFn:           iterFn,
		dataConverter:    wc.dataConverter,
		failureConverter: wc.failureConverter,
		registry:         wc.registry,
	}
}

// SignalWorkflow signals a workflow in execution.
func (wc *WorkflowClient) SignalWorkflow(ctx context.Context, workflowID string, runID string, signalName string, arg interface{}) error {
	if err := wc.ensureInitialized(ctx); err != nil {
		return err
	}

	// Set header before interceptor run
	ctx = contextWithNewHeader(ctx)

	return wc.interceptor.SignalWorkflow(ctx, &ClientSignalWorkflowInput{
		WorkflowID: workflowID,
		RunID:      runID,
		SignalName: signalName,
		Arg:        arg,
	})
}

// SignalWithStartWorkflow sends a signal to a running workflow.
// If the workflow is not running or not found, it starts the workflow and then sends the signal in transaction.
func (wc *WorkflowClient) SignalWithStartWorkflow(ctx context.Context, workflowID string, signalName string, signalArg interface{},
	options StartWorkflowOptions, workflowFunc interface{}, workflowArgs ...interface{},
) (WorkflowRun, error) {
	if err := wc.ensureInitialized(ctx); err != nil {
		return nil, err
	}

	// Due to the ambiguous way to provide workflow IDs, if options contains an
	// ID, it must match the parameter
	if options.ID != "" && options.ID != workflowID {
		return nil, fmt.Errorf("workflow ID from options not used, must be unset or match workflow ID parameter")
	}

	// Default workflow ID to UUID
	options.ID = workflowID
	if options.ID == "" {
		options.ID = uuid.New()
	}

	// Validate function and get name
	if err := validateFunctionArgs(workflowFunc, workflowArgs, true); err != nil {
		return nil, err
	}
	workflowType, err := getWorkflowFunctionName(wc.registry, workflowFunc)
	if err != nil {
		return nil, err
	}

	// Set header before interceptor run
	ctx = contextWithNewHeader(ctx)

	// Run via interceptor
	return wc.interceptor.SignalWithStartWorkflow(ctx, &ClientSignalWithStartWorkflowInput{
		SignalName:   signalName,
		SignalArg:    signalArg,
		Options:      &options,
		WorkflowType: workflowType,
		Args:         workflowArgs,
	})
}

// CancelWorkflow cancels a workflow in execution.  It allows workflow to properly clean up and gracefully close.
// workflowID is required, other parameters are optional.
// If runID is omit, it will terminate currently running workflow (if there is one) based on the workflowID.
func (wc *WorkflowClient) CancelWorkflow(ctx context.Context, workflowID string, runID string) error {
	if err := wc.ensureInitialized(ctx); err != nil {
		return err
	}

	return wc.interceptor.CancelWorkflow(ctx, &ClientCancelWorkflowInput{WorkflowID: workflowID, RunID: runID})
}

// TerminateWorkflow terminates a workflow execution.
// workflowID is required, other parameters are optional.
// If runID is omit, it will terminate currently running workflow (if there is one) based on the workflowID.
func (wc *WorkflowClient) TerminateWorkflow(ctx context.Context, workflowID string, runID string, reason string, details ...interface{}) error {
	if err := wc.ensureInitialized(ctx); err != nil {
		return err
	}

	return wc.interceptor.TerminateWorkflow(ctx, &ClientTerminateWorkflowInput{
		WorkflowID: workflowID,
		RunID:      runID,
		Reason:     reason,
		Details:    details,
	})
}

// GetWorkflowHistory return a channel which contains the history events of a given workflow
func (wc *WorkflowClient) GetWorkflowHistory(
	ctx context.Context,
	workflowID string,
	runID string,
	isLongPoll bool,
	filterType enumspb.HistoryEventFilterType,
) HistoryEventIterator {
	return wc.getWorkflowHistory(ctx, workflowID, runID, isLongPoll, filterType, wc.metricsHandler)
}

func (wc *WorkflowClient) getWorkflowHistory(
	ctx context.Context,
	workflowID string,
	runID string,
	isLongPoll bool,
	filterType enumspb.HistoryEventFilterType,
	rpcMetricsHandler metrics.Handler,
) HistoryEventIterator {
	namespace := wc.namespace
	paginate := func(nextToken []byte) (*workflowservice.GetWorkflowExecutionHistoryResponse, error) {
		request := &workflowservice.GetWorkflowExecutionHistoryRequest{
			Namespace: namespace,
			Execution: &commonpb.WorkflowExecution{
				WorkflowId: workflowID,
				RunId:      runID,
			},
			WaitNewEvent:           isLongPoll,
			HistoryEventFilterType: filterType,
			NextPageToken:          nextToken,
			SkipArchival:           isLongPoll,
		}

		var response *workflowservice.GetWorkflowExecutionHistoryResponse
		var err error
	Loop:
		for {
			response, err = wc.getWorkflowExecutionHistory(ctx, rpcMetricsHandler, isLongPoll, request, filterType)
			if err != nil {
				return nil, err
			}
			if isLongPoll && len(response.History.Events) == 0 && len(response.NextPageToken) != 0 {
				request.NextPageToken = response.NextPageToken
				continue Loop
			}
			break Loop
		}
		return response, nil
	}

	return &historyEventIteratorImpl{
		paginate: paginate,
	}
}

func (wc *WorkflowClient) getWorkflowExecutionHistory(ctx context.Context, rpcMetricsHandler metrics.Handler, isLongPoll bool,
	request *workflowservice.GetWorkflowExecutionHistoryRequest, filterType enumspb.HistoryEventFilterType,
) (*workflowservice.GetWorkflowExecutionHistoryResponse, error) {
	if err := wc.ensureInitialized(ctx); err != nil {
		return nil, err
	}

	grpcCtx, cancel := newGRPCContext(ctx, grpcMetricsHandler(rpcMetricsHandler), grpcLongPoll(isLongPoll), defaultGrpcRetryParameters(ctx), func(builder *grpcContextBuilder) {
		if isLongPoll {
			builder.Timeout = defaultGetHistoryTimeout
		}
	})

	defer cancel()
	response, err := wc.workflowService.GetWorkflowExecutionHistory(grpcCtx, request)
	if err != nil {
		return nil, err
	}

	if response.RawHistory != nil {
		history, err := serializer.DeserializeBlobDataToHistoryEvents(response.RawHistory, filterType)
		if err != nil {
			return nil, err
		}
		response.History = history
	}
	return response, err
}

// CompleteActivity reports activity completed. activity Execute method can return activity.ErrResultPending to
// indicate the activity is not completed when it's Execute method returns. In that case, this CompleteActivity() method
// should be called when that activity is completed with the actual result and error. If err is nil, activity task
// completed event will be reported; if err is CanceledError, activity task canceled event will be reported; otherwise,
// activity task failed event will be reported.
func (wc *WorkflowClient) CompleteActivity(ctx context.Context, taskToken []byte, result interface{}, err error) error {
	if err := wc.ensureInitialized(ctx); err != nil {
		return err
	}

	if taskToken == nil {
		return errors.New("invalid task token provided")
	}

	dataConverter := WithContext(ctx, wc.dataConverter)
	var data *commonpb.Payloads
	if result != nil {
		var err0 error
		data, err0 = encodeArg(dataConverter, result)
		if err0 != nil {
			return err0
		}
	}

	// We do allow canceled error to be passed here
	cancelAllowed := true
	request := convertActivityResultToRespondRequest(wc.identity, taskToken,
		data, err, wc.dataConverter, wc.failureConverter, wc.namespace, cancelAllowed, nil)
	return reportActivityComplete(ctx, wc.workflowService, request, wc.metricsHandler)
}

// CompleteActivityByID reports activity completed. Similar to CompleteActivity
// It takes namespace name, workflowID, runID, activityID as arguments.
func (wc *WorkflowClient) CompleteActivityByID(ctx context.Context, namespace, workflowID, runID, activityID string,
	result interface{}, err error,
) error {
	if activityID == "" || workflowID == "" || namespace == "" {
		return errors.New("empty activity or workflow id or namespace")
	}

	dataConverter := WithContext(ctx, wc.dataConverter)
	var data *commonpb.Payloads
	if result != nil {
		var err0 error
		data, err0 = encodeArg(dataConverter, result)
		if err0 != nil {
			return err0
		}
	}

	// We do allow canceled error to be passed here
	cancelAllowed := true
	request := convertActivityResultToRespondRequestByID(wc.identity, namespace, workflowID, runID, activityID,
		data, err, wc.dataConverter, wc.failureConverter, cancelAllowed)
	return reportActivityCompleteByID(ctx, wc.workflowService, request, wc.metricsHandler)
}

// RecordActivityHeartbeat records heartbeat for an activity.
func (wc *WorkflowClient) RecordActivityHeartbeat(ctx context.Context, taskToken []byte, details ...interface{}) error {
	if err := wc.ensureInitialized(ctx); err != nil {
		return err
	}

	dataConverter := WithContext(ctx, wc.dataConverter)
	data, err := encodeArgs(dataConverter, details)
	if err != nil {
		return err
	}
	return recordActivityHeartbeat(ctx, wc.workflowService, wc.metricsHandler, wc.identity, taskToken, data)
}

// RecordActivityHeartbeatByID records heartbeat for an activity.
func (wc *WorkflowClient) RecordActivityHeartbeatByID(ctx context.Context,
	namespace, workflowID, runID, activityID string, details ...interface{},
) error {
	if err := wc.ensureInitialized(ctx); err != nil {
		return err
	}

	dataConverter := WithContext(ctx, wc.dataConverter)
	data, err := encodeArgs(dataConverter, details)
	if err != nil {
		return err
	}
	return recordActivityHeartbeatByID(ctx, wc.workflowService, wc.metricsHandler, wc.identity, namespace, workflowID, runID, activityID, data)
}

// ListClosedWorkflow gets closed workflow executions based on request filters
// The errors it can throw:
//   - serviceerror.InvalidArgument
//   - serviceerror.Internal
//   - serviceerror.Unavailable
//   - serviceerror.NamespaceNotFound
func (wc *WorkflowClient) ListClosedWorkflow(ctx context.Context, request *workflowservice.ListClosedWorkflowExecutionsRequest) (*workflowservice.ListClosedWorkflowExecutionsResponse, error) {
	if err := wc.ensureInitialized(ctx); err != nil {
		return nil, err
	}

	if request.GetNamespace() == "" {
		request.Namespace = wc.namespace
	}
	grpcCtx, cancel := newGRPCContext(ctx, defaultGrpcRetryParameters(ctx))
	defer cancel()
	response, err := wc.workflowService.ListClosedWorkflowExecutions(grpcCtx, request)
	if err != nil {
		return nil, err
	}
	return response, nil
}

// ListOpenWorkflow gets open workflow executions based on request filters
// The errors it can throw:
//   - serviceerror.InvalidArgument
//   - serviceerror.Internal
//   - serviceerror.Unavailable
//   - serviceerror.NamespaceNotFound
func (wc *WorkflowClient) ListOpenWorkflow(ctx context.Context, request *workflowservice.ListOpenWorkflowExecutionsRequest) (*workflowservice.ListOpenWorkflowExecutionsResponse, error) {
	if err := wc.ensureInitialized(ctx); err != nil {
		return nil, err
	}

	if request.GetNamespace() == "" {
		request.Namespace = wc.namespace
	}
	grpcCtx, cancel := newGRPCContext(ctx, defaultGrpcRetryParameters(ctx))
	defer cancel()
	response, err := wc.workflowService.ListOpenWorkflowExecutions(grpcCtx, request)
	if err != nil {
		return nil, err
	}
	return response, nil
}

// ListWorkflow implementation
func (wc *WorkflowClient) ListWorkflow(ctx context.Context, request *workflowservice.ListWorkflowExecutionsRequest) (*workflowservice.ListWorkflowExecutionsResponse, error) {
	if err := wc.ensureInitialized(ctx); err != nil {
		return nil, err
	}

	if request.GetNamespace() == "" {
		request.Namespace = wc.namespace
	}
	grpcCtx, cancel := newGRPCContext(ctx, defaultGrpcRetryParameters(ctx))
	defer cancel()
	response, err := wc.workflowService.ListWorkflowExecutions(grpcCtx, request)
	if err != nil {
		return nil, err
	}
	return response, nil
}

// ListArchivedWorkflow implementation
func (wc *WorkflowClient) ListArchivedWorkflow(ctx context.Context, request *workflowservice.ListArchivedWorkflowExecutionsRequest) (*workflowservice.ListArchivedWorkflowExecutionsResponse, error) {
	if err := wc.ensureInitialized(ctx); err != nil {
		return nil, err
	}

	if request.GetNamespace() == "" {
		request.Namespace = wc.namespace
	}
	timeout := maxListArchivedWorkflowTimeout
	now := time.Now()
	if ctx != nil {
		if expiration, ok := ctx.Deadline(); ok && expiration.After(now) {
			timeout = expiration.Sub(now)
			if timeout > maxListArchivedWorkflowTimeout {
				timeout = maxListArchivedWorkflowTimeout
			} else if timeout < minRPCTimeout {
				timeout = minRPCTimeout
			}
		}
	}
	grpcCtx, cancel := newGRPCContext(ctx, grpcTimeout(timeout), defaultGrpcRetryParameters(ctx))
	defer cancel()
	response, err := wc.workflowService.ListArchivedWorkflowExecutions(grpcCtx, request)
	if err != nil {
		return nil, err
	}
	return response, nil
}

// ScanWorkflow implementation
func (wc *WorkflowClient) ScanWorkflow(ctx context.Context, request *workflowservice.ScanWorkflowExecutionsRequest) (*workflowservice.ScanWorkflowExecutionsResponse, error) {
	if err := wc.ensureInitialized(ctx); err != nil {
		return nil, err
	}

	if request.GetNamespace() == "" {
		request.Namespace = wc.namespace
	}
	grpcCtx, cancel := newGRPCContext(ctx, defaultGrpcRetryParameters(ctx))
	defer cancel()
	response, err := wc.workflowService.ScanWorkflowExecutions(grpcCtx, request)
	if err != nil {
		return nil, err
	}
	return response, nil
}

// CountWorkflow implementation
func (wc *WorkflowClient) CountWorkflow(ctx context.Context, request *workflowservice.CountWorkflowExecutionsRequest) (*workflowservice.CountWorkflowExecutionsResponse, error) {
	if err := wc.ensureInitialized(ctx); err != nil {
		return nil, err
	}

	if request.GetNamespace() == "" {
		request.Namespace = wc.namespace
	}
	grpcCtx, cancel := newGRPCContext(ctx, defaultGrpcRetryParameters(ctx))
	defer cancel()
	response, err := wc.workflowService.CountWorkflowExecutions(grpcCtx, request)
	if err != nil {
		return nil, err
	}
	return response, nil
}

// GetSearchAttributes implementation
func (wc *WorkflowClient) GetSearchAttributes(ctx context.Context) (*workflowservice.GetSearchAttributesResponse, error) {
	if err := wc.ensureInitialized(ctx); err != nil {
		return nil, err
	}

	grpcCtx, cancel := newGRPCContext(ctx, defaultGrpcRetryParameters(ctx))
	defer cancel()
	response, err := wc.workflowService.GetSearchAttributes(grpcCtx, &workflowservice.GetSearchAttributesRequest{})
	if err != nil {
		return nil, err
	}
	return response, nil
}

// DescribeWorkflowExecution returns information about the specified workflow execution.
// The errors it can return:
//   - serviceerror.InvalidArgument
//   - serviceerror.Internal
//   - serviceerror.Unavailable
//   - serviceerror.NotFound
func (wc *WorkflowClient) DescribeWorkflowExecution(ctx context.Context, workflowID, runID string) (*workflowservice.DescribeWorkflowExecutionResponse, error) {
	if err := wc.ensureInitialized(ctx); err != nil {
		return nil, err
	}

	request := &workflowservice.DescribeWorkflowExecutionRequest{
		Namespace: wc.namespace,
		Execution: &commonpb.WorkflowExecution{
			WorkflowId: workflowID,
			RunId:      runID,
		},
	}
	grpcCtx, cancel := newGRPCContext(ctx, defaultGrpcRetryParameters(ctx))
	defer cancel()
	response, err := wc.workflowService.DescribeWorkflowExecution(grpcCtx, request)
	if err != nil {
		return nil, err
	}
	return response, nil
}

// QueryWorkflow queries a given workflow execution
// workflowID and queryType are required, other parameters are optional.
// - workflow ID of the workflow.
// - runID can be default(empty string). if empty string then it will pick the running execution of that workflow ID.
// - taskQueue can be default(empty string). If empty string then it will pick the taskQueue of the running execution of that workflow ID.
// - queryType is the type of the query.
// - args... are the optional query parameters.
// The errors it can return:
//   - serviceerror.InvalidArgument
//   - serviceerror.Internal
//   - serviceerror.Unavailable
//   - serviceerror.NotFound
//   - serviceerror.QueryFailed
func (wc *WorkflowClient) QueryWorkflow(ctx context.Context, workflowID string, runID string, queryType string, args ...interface{}) (converter.EncodedValue, error) {
	if err := wc.ensureInitialized(ctx); err != nil {
		return nil, err
	}

	// Set header before interceptor run
	ctx = contextWithNewHeader(ctx)

	return wc.interceptor.QueryWorkflow(ctx, &ClientQueryWorkflowInput{
		WorkflowID: workflowID,
		RunID:      runID,
		QueryType:  queryType,
		Args:       args,
	})
}

// UpdateWorkflowOptions is the request to UpdateWorkflow
type UpdateWorkflowOptions struct {
	// UpdateID is an application-layer identifier for the requested update. It
	// must be unique within the scope of a Namespace+WorkflowID+RunID.
	UpdateID string

	// WorkflowID is a required field indicating the workflow which should be
	// updated.
	WorkflowID string

	// RunID is an optional field used to identify a specific run of the target
	// workflow.  If RunID is not provided the latest run will be used.
	RunID string

	// UpdateName is a required field which specifies the update you want to run.
	// See comments at workflow.SetUpdateHandler(ctx Context, updateName string, handler interface{}, opts UpdateHandlerOptions)
	// for more details on how to setup update handlers within the target workflow.
	UpdateName string

	// Args is an optional field used to identify the arguments passed to the
	// update.
	Args []interface{}

	// WaitForStage is a required field which specifies which stage to wait until returning.
	// See https://docs.temporal.io/workflows#update for more details.
	// NOTE: Specifying WorkflowUpdateStageAdmitted is not supported.
	WaitForStage WorkflowUpdateStage

	// FirstExecutionRunID specifies the RunID expected to identify the first
	// run in the workflow execution chain. If this expectation does not match
	// then the server will reject the update request with an error.
	FirstExecutionRunID string
}

// WorkflowUpdateHandle is a handle to a workflow execution update process. The
// update may or may not have completed so an instance of this type functions
// similar to a Future with respect to the outcome of the update. If the update
// is rejected or returns an error, the Get function on this type will return
// that error through the output valuePtr.
// NOTE: Experimental
type WorkflowUpdateHandle interface {
	// WorkflowID observes the update's workflow ID.
	WorkflowID() string

	// RunID observes the update's run ID.
	RunID() string

	// UpdateID observes the update's ID.
	UpdateID() string

	// Get blocks on the outcome of the update.
	Get(ctx context.Context, valuePtr interface{}) error
}

// GetWorkflowUpdateHandleOptions encapsulates the parameters needed to unambiguously
// refer to a Workflow Update.
// NOTE: Experimental
type GetWorkflowUpdateHandleOptions struct {
	// WorkflowID of the target update
	WorkflowID string

	// RunID of the target workflow. If blank, use the most recent run
	RunID string

	// UpdateID of the target update
	UpdateID string
}

type baseUpdateHandle struct {
	ref *updatepb.UpdateRef
}

// completedUpdateHandle is an UpdateHandle impelementation for use when the outcome
// of the update is already known and the Get call can return immediately.
type completedUpdateHandle struct {
	baseUpdateHandle
	value converter.EncodedValue
	err   error
}

// lazyUpdateHandle represents and update that is not known to have completed
// yet (i.e. the associated updatepb.Outcome is not known) and thus calling Get
// will poll the server for the outcome.
type lazyUpdateHandle struct {
	baseUpdateHandle
	client *WorkflowClient
}

// QueryWorkflowWithOptionsRequest is the request to QueryWorkflowWithOptions
type QueryWorkflowWithOptionsRequest struct {
	// WorkflowID is a required field indicating the workflow which should be queried.
	WorkflowID string

	// RunID is an optional field used to identify a specific run of the queried workflow.
	// If RunID is not provided the latest run will be used.
	RunID string

	// QueryType is a required field which specifies the query you want to run.
	// By default, temporal supports "__stack_trace" as a standard query type, which will return string value
	// representing the call stack of the target workflow. The target workflow could also setup different query handler to handle custom query types.
	// See comments at workflow.SetQueryHandler(ctx Context, queryType string, handler interface{}) for more details on how to setup query handler within the target workflow.
	QueryType string

	// Args is an optional field used to identify the arguments passed to the query.
	Args []interface{}

	// QueryRejectCondition is an optional field used to reject queries based on workflow state.
	// QUERY_REJECT_CONDITION_NONE indicates that query should not be rejected.
	// QUERY_REJECT_CONDITION_NOT_OPEN indicates that query should be rejected if workflow is not open.
	// QUERY_REJECT_CONDITION_NOT_COMPLETED_CLEANLY indicates that query should be rejected if workflow did not complete cleanly (e.g. terminated, canceled timeout etc...).
	QueryRejectCondition enumspb.QueryRejectCondition

	// Header is an optional header to include with the query.
	Header *commonpb.Header
}

// QueryWorkflowWithOptionsResponse is the response to QueryWorkflowWithOptions
type QueryWorkflowWithOptionsResponse struct {
	// QueryResult contains the result of executing the query.
	// This will only be set if the query was completed successfully and not rejected.
	QueryResult converter.EncodedValue

	// QueryRejected contains information about the query rejection.
	QueryRejected *querypb.QueryRejected
}

// QueryWorkflowWithOptions queries a given workflow execution and returns the query result synchronously.
// See QueryWorkflowWithOptionsRequest and QueryWorkflowWithOptionsResult for more information.
// The errors it can return:
//   - serviceerror.InvalidArgument
//   - serviceerror.Internal
//   - serviceerror.Unavailable
//   - serviceerror.NotFound
//   - serviceerror.QueryFailed
func (wc *WorkflowClient) QueryWorkflowWithOptions(ctx context.Context, request *QueryWorkflowWithOptionsRequest) (*QueryWorkflowWithOptionsResponse, error) {
	if err := wc.ensureInitialized(ctx); err != nil {
		return nil, err
	}

	// Set header before interceptor run
	ctx, err := contextWithHeaderPropagated(ctx, request.Header, wc.contextPropagators)
	if err != nil {
		return nil, err
	}

	result, err := wc.interceptor.QueryWorkflow(ctx, &ClientQueryWorkflowInput{
		WorkflowID:           request.WorkflowID,
		RunID:                request.RunID,
		QueryType:            request.QueryType,
		Args:                 request.Args,
		QueryRejectCondition: request.QueryRejectCondition,
	})
	if err != nil {
		if err, ok := err.(*queryRejectedError); ok {
			return &QueryWorkflowWithOptionsResponse{
				QueryRejected: err.queryRejected,
			}, nil
		}
		return nil, err
	}
	return &QueryWorkflowWithOptionsResponse{
		QueryResult: result,
	}, nil
}

// DescribeTaskQueue returns information about the target taskqueue, right now this API returns the
// pollers which polled this taskqueue in last few minutes.
// - taskqueue name of taskqueue
// - taskqueueType type of taskqueue, can be workflow or activity
// The errors it can return:
//   - serviceerror.InvalidArgument
//   - serviceerror.Internal
//   - serviceerror.Unavailable
//   - serviceerror.NotFound
func (wc *WorkflowClient) DescribeTaskQueue(ctx context.Context, taskQueue string, taskQueueType enumspb.TaskQueueType) (*workflowservice.DescribeTaskQueueResponse, error) {
	if err := wc.ensureInitialized(ctx); err != nil {
		return nil, err
	}

	request := &workflowservice.DescribeTaskQueueRequest{
		Namespace:     wc.namespace,
		TaskQueue:     &taskqueuepb.TaskQueue{Name: taskQueue, Kind: enumspb.TASK_QUEUE_KIND_NORMAL},
		TaskQueueType: taskQueueType,
	}

	grpcCtx, cancel := newGRPCContext(ctx, defaultGrpcRetryParameters(ctx))
	defer cancel()
	resp, err := wc.workflowService.DescribeTaskQueue(grpcCtx, request)
	if err != nil {
		return nil, err
	}

	return resp, nil
}

// ResetWorkflowExecution reset an existing workflow execution to WorkflowTaskFinishEventId(exclusive).
// And it will immediately terminating the current execution instance.
// RequestId is used to deduplicate requests. It will be autogenerated if not set.
func (wc *WorkflowClient) ResetWorkflowExecution(ctx context.Context, request *workflowservice.ResetWorkflowExecutionRequest) (*workflowservice.ResetWorkflowExecutionResponse, error) {
	if err := wc.ensureInitialized(ctx); err != nil {
		return nil, err
	}

	if request != nil && request.GetRequestId() == "" {
		request.RequestId = uuid.New()
	}

	grpcCtx, cancel := newGRPCContext(ctx, defaultGrpcRetryParameters(ctx))
	defer cancel()
	resp, err := wc.workflowService.ResetWorkflowExecution(grpcCtx, request)
	if err != nil {
		return nil, err
	}

	return resp, nil
}

// UpdateWorkerBuildIdCompatibility allows you to update the worker-build-id based version sets for a particular
// task queue. This is used in conjunction with workers who specify their build id and thus opt into the
// feature.
func (wc *WorkflowClient) UpdateWorkerBuildIdCompatibility(ctx context.Context, options *UpdateWorkerBuildIdCompatibilityOptions) error {
	if err := wc.ensureInitialized(ctx); err != nil {
		return err
	}

	request, err := options.validateAndConvertToProto()
	if err != nil {
		return err
	}
	request.Namespace = wc.namespace

	grpcCtx, cancel := newGRPCContext(ctx, defaultGrpcRetryParameters(ctx))
	defer cancel()
	_, err = wc.workflowService.UpdateWorkerBuildIdCompatibility(grpcCtx, request)
	return err
}

// GetWorkerBuildIdCompatibility returns the worker-build-id based version sets for a particular task queue.
func (wc *WorkflowClient) GetWorkerBuildIdCompatibility(ctx context.Context, options *GetWorkerBuildIdCompatibilityOptions) (*WorkerBuildIDVersionSets, error) {
	if options.MaxSets < 0 {
		return nil, errors.New("maxDepth must be >= 0")
	}
	if err := wc.ensureInitialized(ctx); err != nil {
		return nil, err
	}

	grpcCtx, cancel := newGRPCContext(ctx, defaultGrpcRetryParameters(ctx))
	defer cancel()

	request := &workflowservice.GetWorkerBuildIdCompatibilityRequest{
		Namespace: wc.namespace,
		TaskQueue: options.TaskQueue,
		MaxSets:   int32(options.MaxSets),
	}
	resp, err := wc.workflowService.GetWorkerBuildIdCompatibility(grpcCtx, request)
	if err != nil {
		return nil, err
	}
	converted := workerVersionSetsFromProtoResponse(resp)
	return converted, nil
}

// GetWorkerTaskReachability returns which versions are is still in use by open or closed workflows.
func (wc *WorkflowClient) GetWorkerTaskReachability(ctx context.Context, options *GetWorkerTaskReachabilityOptions) (*WorkerTaskReachability, error) {
	if err := wc.ensureInitialized(ctx); err != nil {
		return nil, err
	}

	grpcCtx, cancel := newGRPCContext(ctx, defaultGrpcRetryParameters(ctx))
	defer cancel()

	request := &workflowservice.GetWorkerTaskReachabilityRequest{
		Namespace:    wc.namespace,
		BuildIds:     options.BuildIDs,
		TaskQueues:   options.TaskQueues,
		Reachability: taskReachabilityToProto(options.Reachability),
	}
	resp, err := wc.workflowService.GetWorkerTaskReachability(grpcCtx, request)
	if err != nil {
		return nil, err
	}
	converted := workerTaskReachabilityFromProtoResponse(resp)
	return converted, nil
}

<<<<<<< HEAD
// DescribeTaskQueueEnhanced returns information about the target task queue, broken down by Build Id:
//   - List of pollers
//   - Workflow Reachability status
//   - Backlog info for Workflow and/or Activity tasks
//
// WARNING: Worker versioning-2 is currently experimental, and requires server 1.XX+
func (wc *WorkflowClient) DescribeTaskQueueEnhanced(ctx context.Context, options *DescribeTaskQueueEnhancedOptions) (TaskQueueDescription, error) {
	if err := wc.ensureInitialized(ctx); err != nil {
		return TaskQueueDescription{}, err
	}

	request, err := options.validateAndConvertToProto(wc.namespace)
	if err != nil {
		return TaskQueueDescription{}, err
	}

	grpcCtx, cancel := newGRPCContext(ctx, defaultGrpcRetryParameters(ctx))
	defer cancel()
	resp, err := wc.workflowService.DescribeTaskQueue(grpcCtx, request)
	if err != nil {
		return TaskQueueDescription{}, err
	}

	err = detectTaskQueueEnhancedNotSupported(resp)
	if err != nil {
		return TaskQueueDescription{}, err
	}

	return taskQueueDescriptionFromResponse(resp), nil
}

// UpdateWorkerVersioningRules allows updating the worker-build-id based assignment and redirect rules for a given
// task queue. This is used in conjunction with workers who specify their build id and thus opt into the feature.
// The errors it can return:
//   - serviceerror.FailedPrecondition when the conflict token is invalid
func (wc *WorkflowClient) UpdateWorkerVersioningRules(ctx context.Context, options *UpdateWorkerVersioningRulesOptions) (*WorkerVersioningRules, error) {
	if err := wc.ensureInitialized(ctx); err != nil {
		return nil, err
	}

	request, err := options.validateAndConvertToProto(wc.namespace)
	if err != nil {
		return nil, err
	}

	grpcCtx, cancel := newGRPCContext(ctx, defaultGrpcRetryParameters(ctx))
	defer cancel()
	resp, err := wc.workflowService.UpdateWorkerVersioningRules(grpcCtx, request)
	if err != nil {
		return nil, err
	}
	return workerVersioningRulesFromProtoUpdateResponse(resp), nil
}

// GetWorkerVersioningRules returns the worker-build-id assignment and redirect rules for a task queue.
func (wc *WorkflowClient) GetWorkerVersioningRules(ctx context.Context, options *GetWorkerVersioningOptions) (*WorkerVersioningRules, error) {
	if err := wc.ensureInitialized(ctx); err != nil {
		return nil, err
	}

	request, err := options.validateAndConvertToProto(wc.namespace)
	if err != nil {
		return nil, err
	}

	grpcCtx, cancel := newGRPCContext(ctx, defaultGrpcRetryParameters(ctx))
	defer cancel()

	resp, err := wc.workflowService.GetWorkerVersioningRules(grpcCtx, request)
	if err != nil {
		return nil, err
	}
	return workerVersioningRulesFromProtoGetResponse(resp), nil
}

func (wc *WorkflowClient) UpdateWorkflowWithOptions(
	ctx context.Context,
	req *UpdateWorkflowWithOptionsRequest,
) (WorkflowUpdateHandle, error) {
	if err := wc.ensureInitialized(ctx); err != nil {
		return nil, err
	}
	// Default update ID
	updateID := req.UpdateID
	if updateID == "" {
		updateID = uuid.New()
	}

	ctx = contextWithNewHeader(ctx)

	return wc.interceptor.UpdateWorkflow(ctx, &ClientUpdateWorkflowInput{
		UpdateID:            updateID,
		WorkflowID:          req.WorkflowID,
		UpdateName:          req.UpdateName,
		Args:                req.Args,
		RunID:               req.RunID,
		FirstExecutionRunID: req.FirstExecutionRunID,
		WaitPolicy:          req.WaitPolicy,
	})
}

=======
>>>>>>> bcfa85ae
func (wc *WorkflowClient) GetWorkflowUpdateHandle(ref GetWorkflowUpdateHandleOptions) WorkflowUpdateHandle {
	return &lazyUpdateHandle{
		client: wc,
		baseUpdateHandle: baseUpdateHandle{
			ref: &updatepb.UpdateRef{
				WorkflowExecution: &commonpb.WorkflowExecution{
					WorkflowId: ref.WorkflowID,
					RunId:      ref.RunID,
				},
				UpdateId: ref.UpdateID,
			},
		},
	}
}

// PollWorkflowUpdate sends a request for the outcome of the specified update
// through the interceptor chain.
func (wc *WorkflowClient) PollWorkflowUpdate(
	ctx context.Context,
	ref *updatepb.UpdateRef,
) (*ClientPollWorkflowUpdateOutput, error) {
	if err := wc.ensureInitialized(ctx); err != nil {
		return nil, err
	}
	ctx = contextWithNewHeader(ctx)
	return wc.interceptor.PollWorkflowUpdate(ctx, &ClientPollWorkflowUpdateInput{
		UpdateRef: ref,
	})
}

func (wc *WorkflowClient) UpdateWorkflow(
	ctx context.Context,
	opt UpdateWorkflowOptions,
) (WorkflowUpdateHandle, error) {
	if err := wc.ensureInitialized(ctx); err != nil {
		return nil, err
	}
	// Default update ID
	updateID := opt.UpdateID
	if updateID == "" {
		updateID = uuid.New()
	}

	if opt.WaitForStage == WorkflowUpdateStageUnspecified {
		return nil, errors.New("WaitForStage must be specified")
	}

	if opt.WaitForStage == WorkflowUpdateStageAdmitted {
		return nil, errors.New("WaitForStage WorkflowUpdateStageAdmitted is not supported")
	}

	ctx = contextWithNewHeader(ctx)

	return wc.interceptor.UpdateWorkflow(ctx, &ClientUpdateWorkflowInput{
		UpdateID:            updateID,
		WorkflowID:          opt.WorkflowID,
		UpdateName:          opt.UpdateName,
		Args:                opt.Args,
		RunID:               opt.RunID,
		FirstExecutionRunID: opt.FirstExecutionRunID,
		WaitForStage:        opt.WaitForStage,
	})
}

// CheckHealthRequest is a request for Client.CheckHealth.
type CheckHealthRequest struct{}

// CheckHealthResponse is a response for Client.CheckHealth.
type CheckHealthResponse struct{}

// CheckHealth performs a server health check using the gRPC health check
// API. If the check fails, an error is returned.
func (wc *WorkflowClient) CheckHealth(ctx context.Context, request *CheckHealthRequest) (*CheckHealthResponse, error) {
	if err := wc.ensureInitialized(ctx); err != nil {
		return nil, err
	}

	// Ignore request/response for now, they are empty
	resp, err := healthpb.NewHealthClient(wc.conn).Check(ctx, &healthpb.HealthCheckRequest{
		Service: "temporal.api.workflowservice.v1.WorkflowService",
	})
	if err != nil {
		return nil, fmt.Errorf("health check error: %w", err)
	} else if resp.Status != healthpb.HealthCheckResponse_SERVING {
		return nil, fmt.Errorf("health check returned unhealthy status: %v", resp.Status)
	}
	return &CheckHealthResponse{}, nil
}

// WorkflowService implements Client.WorkflowService.
func (wc *WorkflowClient) WorkflowService() workflowservice.WorkflowServiceClient {
	return wc.workflowService
}

// OperatorService implements Client.OperatorService.
func (wc *WorkflowClient) OperatorService() operatorservice.OperatorServiceClient {
	return operatorservice.NewOperatorServiceClient(wc.conn)
}

// Get capabilities, lazily fetching from server if not already obtained.
func (wc *WorkflowClient) loadCapabilities(ctx context.Context, getSystemInfoTimeout time.Duration) (*workflowservice.GetSystemInfoResponse_Capabilities, error) {
	// While we want to memoize the result here, we take care not to lock during
	// the call. This means that in racy situations where this is called multiple
	// times at once, it may result in multiple calls. This is far more preferable
	// than locking on the call itself.
	wc.capabilitiesLock.RLock()
	capabilities := wc.capabilities
	wc.capabilitiesLock.RUnlock()
	if capabilities != nil {
		return capabilities, nil
	}

	// Fetch the capabilities
	if getSystemInfoTimeout == 0 {
		getSystemInfoTimeout = defaultGetSystemInfoTimeout
	}
	ctx, cancel := context.WithTimeout(ctx, getSystemInfoTimeout)
	defer cancel()
	resp, err := wc.workflowService.GetSystemInfo(ctx, &workflowservice.GetSystemInfoRequest{})
	// We ignore unimplemented
	if _, isUnimplemented := err.(*serviceerror.Unimplemented); err != nil && !isUnimplemented {
		return nil, fmt.Errorf("failed reaching server: %w", err)
	}
	if resp != nil && resp.Capabilities != nil {
		capabilities = resp.Capabilities
	} else {
		capabilities = &workflowservice.GetSystemInfoResponse_Capabilities{}
	}

	// Store and return. We intentionally don't check if we're overwriting as we
	// accept last-success-wins.
	wc.capabilitiesLock.Lock()
	wc.capabilities = capabilities
	// Also set whether we exclude internal from retry
	wc.excludeInternalFromRetry.Store(capabilities.InternalErrorDifferentiation)
	wc.capabilitiesLock.Unlock()
	return capabilities, nil
}

func (wc *WorkflowClient) ensureInitialized(ctx context.Context) error {
	// Just loading the capabilities is enough
	_, err := wc.loadCapabilities(ctx, defaultGetSystemInfoTimeout)
	return err
}

// ScheduleClient implements Client.ScheduleClient.
func (wc *WorkflowClient) ScheduleClient() ScheduleClient {
	return &scheduleClient{
		workflowClient: wc,
	}
}

// Close client and clean up underlying resources.
func (wc *WorkflowClient) Close() {
	// If there's a set of unclosed clients, we have to decrement it and then
	// set it to a new pointer of max to prevent decrementing on repeated Close
	// calls to this client. If the count has not reached zero, this close call is
	// ignored.
	if wc.unclosedClients != nil {
		remainingUnclosedClients := atomic.AddInt32(wc.unclosedClients, -1)
		// Set the unclosed clients to max value so we never try this again
		var maxUnclosedClients int32 = math.MaxInt32
		wc.unclosedClients = &maxUnclosedClients
		// If there are any remaining, do not close
		if remainingUnclosedClients > 0 {
			return
		}
	}

	if wc.conn != nil {
		if err := wc.conn.Close(); err != nil {
			wc.logger.Warn("unable to close connection", tagError, err)
		}
	}
}

// Register a namespace with temporal server
// The errors it can throw:
//   - NamespaceAlreadyExistsError
//   - serviceerror.InvalidArgument
//   - serviceerror.Internal
//   - serviceerror.Unavailable
func (nc *namespaceClient) Register(ctx context.Context, request *workflowservice.RegisterNamespaceRequest) error {
	grpcCtx, cancel := newGRPCContext(ctx, defaultGrpcRetryParameters(ctx))
	defer cancel()
	var err error
	_, err = nc.workflowService.RegisterNamespace(grpcCtx, request)
	return err
}

// Describe a namespace. The namespace has 3 part of information
// NamespaceInfo - Which has Name, Status, Description, Owner Email
// NamespaceConfiguration - Configuration like Workflow Execution Retention Period In Days, Whether to emit metrics.
// ReplicationConfiguration - replication config like clusters and active cluster name
// The errors it can throw:
//   - serviceerror.NamespaceNotFound
//   - serviceerror.InvalidArgument
//   - serviceerror.Internal
//   - serviceerror.Unavailable
func (nc *namespaceClient) Describe(ctx context.Context, namespace string) (*workflowservice.DescribeNamespaceResponse, error) {
	request := &workflowservice.DescribeNamespaceRequest{
		Namespace: namespace,
	}

	grpcCtx, cancel := newGRPCContext(ctx, defaultGrpcRetryParameters(ctx))
	defer cancel()
	response, err := nc.workflowService.DescribeNamespace(grpcCtx, request)
	if err != nil {
		return nil, err
	}
	return response, nil
}

// Update a namespace.
// The errors it can throw:
//   - serviceerror.NamespaceNotFound
//   - serviceerror.InvalidArgument
//   - serviceerror.Internal
//   - serviceerror.Unavailable
func (nc *namespaceClient) Update(ctx context.Context, request *workflowservice.UpdateNamespaceRequest) error {
	grpcCtx, cancel := newGRPCContext(ctx, defaultGrpcRetryParameters(ctx))
	defer cancel()
	_, err := nc.workflowService.UpdateNamespace(grpcCtx, request)
	return err
}

// Close client and clean up underlying resources.
func (nc *namespaceClient) Close() {
	if nc.connectionCloser == nil {
		return
	}
	if err := nc.connectionCloser.Close(); err != nil {
		nc.logger.Warn("unable to close connection", tagError, err)
	}
}

func (iter *historyEventIteratorImpl) HasNext() bool {
	if iter.nextEventIndex < len(iter.events) || iter.err != nil {
		return true
	} else if !iter.initialized || len(iter.nexttoken) != 0 {
		iter.initialized = true
		response, err := iter.paginate(iter.nexttoken)
		iter.nextEventIndex = 0
		if err == nil {
			iter.events = response.History.Events
			iter.nexttoken = response.NextPageToken
			iter.err = nil
		} else {
			iter.events = nil
			iter.nexttoken = nil
			iter.err = err
		}

		if iter.nextEventIndex < len(iter.events) || iter.err != nil {
			return true
		}
		return false
	}

	return false
}

func (iter *historyEventIteratorImpl) Next() (*historypb.HistoryEvent, error) {
	// if caller call the Next() when iteration is over, just return nil, nil
	if !iter.HasNext() {
		panic("HistoryEventIterator Next() called without checking HasNext()")
	}

	// we have cached events
	if iter.nextEventIndex < len(iter.events) {
		index := iter.nextEventIndex
		iter.nextEventIndex++
		return iter.events[index], nil
	} else if iter.err != nil {
		// we have err, clear that iter.err and return err
		err := iter.err
		iter.err = nil
		return nil, err
	}

	panic("HistoryEventIterator Next() should return either a history event or a err")
}

func (workflowRun *workflowRunImpl) GetRunID() string {
	return workflowRun.currentRunID.Get()
}

func (workflowRun *workflowRunImpl) GetID() string {
	return workflowRun.workflowID
}

func (workflowRun *workflowRunImpl) Get(ctx context.Context, valuePtr interface{}) error {
	return workflowRun.GetWithOptions(ctx, valuePtr, WorkflowRunGetOptions{})
}

func (workflowRun *workflowRunImpl) GetWithOptions(
	ctx context.Context,
	valuePtr interface{},
	options WorkflowRunGetOptions,
) error {
	iter := workflowRun.iterFn(ctx, workflowRun.currentRunID.Get())
	if !iter.HasNext() {
		panic("could not get last history event for workflow")
	}
	closeEvent, err := iter.Next()
	if err != nil {
		return err
	}

	switch closeEvent.GetEventType() {
	case enumspb.EVENT_TYPE_WORKFLOW_EXECUTION_COMPLETED:
		attributes := closeEvent.GetWorkflowExecutionCompletedEventAttributes()
		if !options.DisableFollowingRuns && attributes.NewExecutionRunId != "" {
			return workflowRun.follow(ctx, valuePtr, attributes.NewExecutionRunId, options)
		}
		if valuePtr == nil || attributes.Result == nil {
			return nil
		}
		rf := reflect.ValueOf(valuePtr)
		if rf.Type().Kind() != reflect.Ptr {
			return errors.New("value parameter is not a pointer")
		}
		return workflowRun.dataConverter.FromPayloads(attributes.Result, valuePtr)
	case enumspb.EVENT_TYPE_WORKFLOW_EXECUTION_FAILED:
		attributes := closeEvent.GetWorkflowExecutionFailedEventAttributes()
		if !options.DisableFollowingRuns && attributes.NewExecutionRunId != "" {
			return workflowRun.follow(ctx, valuePtr, attributes.NewExecutionRunId, options)
		}
		err = workflowRun.failureConverter.FailureToError(attributes.GetFailure())
	case enumspb.EVENT_TYPE_WORKFLOW_EXECUTION_CANCELED:
		attributes := closeEvent.GetWorkflowExecutionCanceledEventAttributes()
		details := newEncodedValues(attributes.Details, workflowRun.dataConverter)
		err = NewCanceledError(details)
	case enumspb.EVENT_TYPE_WORKFLOW_EXECUTION_TERMINATED:
		err = newTerminatedError()
	case enumspb.EVENT_TYPE_WORKFLOW_EXECUTION_TIMED_OUT:
		attributes := closeEvent.GetWorkflowExecutionTimedOutEventAttributes()
		if !options.DisableFollowingRuns && attributes.NewExecutionRunId != "" {
			return workflowRun.follow(ctx, valuePtr, attributes.NewExecutionRunId, options)
		}
		err = NewTimeoutError("Workflow timeout", enumspb.TIMEOUT_TYPE_START_TO_CLOSE, nil)
	case enumspb.EVENT_TYPE_WORKFLOW_EXECUTION_CONTINUED_AS_NEW:
		attributes := closeEvent.GetWorkflowExecutionContinuedAsNewEventAttributes()
		if !options.DisableFollowingRuns {
			return workflowRun.follow(ctx, valuePtr, attributes.NewExecutionRunId, options)
		}
		err := &ContinueAsNewError{
			WorkflowType:  &WorkflowType{Name: attributes.GetWorkflowType().GetName()},
			Input:         attributes.Input,
			Header:        attributes.Header,
			TaskQueueName: attributes.GetTaskQueue().GetName(),
		}
		if attributes.WorkflowRunTimeout != nil {
			err.WorkflowRunTimeout = attributes.WorkflowRunTimeout.AsDuration()
		}
		if attributes.WorkflowTaskTimeout != nil {
			err.WorkflowTaskTimeout = attributes.WorkflowTaskTimeout.AsDuration()
		}
		return err
	default:
		return fmt.Errorf("unexpected event type %s when handling workflow execution result", closeEvent.GetEventType())
	}

	err = NewWorkflowExecutionError(
		workflowRun.workflowID,
		workflowRun.currentRunID.Get(),
		workflowRun.workflowType,
		err)

	return err
}

// follow is used by Get to follow a chain of executions linked by NewExecutionRunId, so that Get
// doesn't return until the chain finishes. These can be ContinuedAsNew events, Completed events
// (for workflows with a cron schedule), or Failed or TimedOut events (for workflows with a retry
// policy or cron schedule).
func (workflowRun *workflowRunImpl) follow(
	ctx context.Context,
	valuePtr interface{},
	newRunID string,
	options WorkflowRunGetOptions,
) error {
	curRunID := util.PopulatedOnceCell(newRunID)
	workflowRun.currentRunID = &curRunID
	return workflowRun.GetWithOptions(ctx, valuePtr, options)
}

func getWorkflowMemo(input map[string]interface{}, dc converter.DataConverter) (*commonpb.Memo, error) {
	if input == nil {
		return nil, nil
	}

	memo := make(map[string]*commonpb.Payload)
	for k, v := range input {
		// TODO (shtin): use dc here???
		memoBytes, err := converter.GetDefaultDataConverter().ToPayload(v)
		if err != nil {
			return nil, fmt.Errorf("encode workflow memo error: %v", err.Error())
		}
		memo[k] = memoBytes
	}
	return &commonpb.Memo{Fields: memo}, nil
}

type workflowClientInterceptor struct {
	client *WorkflowClient
}

func (w *workflowClientInterceptor) ExecuteWorkflow(
	ctx context.Context,
	in *ClientExecuteWorkflowInput,
) (WorkflowRun, error) {
	// This is always set before interceptor is invoked
	workflowID := in.Options.ID
	if workflowID == "" {
		return nil, fmt.Errorf("no workflow ID in options")
	}

	executionTimeout := in.Options.WorkflowExecutionTimeout
	runTimeout := in.Options.WorkflowRunTimeout
	workflowTaskTimeout := in.Options.WorkflowTaskTimeout

	dataConverter := WithContext(ctx, w.client.dataConverter)
	if dataConverter == nil {
		dataConverter = converter.GetDefaultDataConverter()
	}

	// Encode input
	input, err := encodeArgs(dataConverter, in.Args)
	if err != nil {
		return nil, err
	}

	memo, err := getWorkflowMemo(in.Options.Memo, dataConverter)
	if err != nil {
		return nil, err
	}

	searchAttr, err := serializeSearchAttributes(in.Options.SearchAttributes, in.Options.TypedSearchAttributes)
	if err != nil {
		return nil, err
	}

	// get workflow headers from the context
	header, err := headerPropagated(ctx, w.client.contextPropagators)
	if err != nil {
		return nil, err
	}

	// run propagators to extract information about tracing and other stuff, store in headers field
	startRequest := &workflowservice.StartWorkflowExecutionRequest{
		Namespace:                w.client.namespace,
		RequestId:                uuid.New(),
		WorkflowId:               workflowID,
		WorkflowType:             &commonpb.WorkflowType{Name: in.WorkflowType},
		TaskQueue:                &taskqueuepb.TaskQueue{Name: in.Options.TaskQueue, Kind: enumspb.TASK_QUEUE_KIND_NORMAL},
		Input:                    input,
		WorkflowExecutionTimeout: durationpb.New(executionTimeout),
		WorkflowRunTimeout:       durationpb.New(runTimeout),
		WorkflowTaskTimeout:      durationpb.New(workflowTaskTimeout),
		Identity:                 w.client.identity,
		WorkflowIdReusePolicy:    in.Options.WorkflowIDReusePolicy,
		RetryPolicy:              convertToPBRetryPolicy(in.Options.RetryPolicy),
		CronSchedule:             in.Options.CronSchedule,
		Memo:                     memo,
		SearchAttributes:         searchAttr,
		Header:                   header,
	}

	var eagerExecutor *eagerWorkflowExecutor
	if in.Options.EnableEagerStart && w.client.capabilities.GetEagerWorkflowStart() && w.client.eagerDispatcher != nil {
		eagerExecutor = w.client.eagerDispatcher.applyToRequest(startRequest)
	}

	if in.Options.StartDelay != 0 {
		startRequest.WorkflowStartDelay = durationpb.New(in.Options.StartDelay)
	}

	var response *workflowservice.StartWorkflowExecutionResponse

	grpcCtx, cancel := newGRPCContext(ctx, grpcMetricsHandler(
		w.client.metricsHandler.WithTags(metrics.RPCTags(in.WorkflowType, metrics.NoneTagValue, in.Options.TaskQueue))),
		defaultGrpcRetryParameters(ctx))
	defer cancel()

	response, err = w.client.workflowService.StartWorkflowExecution(grpcCtx, startRequest)
	eagerWorkflowTask := response.GetEagerWorkflowTask()
	if eagerWorkflowTask != nil && eagerExecutor != nil {
		eagerExecutor.handleResponse(eagerWorkflowTask)
	} else if eagerExecutor != nil {
		eagerExecutor.release()
	}
	// Allow already-started error
	var runID string
	if e, ok := err.(*serviceerror.WorkflowExecutionAlreadyStarted); ok && !in.Options.WorkflowExecutionErrorWhenAlreadyStarted {
		runID = e.RunId
	} else if err != nil {
		return nil, err
	} else {
		runID = response.RunId
	}

	iterFn := func(fnCtx context.Context, fnRunID string) HistoryEventIterator {
		metricsHandler := w.client.metricsHandler.WithTags(metrics.RPCTags(in.WorkflowType,
			metrics.NoneTagValue, in.Options.TaskQueue))
		return w.client.getWorkflowHistory(fnCtx, workflowID, fnRunID, true,
			enumspb.HISTORY_EVENT_FILTER_TYPE_CLOSE_EVENT, metricsHandler)
	}

	curRunIDCell := util.PopulatedOnceCell(runID)
	return &workflowRunImpl{
		workflowType:     in.WorkflowType,
		workflowID:       workflowID,
		firstRunID:       runID,
		currentRunID:     &curRunIDCell,
		iterFn:           iterFn,
		dataConverter:    w.client.dataConverter,
		failureConverter: w.client.failureConverter,
		registry:         w.client.registry,
	}, nil
}

func (w *workflowClientInterceptor) SignalWorkflow(ctx context.Context, in *ClientSignalWorkflowInput) error {
	dataConverter := WithContext(ctx, w.client.dataConverter)
	input, err := encodeArg(dataConverter, in.Arg)
	if err != nil {
		return err
	}

	// get workflow headers from the context
	header, err := headerPropagated(ctx, w.client.contextPropagators)
	if err != nil {
		return err
	}

	request := &workflowservice.SignalWorkflowExecutionRequest{
		Namespace: w.client.namespace,
		RequestId: uuid.New(),
		WorkflowExecution: &commonpb.WorkflowExecution{
			WorkflowId: in.WorkflowID,
			RunId:      in.RunID,
		},
		SignalName: in.SignalName,
		Input:      input,
		Identity:   w.client.identity,
		Header:     header,
	}

	grpcCtx, cancel := newGRPCContext(ctx, defaultGrpcRetryParameters(ctx))
	defer cancel()
	_, err = w.client.workflowService.SignalWorkflowExecution(grpcCtx, request)
	return err
}

func (w *workflowClientInterceptor) SignalWithStartWorkflow(
	ctx context.Context,
	in *ClientSignalWithStartWorkflowInput,
) (WorkflowRun, error) {
	dataConverter := WithContext(ctx, w.client.dataConverter)
	signalInput, err := encodeArg(dataConverter, in.SignalArg)
	if err != nil {
		return nil, err
	}

	executionTimeout := in.Options.WorkflowExecutionTimeout
	runTimeout := in.Options.WorkflowRunTimeout
	taskTimeout := in.Options.WorkflowTaskTimeout

	// Encode input
	input, err := encodeArgs(dataConverter, in.Args)
	if err != nil {
		return nil, err
	}

	memo, err := getWorkflowMemo(in.Options.Memo, dataConverter)
	if err != nil {
		return nil, err
	}

	searchAttr, err := serializeUntypedSearchAttributes(in.Options.SearchAttributes)
	if err != nil {
		return nil, err
	}

	// get workflow headers from the context
	header, err := headerPropagated(ctx, w.client.contextPropagators)
	if err != nil {
		return nil, err
	}

	signalWithStartRequest := &workflowservice.SignalWithStartWorkflowExecutionRequest{
		Namespace:                w.client.namespace,
		RequestId:                uuid.New(),
		WorkflowId:               in.Options.ID,
		WorkflowType:             &commonpb.WorkflowType{Name: in.WorkflowType},
		TaskQueue:                &taskqueuepb.TaskQueue{Name: in.Options.TaskQueue, Kind: enumspb.TASK_QUEUE_KIND_NORMAL},
		Input:                    input,
		WorkflowExecutionTimeout: durationpb.New(executionTimeout),
		WorkflowRunTimeout:       durationpb.New(runTimeout),
		WorkflowTaskTimeout:      durationpb.New(taskTimeout),
		SignalName:               in.SignalName,
		SignalInput:              signalInput,
		Identity:                 w.client.identity,
		RetryPolicy:              convertToPBRetryPolicy(in.Options.RetryPolicy),
		CronSchedule:             in.Options.CronSchedule,
		Memo:                     memo,
		SearchAttributes:         searchAttr,
		WorkflowIdReusePolicy:    in.Options.WorkflowIDReusePolicy,
		Header:                   header,
	}

	if in.Options.StartDelay != 0 {
		signalWithStartRequest.WorkflowStartDelay = durationpb.New(in.Options.StartDelay)
	}

	var response *workflowservice.SignalWithStartWorkflowExecutionResponse

	// Start creating workflow request.
	grpcCtx, cancel := newGRPCContext(ctx, defaultGrpcRetryParameters(ctx))
	defer cancel()

	response, err = w.client.workflowService.SignalWithStartWorkflowExecution(grpcCtx, signalWithStartRequest)
	if err != nil {
		return nil, err
	}

	iterFn := func(fnCtx context.Context, fnRunID string) HistoryEventIterator {
		metricsHandler := w.client.metricsHandler.WithTags(metrics.RPCTags(in.WorkflowType,
			metrics.NoneTagValue, in.Options.TaskQueue))
		return w.client.getWorkflowHistory(fnCtx, in.Options.ID, fnRunID, true,
			enumspb.HISTORY_EVENT_FILTER_TYPE_CLOSE_EVENT, metricsHandler)
	}

	curRunIDCell := util.PopulatedOnceCell(response.GetRunId())
	return &workflowRunImpl{
		workflowType:     in.WorkflowType,
		workflowID:       in.Options.ID,
		firstRunID:       response.GetRunId(),
		currentRunID:     &curRunIDCell,
		iterFn:           iterFn,
		dataConverter:    w.client.dataConverter,
		failureConverter: w.client.failureConverter,
		registry:         w.client.registry,
	}, nil
}

func (w *workflowClientInterceptor) CancelWorkflow(ctx context.Context, in *ClientCancelWorkflowInput) error {
	request := &workflowservice.RequestCancelWorkflowExecutionRequest{
		Namespace: w.client.namespace,
		RequestId: uuid.New(),
		WorkflowExecution: &commonpb.WorkflowExecution{
			WorkflowId: in.WorkflowID,
			RunId:      in.RunID,
		},
		Identity: w.client.identity,
	}
	grpcCtx, cancel := newGRPCContext(ctx, defaultGrpcRetryParameters(ctx))
	defer cancel()
	_, err := w.client.workflowService.RequestCancelWorkflowExecution(grpcCtx, request)
	return err
}

func (w *workflowClientInterceptor) TerminateWorkflow(ctx context.Context, in *ClientTerminateWorkflowInput) error {
	datailsPayload, err := w.client.dataConverter.ToPayloads(in.Details...)
	if err != nil {
		return err
	}

	request := &workflowservice.TerminateWorkflowExecutionRequest{
		Namespace: w.client.namespace,
		WorkflowExecution: &commonpb.WorkflowExecution{
			WorkflowId: in.WorkflowID,
			RunId:      in.RunID,
		},
		Reason:   in.Reason,
		Identity: w.client.identity,
		Details:  datailsPayload,
	}

	grpcCtx, cancel := newGRPCContext(ctx, defaultGrpcRetryParameters(ctx))
	defer cancel()
	_, err = w.client.workflowService.TerminateWorkflowExecution(grpcCtx, request)
	return err
}

func (w *workflowClientInterceptor) QueryWorkflow(
	ctx context.Context,
	in *ClientQueryWorkflowInput,
) (converter.EncodedValue, error) {
	// get workflow headers from the context
	header, err := headerPropagated(ctx, w.client.contextPropagators)
	if err != nil {
		return nil, err
	}

	var input *commonpb.Payloads
	if len(in.Args) > 0 {
		var err error
		if input, err = encodeArgs(w.client.dataConverter, in.Args); err != nil {
			return nil, err
		}
	}
	req := &workflowservice.QueryWorkflowRequest{
		Namespace: w.client.namespace,
		Execution: &commonpb.WorkflowExecution{
			WorkflowId: in.WorkflowID,
			RunId:      in.RunID,
		},
		Query: &querypb.WorkflowQuery{
			QueryType: in.QueryType,
			QueryArgs: input,
			Header:    header,
		},
		QueryRejectCondition: in.QueryRejectCondition,
	}

	grpcCtx, cancel := newGRPCContext(ctx, defaultGrpcRetryParameters(ctx))
	defer cancel()
	resp, err := w.client.workflowService.QueryWorkflow(grpcCtx, req)
	if err != nil {
		return nil, err
	}

	if resp.QueryRejected != nil {
		return nil, &queryRejectedError{
			queryRejected: resp.QueryRejected,
		}
	}
	return newEncodedValue(resp.QueryResult, w.client.dataConverter), nil
}

func (w *workflowClientInterceptor) UpdateWorkflow(
	ctx context.Context,
	in *ClientUpdateWorkflowInput,
) (WorkflowUpdateHandle, error) {
	argPayloads, err := w.client.dataConverter.ToPayloads(in.Args...)
	if err != nil {
		return nil, err
	}
	header, err := headerPropagated(ctx, w.client.contextPropagators)
	if err != nil {
		return nil, err
	}
	desiredLifecycleStage := updateLifeCycleStageToProto(in.WaitForStage)
	var resp *workflowservice.UpdateWorkflowExecutionResponse
	for {
		var err error
		resp, err = func() (*workflowservice.UpdateWorkflowExecutionResponse, error) {
			grpcCtx, cancel := newGRPCContext(ctx, grpcTimeout(pollUpdateTimeout), grpcLongPoll(true), defaultGrpcRetryParameters(ctx))
			defer cancel()
			wfexec := &commonpb.WorkflowExecution{
				WorkflowId: in.WorkflowID,
				RunId:      in.RunID,
			}
			return w.client.workflowService.UpdateWorkflowExecution(grpcCtx, &workflowservice.UpdateWorkflowExecutionRequest{
				WaitPolicy:          &updatepb.WaitPolicy{LifecycleStage: desiredLifecycleStage},
				Namespace:           w.client.namespace,
				WorkflowExecution:   wfexec,
				FirstExecutionRunId: in.FirstExecutionRunID,
				Request: &updatepb.Request{
					Meta: &updatepb.Meta{
						UpdateId: in.UpdateID,
						Identity: w.client.identity,
					},
					Input: &updatepb.Input{
						Header: header,
						Name:   in.UpdateName,
						Args:   argPayloads,
					},
				},
			})
		}()
		if err != nil {
			return nil, err
		}
		// Once the update is past admitted we know it is durable
		// Note: old server version may return UNSPECIFIED if the update request
		// did not reach the desired lifecycle stage.
		if resp.GetStage() != enumspb.UPDATE_WORKFLOW_EXECUTION_LIFECYCLE_STAGE_ADMITTED &&
			resp.GetStage() != enumspb.UPDATE_WORKFLOW_EXECUTION_LIFECYCLE_STAGE_UNSPECIFIED {
			break
		}
	}
	// Here we know the update is at least accepted
	if desiredLifecycleStage == enumspb.UPDATE_WORKFLOW_EXECUTION_LIFECYCLE_STAGE_COMPLETED &&
		resp.GetStage() != enumspb.UPDATE_WORKFLOW_EXECUTION_LIFECYCLE_STAGE_COMPLETED {
		// TODO(https://github.com/temporalio/features/issues/428) replace with handle wait for stage once implemented
		pollResp, err := w.client.PollWorkflowUpdate(ctx, resp.GetUpdateRef())
		if err != nil {
			return nil, err
		}
		if pollResp.Error != nil {
			return &completedUpdateHandle{
				err:              pollResp.Error,
				baseUpdateHandle: baseUpdateHandle{ref: resp.GetUpdateRef()},
			}, nil
		} else {
			return &completedUpdateHandle{
				value:            pollResp.Result,
				baseUpdateHandle: baseUpdateHandle{ref: resp.GetUpdateRef()},
			}, nil
		}
	}
	switch v := resp.GetOutcome().GetValue().(type) {
	case nil:
		return &lazyUpdateHandle{
			client:           w.client,
			baseUpdateHandle: baseUpdateHandle{ref: resp.GetUpdateRef()},
		}, nil
	case *updatepb.Outcome_Failure:
		return &completedUpdateHandle{
			err:              w.client.failureConverter.FailureToError(v.Failure),
			baseUpdateHandle: baseUpdateHandle{ref: resp.GetUpdateRef()},
		}, nil
	case *updatepb.Outcome_Success:
		return &completedUpdateHandle{
			value:            newEncodedValue(v.Success, w.client.dataConverter),
			baseUpdateHandle: baseUpdateHandle{ref: resp.GetUpdateRef()},
		}, nil
	}
	return nil, fmt.Errorf("unsupported outcome type %T", resp.GetOutcome().GetValue())
}

func (w *workflowClientInterceptor) PollWorkflowUpdate(
	parentCtx context.Context,
	in *ClientPollWorkflowUpdateInput,
) (*ClientPollWorkflowUpdateOutput, error) {
	// header, _ = headerPropagated(ctx, w.client.contextPropagators)
	// todo header not in PollWorkflowUpdate

	pollReq := workflowservice.PollWorkflowExecutionUpdateRequest{
		Namespace: w.client.namespace,
		UpdateRef: in.UpdateRef,
		Identity:  w.client.identity,
		WaitPolicy: &updatepb.WaitPolicy{
			LifecycleStage: enumspb.UPDATE_WORKFLOW_EXECUTION_LIFECYCLE_STAGE_COMPLETED,
		},
	}
	for parentCtx.Err() == nil {
		ctx, cancel := newGRPCContext(
			parentCtx,
			grpcLongPoll(true),
			grpcTimeout(pollUpdateTimeout),
		)
		ctx = context.WithValue(
			ctx,
			retry.ConfigKey,
			createDynamicServiceRetryPolicy(ctx).GrpcRetryConfig(),
		)
		resp, err := w.client.workflowService.PollWorkflowExecutionUpdate(ctx, &pollReq)
		cancel()
		if err == nil && resp.GetOutcome() == nil {
			continue
		}
		if err != nil {
			return nil, err
		}
		switch v := resp.GetOutcome().GetValue().(type) {
		case *updatepb.Outcome_Failure:
			return &ClientPollWorkflowUpdateOutput{
				Error: w.client.failureConverter.FailureToError(v.Failure),
			}, nil
		case *updatepb.Outcome_Success:
			return &ClientPollWorkflowUpdateOutput{
				Result: newEncodedValue(v.Success, w.client.dataConverter),
			}, nil
		default:
			return nil, fmt.Errorf("unsupported outcome type %T", v)
		}
	}
	return nil, parentCtx.Err()
}

// Required to implement ClientOutboundInterceptor
func (*workflowClientInterceptor) mustEmbedClientOutboundInterceptorBase() {}

func (uh *baseUpdateHandle) WorkflowID() string {
	return uh.ref.GetWorkflowExecution().GetWorkflowId()
}

func (uh *baseUpdateHandle) RunID() string {
	return uh.ref.GetWorkflowExecution().GetRunId()
}

func (uh *baseUpdateHandle) UpdateID() string {
	return uh.ref.GetUpdateId()
}

func (ch *completedUpdateHandle) Get(ctx context.Context, valuePtr interface{}) error {
	if ch.err != nil || valuePtr == nil {
		return ch.err
	}
	if err := ch.value.Get(valuePtr); err != nil {
		return err
	}
	return nil
}

func (luh *lazyUpdateHandle) Get(ctx context.Context, valuePtr interface{}) error {
	resp, err := luh.client.PollWorkflowUpdate(ctx, luh.ref)
	if err != nil {
		return err
	}
	if resp.Error != nil || valuePtr == nil {
		return resp.Error
	}
	return resp.Result.Get(valuePtr)
}

func (q *queryRejectedError) Error() string {
	return fmt.Sprintf("query rejected: %s", q.queryRejected.Status.String())
}<|MERGE_RESOLUTION|>--- conflicted
+++ resolved
@@ -1036,7 +1036,6 @@
 	return converted, nil
 }
 
-<<<<<<< HEAD
 // DescribeTaskQueueEnhanced returns information about the target task queue, broken down by Build Id:
 //   - List of pollers
 //   - Workflow Reachability status
@@ -1112,34 +1111,6 @@
 	return workerVersioningRulesFromProtoGetResponse(resp), nil
 }
 
-func (wc *WorkflowClient) UpdateWorkflowWithOptions(
-	ctx context.Context,
-	req *UpdateWorkflowWithOptionsRequest,
-) (WorkflowUpdateHandle, error) {
-	if err := wc.ensureInitialized(ctx); err != nil {
-		return nil, err
-	}
-	// Default update ID
-	updateID := req.UpdateID
-	if updateID == "" {
-		updateID = uuid.New()
-	}
-
-	ctx = contextWithNewHeader(ctx)
-
-	return wc.interceptor.UpdateWorkflow(ctx, &ClientUpdateWorkflowInput{
-		UpdateID:            updateID,
-		WorkflowID:          req.WorkflowID,
-		UpdateName:          req.UpdateName,
-		Args:                req.Args,
-		RunID:               req.RunID,
-		FirstExecutionRunID: req.FirstExecutionRunID,
-		WaitPolicy:          req.WaitPolicy,
-	})
-}
-
-=======
->>>>>>> bcfa85ae
 func (wc *WorkflowClient) GetWorkflowUpdateHandle(ref GetWorkflowUpdateHandleOptions) WorkflowUpdateHandle {
 	return &lazyUpdateHandle{
 		client: wc,

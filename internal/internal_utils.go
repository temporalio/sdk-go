// The MIT License
//
// Copyright (c) 2020 Temporal Technologies Inc.  All rights reserved.
//
// Copyright (c) 2020 Uber Technologies, Inc.
//
// Permission is hereby granted, free of charge, to any person obtaining a copy
// of this software and associated documentation files (the "Software"), to deal
// in the Software without restriction, including without limitation the rights
// to use, copy, modify, merge, publish, distribute, sublicense, and/or sell
// copies of the Software, and to permit persons to whom the Software is
// furnished to do so, subject to the following conditions:
//
// The above copyright notice and this permission notice shall be included in
// all copies or substantial portions of the Software.
//
// THE SOFTWARE IS PROVIDED "AS IS", WITHOUT WARRANTY OF ANY KIND, EXPRESS OR
// IMPLIED, INCLUDING BUT NOT LIMITED TO THE WARRANTIES OF MERCHANTABILITY,
// FITNESS FOR A PARTICULAR PURPOSE AND NONINFRINGEMENT. IN NO EVENT SHALL THE
// AUTHORS OR COPYRIGHT HOLDERS BE LIABLE FOR ANY CLAIM, DAMAGES OR OTHER
// LIABILITY, WHETHER IN AN ACTION OF CONTRACT, TORT OR OTHERWISE, ARISING FROM,
// OUT OF OR IN CONNECTION WITH THE SOFTWARE OR THE USE OR OTHER DEALINGS IN
// THE SOFTWARE.

package internal

// All code in this file is private to the package.

import (
	"context"
	"fmt"
	"os"
	"os/signal"
	"sync"
	"syscall"
	"time"

	"github.com/uber-go/tally"
	"google.golang.org/grpc/metadata"

	"go.temporal.io/temporal/internal/common/metrics"
)

const (
	// clientVersionHeaderName refers to the name of the gRPC metadata header that contains the client version.
	clientVersionHeaderName = "temporal-client-version"

	// clientFeatureVersionHeaderName refers to the name of the gRPC metadata header that contains the client feature set version.
	clientFeatureVersionHeaderName = "temporal-client-feature-version"

	// clientImplHeaderName refers to the name of the gRPC metadata header that contains the client implementation.
	clientImplHeaderName  = "temporal-client-name"
	clientImplHeaderValue = "temporal-go"

	// defaultRPCTimeout is the default gRPC rpc call timeout
	defaultRPCTimeout = 10 * time.Second
	// minRPCTimeout is minimum rpc call timeout allowed
	minRPCTimeout = 1 * time.Second
	// maxRPCTimeout is maximum rpc call timeout allowed
	maxRPCTimeout = 5 * time.Second
)

var (
	// call header to temporal server
	headers = metadata.New(map[string]string{
		clientVersionHeaderName:        SDKVersion,
		clientFeatureVersionHeaderName: SDKFeatureVersion,
		clientImplHeaderName:           clientImplHeaderValue,
	})
)

// ContextBuilder stores all Channel-specific parameters that will
// be stored inside of a context.
type contextBuilder struct {
	// If Timeout is zero, Build will default to defaultTimeout.
	Timeout time.Duration

	// ParentContext to build the new context from. If empty, context.Background() is used.
	// The new (child) context inherits a number of properties from the parent context:
	//   - context fields, accessible via `ctx.Value(key)`
	ParentContext context.Context
}

func (cb *contextBuilder) Build() (context.Context, context.CancelFunc) {
	parent := cb.ParentContext
	if parent == nil {
		parent = context.Background()
	}
	ctx := metadata.NewOutgoingContext(parent, headers)
	return context.WithTimeout(ctx, cb.Timeout)
}

// sets the rpc timeout for a context
func chanTimeout(timeout time.Duration) func(builder *contextBuilder) {
	return func(b *contextBuilder) {
		b.Timeout = timeout
	}
}

// newChannelContext - Get a rpc channel context
func newChannelContext(ctx context.Context, options ...func(builder *contextBuilder)) (context.Context, context.CancelFunc) {
	rpcTimeout := defaultRPCTimeout
	if ctx != nil {
		// Set rpc timeout less than context timeout to allow for retries when call gets lost
		now := time.Now()
		if expiration, ok := ctx.Deadline(); ok && expiration.After(now) {
			rpcTimeout = expiration.Sub(now) / 2
			// Make sure to not set rpc timeout lower than minRPCTimeout
			if rpcTimeout < minRPCTimeout {
				rpcTimeout = minRPCTimeout
			} else if rpcTimeout > maxRPCTimeout {
				rpcTimeout = maxRPCTimeout
			}
		}
	}
	builder := &contextBuilder{Timeout: rpcTimeout}
	if ctx != nil {
		builder.ParentContext = ctx
	}
	for _, opt := range options {
		opt(builder)
	}

	return builder.Build()
}

// GetWorkerIdentity gets a default identity for the worker.
func getWorkerIdentity(tasklistName string) string {
	return fmt.Sprintf("%d@%s@%s", os.Getpid(), getHostName(), tasklistName)
}

func getHostName() string {
	hostName, err := os.Hostname()
	if err != nil {
		hostName = "UnKnown"
	}
	return hostName
}

func getWorkerTaskList(stickyUUID string) string {
	// includes hostname for debuggability, stickyUUID guarantees the uniqueness
	return fmt.Sprintf("%s:%s", getHostName(), stickyUUID)
}

// AwaitWaitGroup calls Wait on the given wait
// Returns true if the Wait() call succeeded before the timeout
// Returns false if the Wait() did not return before the timeout
func awaitWaitGroup(wg *sync.WaitGroup, timeout time.Duration) bool {
	doneC := make(chan struct{})

	go func() {
		wg.Wait()
		close(doneC)
	}()

	select {
	case <-doneC:
		return true
	case <-time.After(timeout):
		return false
	}
}

func getKillSignal() <-chan os.Signal {
	c := make(chan os.Signal, 1)
	signal.Notify(c, os.Interrupt, syscall.SIGTERM)
	return c
}

// getMetricsScopeForActivity return properly tagged tally scope for activity
func getMetricsScopeForActivity(ts *metrics.TaggedScope, workflowType, activityType string) tally.Scope {
	return ts.GetTaggedScope(tagWorkflowType, workflowType, tagActivityType, activityType)
}

// getMetricsScopeForLocalActivity return properly tagged tally scope for local activity
func getMetricsScopeForLocalActivity(ts *metrics.TaggedScope, workflowType, localActivityType string) tally.Scope {
	return ts.GetTaggedScope(tagWorkflowType, workflowType, tagLocalActivityType, localActivityType)
<<<<<<< HEAD
=======
}

func getTimeoutTypeFromErrReason(reason string) (commonpb.TimeoutType, error) {
	// "reason" is a string like "temporalInternal:Timeout StartToClose"
	timeoutTypeStr := reason[strings.Index(reason, " ")+1:]
	if timeoutType, found := commonpb.TimeoutType_value[timeoutTypeStr]; found {
		return commonpb.TimeoutType(timeoutType), nil
	}

	// this happens when the timeout error reason is constructed by an prior constructed by prior client version
	return 0, fmt.Errorf("timeout type %q is not defined", timeoutTypeStr)
}

func getStringID(intID int64) string {
	return fmt.Sprintf("%d", intID)
>>>>>>> a115d469
}<|MERGE_RESOLUTION|>--- conflicted
+++ resolved
@@ -175,22 +175,8 @@
 // getMetricsScopeForLocalActivity return properly tagged tally scope for local activity
 func getMetricsScopeForLocalActivity(ts *metrics.TaggedScope, workflowType, localActivityType string) tally.Scope {
 	return ts.GetTaggedScope(tagWorkflowType, workflowType, tagLocalActivityType, localActivityType)
-<<<<<<< HEAD
-=======
-}
-
-func getTimeoutTypeFromErrReason(reason string) (commonpb.TimeoutType, error) {
-	// "reason" is a string like "temporalInternal:Timeout StartToClose"
-	timeoutTypeStr := reason[strings.Index(reason, " ")+1:]
-	if timeoutType, found := commonpb.TimeoutType_value[timeoutTypeStr]; found {
-		return commonpb.TimeoutType(timeoutType), nil
-	}
-
-	// this happens when the timeout error reason is constructed by an prior constructed by prior client version
-	return 0, fmt.Errorf("timeout type %q is not defined", timeoutTypeStr)
 }
 
 func getStringID(intID int64) string {
 	return fmt.Sprintf("%d", intID)
->>>>>>> a115d469
 }
module go.temporal.io/sdk

go 1.21

toolchain go1.21.1

require (
	github.com/facebookgo/clock v0.0.0-20150410010913-600d898af40a
	github.com/gogo/protobuf v1.3.2
	github.com/golang/mock v1.6.0
	github.com/grpc-ecosystem/go-grpc-middleware v1.4.0
	github.com/nexus-rpc/sdk-go v0.0.12
	github.com/pborman/uuid v1.2.1
	github.com/robfig/cron v1.2.0
	github.com/stretchr/testify v1.9.0
<<<<<<< HEAD
	go.temporal.io/api v1.43.0
=======
	go.temporal.io/api v1.40.0
>>>>>>> 9c4dde85
	golang.org/x/sync v0.8.0
	golang.org/x/sys v0.24.0
	golang.org/x/time v0.3.0
	google.golang.org/grpc v1.66.0
	google.golang.org/protobuf v1.34.2
)

require github.com/google/go-cmp v0.6.0

require (
	github.com/davecgh/go-spew v1.1.1 // indirect
	github.com/google/uuid v1.6.0
	github.com/grpc-ecosystem/grpc-gateway/v2 v2.22.0 // indirect
	github.com/pmezard/go-difflib v1.0.0 // indirect
	github.com/stretchr/objx v0.5.2 // indirect
	golang.org/x/exp v0.0.0-20231127185646-65229373498e
	golang.org/x/net v0.28.0 // indirect
	golang.org/x/text v0.17.0 // indirect
	google.golang.org/genproto/googleapis/api v0.0.0-20240827150818-7e3bb234dfed // indirect
	google.golang.org/genproto/googleapis/rpc v0.0.0-20240827150818-7e3bb234dfed // indirect
	gopkg.in/yaml.v3 v3.0.1 // indirect
)<|MERGE_RESOLUTION|>--- conflicted
+++ resolved
@@ -13,11 +13,7 @@
 	github.com/pborman/uuid v1.2.1
 	github.com/robfig/cron v1.2.0
 	github.com/stretchr/testify v1.9.0
-<<<<<<< HEAD
 	go.temporal.io/api v1.43.0
-=======
-	go.temporal.io/api v1.40.0
->>>>>>> 9c4dde85
 	golang.org/x/sync v0.8.0
 	golang.org/x/sys v0.24.0
 	golang.org/x/time v0.3.0

// The MIT License
//
// Copyright (c) 2020 Temporal Technologies Inc.  All rights reserved.
//
// Copyright (c) 2020 Uber Technologies, Inc.
//
// Permission is hereby granted, free of charge, to any person obtaining a copy
// of this software and associated documentation files (the "Software"), to deal
// in the Software without restriction, including without limitation the rights
// to use, copy, modify, merge, publish, distribute, sublicense, and/or sell
// copies of the Software, and to permit persons to whom the Software is
// furnished to do so, subject to the following conditions:
//
// The above copyright notice and this permission notice shall be included in
// all copies or substantial portions of the Software.
//
// THE SOFTWARE IS PROVIDED "AS IS", WITHOUT WARRANTY OF ANY KIND, EXPRESS OR
// IMPLIED, INCLUDING BUT NOT LIMITED TO THE WARRANTIES OF MERCHANTABILITY,
// FITNESS FOR A PARTICULAR PURPOSE AND NONINFRINGEMENT. IN NO EVENT SHALL THE
// AUTHORS OR COPYRIGHT HOLDERS BE LIABLE FOR ANY CLAIM, DAMAGES OR OTHER
// LIABILITY, WHETHER IN AN ACTION OF CONTRACT, TORT OR OTHERWISE, ARISING FROM,
// OUT OF OR IN CONNECTION WITH THE SOFTWARE OR THE USE OR OTHER DEALINGS IN
// THE SOFTWARE.

//go:generate mockgen -copyright_file ../LICENSE -package client -source client.go -destination client_mock.go

// Package client is used by external programs to communicate with Temporal service.
//
// NOTE: DO NOT USE THIS API INSIDE OF ANY WORKFLOW CODE!!!
package client

import (
	"context"
	"crypto/tls"
	"io"

	commonpb "go.temporal.io/api/common/v1"
	enumspb "go.temporal.io/api/enums/v1"
	historypb "go.temporal.io/api/history/v1"
	"go.temporal.io/api/operatorservice/v1"
	"go.temporal.io/api/workflowservice/v1"

	"go.temporal.io/sdk/converter"
	"go.temporal.io/sdk/internal"
	"go.temporal.io/sdk/internal/common/metrics"
)

// TaskReachability specifies which category of tasks may reach a worker on a versioned task queue.
// Used both in a reachability query and its response.
// Deprecated: Use [BuildIDTaskReachability]
type TaskReachability = internal.TaskReachability

const (
	// TaskReachabilityUnspecified indicates the reachability was not specified
	TaskReachabilityUnspecified = internal.TaskReachabilityUnspecified
	// TaskReachabilityNewWorkflows indicates the Build Id might be used by new workflows
	TaskReachabilityNewWorkflows = internal.TaskReachabilityNewWorkflows
	// TaskReachabilityExistingWorkflows indicates the Build Id might be used by open workflows
	// and/or closed workflows.
	TaskReachabilityExistingWorkflows = internal.TaskReachabilityExistingWorkflows
	// TaskReachabilityOpenWorkflows indicates the Build Id might be used by open workflows.
	TaskReachabilityOpenWorkflows = internal.TaskReachabilityOpenWorkflows
	// TaskReachabilityClosedWorkflows indicates the Build Id might be used by closed workflows
	TaskReachabilityClosedWorkflows = internal.TaskReachabilityClosedWorkflows
)

<<<<<<< HEAD
// TaskQueueType specifies which category of tasks are associated with a queue.
// WARNING: Worker versioning-2 is currently experimental
type TaskQueueType = internal.TaskQueueType

const (
	// TaskQueueTypeUnspecified indicates the task queue type was not specified.
	TaskQueueTypeUnspecified = internal.TaskQueueTypeUnspecified
	// TaskQueueTypeWorkflow indicates the task queue has workflow type.
	TaskQueueTypeWorkflow = internal.TaskQueueTypeWorkflow
	// TaskQueueTypeActivity indicates the task queue has activity type.
	TaskQueueTypeActivity = internal.TaskQueueTypeActivity
	// TaskQueueTypeNexus indicates the task queue is used for dispatching Nexus requests.
	TaskQueueTypeNexus = internal.TaskQueueTypeNexus
)

// BuildIDTaskReachability specifies which category of tasks may reach a versioned worker of a certain Build ID.
// Note: future activities who inherit their workflow's Build ID but not its task queue will not be
// accounted for reachability as server cannot know if they'll happen as they do not use
// assignment rules of their task queue. Same goes for Child Workflows or Continue-As-New Workflows
// who inherit the parent/previous workflow's Build ID but not its task queue. In those cases, make
// sure to query reachability for the parent/previous workflow's task queue as well.
// WARNING: Worker versioning-2 is currently experimental
type BuildIDTaskReachability = internal.BuildIDTaskReachability

const (
	// BuildIDTaskReachabilityUnspecified indicates that task reachability was not reported.
	BuildIDTaskReachabilityUnspecified = internal.BuildIDTaskReachabilityUnspecified
	// BuildIDTaskReachabilityReachable indicates that this Build ID may be used by new workflows or activities
	// (based on versioning rules), or there are open workflows or backlogged activities assigned to it.
	BuildIDTaskReachabilityReachable = internal.BuildIDTaskReachabilityReachable
	// BuildIDTaskReachabilityClosedWorkflowsOnly specifies that this Build ID does not have open workflows
	// and is not reachable by new workflows, but MAY have closed workflows within the namespace retention period.
	// Not applicable to activity-only task queues.
	BuildIDTaskReachabilityClosedWorkflowsOnly = internal.BuildIDTaskReachabilityClosedWorkflowsOnly
	// BuildIDTaskReachabilityUnreachable indicates that this Build ID is not used for new executions, nor
	// it has been used by any existing execution within the retention period.
	BuildIDTaskReachabilityUnreachable = internal.BuildIDTaskReachabilityUnreachable
=======
// WorkflowUpdateStage indicates the stage of an update request.
// NOTE: Experimental
type WorkflowUpdateStage = internal.WorkflowUpdateStage

const (
	// WorkflowUpdateStageUnspecified indicates the wait stage was not specified
	// NOTE: Experimental
	WorkflowUpdateStageUnspecified = internal.WorkflowUpdateStageUnspecified
	// WorkflowUpdateStageAdmitted indicates the update is admitted
	// NOTE: Experimental
	WorkflowUpdateStageAdmitted = internal.WorkflowUpdateStageAdmitted
	// WorkflowUpdateStageAccepted indicates the update is accepted
	// NOTE: Experimental
	WorkflowUpdateStageAccepted = internal.WorkflowUpdateStageAccepted
	// WorkflowUpdateStageCompleted indicates the update is completed
	// NOTE: Experimental
	WorkflowUpdateStageCompleted = internal.WorkflowUpdateStageCompleted
>>>>>>> bcfa85ae
)

const (
	// DefaultHostPort is the host:port which is used if not passed with options.
	DefaultHostPort = internal.LocalHostPort

	// DefaultNamespace is the namespace name which is used if not passed with options.
	DefaultNamespace = internal.DefaultNamespace

	// QueryTypeStackTrace is the build in query type for Client.QueryWorkflow() call. Use this query type to get the call
	// stack of the workflow. The result will be a string encoded in the converter.EncodedValue.
	QueryTypeStackTrace string = internal.QueryTypeStackTrace

	// QueryTypeOpenSessions is the build in query type for Client.QueryWorkflow() call. Use this query type to get all open
	// sessions in the workflow. The result will be a list of SessionInfo encoded in the converter.EncodedValue.
	QueryTypeOpenSessions string = internal.QueryTypeOpenSessions

	// UnversionedBuildID is a stand-in for a Build Id for unversioned Workers.
	// WARNING: Worker versioning is currently experimental
	UnversionedBuildID string = internal.UnversionedBuildID
)

type (
	// Options are optional parameters for Client creation.
	Options = internal.ClientOptions

	// ConnectionOptions are optional parameters that can be specified in ClientOptions
	ConnectionOptions = internal.ConnectionOptions

	// Credentials are optional credentials that can be specified in ClientOptions.
	Credentials = internal.Credentials

	// StartWorkflowOptions configuration parameters for starting a workflow execution.
	StartWorkflowOptions = internal.StartWorkflowOptions

	// HistoryEventIterator is a iterator which can return history events.
	HistoryEventIterator = internal.HistoryEventIterator

	// WorkflowRun represents a started non child workflow.
	WorkflowRun = internal.WorkflowRun

	// WorkflowRunGetOptions are options for WorkflowRun.GetWithOptions.
	WorkflowRunGetOptions = internal.WorkflowRunGetOptions

	// QueryWorkflowWithOptionsRequest defines the request to QueryWorkflowWithOptions.
	QueryWorkflowWithOptionsRequest = internal.QueryWorkflowWithOptionsRequest

	// QueryWorkflowWithOptionsResponse defines the response to QueryWorkflowWithOptions.
	QueryWorkflowWithOptionsResponse = internal.QueryWorkflowWithOptionsResponse

	// CheckHealthRequest is a request for Client.CheckHealth.
	CheckHealthRequest = internal.CheckHealthRequest

	// CheckHealthResponse is a response for Client.CheckHealth.
	CheckHealthResponse = internal.CheckHealthResponse

	// ScheduleRange represents a set of integer values.
	ScheduleRange = internal.ScheduleRange

	// ScheduleCalendarSpec is an event specification relative to the calendar.
	ScheduleCalendarSpec = internal.ScheduleCalendarSpec

	// ScheduleIntervalSpec describes periods a schedules action should occur.
	ScheduleIntervalSpec = internal.ScheduleIntervalSpec

	// ScheduleSpec describes when a schedules action should occur.
	ScheduleSpec = internal.ScheduleSpec

	// SchedulePolicies describes the current polcies of a schedule.
	SchedulePolicies = internal.SchedulePolicies

	// ScheduleState describes the current state of a schedule.
	ScheduleState = internal.ScheduleState

	// ScheduleBackfill desribes a time periods and policy and takes Actions as if that time passed by right now, all at once.
	ScheduleBackfill = internal.ScheduleBackfill

	// ScheduleAction is the interface for all actions a schedule can take.
	ScheduleAction = internal.ScheduleAction

	// ScheduleWorkflowAction is the implementation of ScheduleAction to start a workflow.
	ScheduleWorkflowAction = internal.ScheduleWorkflowAction

	// ScheduleOptions configuration parameters for creating a schedule.
	ScheduleOptions = internal.ScheduleOptions

	// ScheduleClient is the interface with the server to create and get handles to schedules.
	ScheduleClient = internal.ScheduleClient

	// ScheduleListOptions are configuration parameters for listing schedules.
	ScheduleListOptions = internal.ScheduleListOptions

	// ScheduleListIterator is a iterator which can return created schedules.
	ScheduleListIterator = internal.ScheduleListIterator

	// ScheduleListEntry is a result from ScheduleListEntry.
	ScheduleListEntry = internal.ScheduleListEntry

	// ScheduleUpdateOptions are configuration parameters for updating a schedule.
	ScheduleUpdateOptions = internal.ScheduleUpdateOptions

	// ScheduleHandle represents a created schedule.
	ScheduleHandle = internal.ScheduleHandle

	// ScheduleActionResult describes when a schedule action took place.
	ScheduleActionResult = internal.ScheduleActionResult

	// ScheduleWorkflowExecution contains details on a workflows execution stared by a schedule.
	ScheduleWorkflowExecution = internal.ScheduleWorkflowExecution

	// ScheduleDescription describes the current Schedule details from ScheduleHandle.Describe.
	ScheduleDescription = internal.ScheduleDescription

	// Schedule describes a created schedule.
	Schedule = internal.Schedule

	// ScheduleUpdate describes the desired new schedule from ScheduleHandle.Update.
	ScheduleUpdate = internal.ScheduleUpdate

	// ScheduleUpdateInput describes the current state of the schedule to be updated.
	ScheduleUpdateInput = internal.ScheduleUpdateInput

	// ScheduleTriggerOptions configure the parameters for triggering a schedule.
	ScheduleTriggerOptions = internal.ScheduleTriggerOptions

	// SchedulePauseOptions configure the parameters for pausing a schedule.
	SchedulePauseOptions = internal.SchedulePauseOptions

	// ScheduleUnpauseOptions configure the parameters for unpausing a schedule.
	ScheduleUnpauseOptions = internal.ScheduleUnpauseOptions

	// ScheduleBackfillOptions configure the parameters for backfilling a schedule.
	ScheduleBackfillOptions = internal.ScheduleBackfillOptions

	// UpdateWorkflowOptions encapsulates the parameters for
	// sending an update to a workflow execution.
	// NOTE: Experimental
	UpdateWorkflowOptions = internal.UpdateWorkflowOptions

	// WorkflowUpdateHandle represents a running or completed workflow
	// execution update and gives the holder access to the outcome of the same.
	// NOTE: Experimental
	WorkflowUpdateHandle = internal.WorkflowUpdateHandle

	// GetWorkflowUpdateHandleOptions encapsulates the parameters needed to unambiguously
	// refer to a Workflow Update
	// NOTE: Experimental
	GetWorkflowUpdateHandleOptions = internal.GetWorkflowUpdateHandleOptions

	// UpdateWorkerBuildIdCompatibilityOptions is the input to Client.UpdateWorkerBuildIdCompatibility.
	// WARNING: Worker versioning is currently experimental
	UpdateWorkerBuildIdCompatibilityOptions = internal.UpdateWorkerBuildIdCompatibilityOptions

	// GetWorkerBuildIdCompatibilityOptions is the input to Client.GetWorkerBuildIdCompatibility.
	// WARNING: Worker versioning is currently experimental
	GetWorkerBuildIdCompatibilityOptions = internal.GetWorkerBuildIdCompatibilityOptions

	// WorkerBuildIDVersionSets is the response for Client.GetWorkerBuildIdCompatibility.
	// WARNING: Worker versioning is currently experimental
	WorkerBuildIDVersionSets = internal.WorkerBuildIDVersionSets

	// BuildIDOpAddNewIDInNewDefaultSet is an operation for UpdateWorkerBuildIdCompatibilityOptions
	// to add a new BuildID in a new default set.
	// WARNING: Worker versioning is currently experimental
	BuildIDOpAddNewIDInNewDefaultSet = internal.BuildIDOpAddNewIDInNewDefaultSet

	// BuildIDOpAddNewCompatibleVersion is an operation for UpdateWorkerBuildIdCompatibilityOptions
	// to add a new BuildID to an existing compatible set.
	// WARNING: Worker versioning is currently experimental
	BuildIDOpAddNewCompatibleVersion = internal.BuildIDOpAddNewCompatibleVersion

	// BuildIDOpPromoteSet is an operation for UpdateWorkerBuildIdCompatibilityOptions to promote a
	// set to be the default set by targeting an existing BuildID.
	// WARNING: Worker versioning is currently experimental
	BuildIDOpPromoteSet = internal.BuildIDOpPromoteSet

	// BuildIDOpPromoteIDWithinSet is an operation for UpdateWorkerBuildIdCompatibilityOptions to
	// promote a BuildID within a set to be the default.
	// WARNING: Worker versioning is currently experimental
	BuildIDOpPromoteIDWithinSet = internal.BuildIDOpPromoteIDWithinSet

	// GetWorkerTaskReachabilityOptions is the input to Client.GetWorkerTaskReachability.
	// WARNING: Worker versioning is currently experimental
	GetWorkerTaskReachabilityOptions = internal.GetWorkerTaskReachabilityOptions

	// WorkerTaskReachability is the response for Client.GetWorkerTaskReachability.
	// WARNING: Worker versioning is currently experimental
	WorkerTaskReachability = internal.WorkerTaskReachability

	// BuildIDReachability describes the reachability of a buildID
	// WARNING: Worker versioning is currently experimental
	BuildIDReachability = internal.BuildIDReachability

	// TaskQueueReachability Describes how the Build ID may be reachable from the task queue.
	// WARNING: Worker versioning is currently experimental
	TaskQueueReachability = internal.TaskQueueReachability

	// DescribeTaskQueueEnhancedOptions is the input to [Client.DescribeTaskQueueEnhanced].
	// WARNING: Worker versioning-2 is currently experimental
	DescribeTaskQueueEnhancedOptions = internal.DescribeTaskQueueEnhancedOptions

	// TaskQueueVersionSelection is a task queue filter based on versioning.
	// It is an optional component of [Client.DescribeTaskQueueEnhancedOptions].
	// WARNING: Worker versioning-2 is currently experimental
	TaskQueueVersionSelection = internal.TaskQueueVersionSelection

	// TaskQueueDescription is the response to [Client.DescribeTaskQueueEnhanced].
	// WARNING: Worker versioning-2 is currently experimental
	TaskQueueDescription = internal.TaskQueueDescription

	// TaskQueueVersionInfo includes task queue information per Build ID.
	// It is part of [Client.TaskQueueDescription].
	// WARNING: Worker versioning-2 is currently experimental
	TaskQueueVersionInfo = internal.TaskQueueVersionInfo

	// TaskQueueTypeInfo specifies task queue information per task type and Build ID.
	// It is included in [Client.TaskQueueVersionInfo].
	// WARNING: Worker versioning-2 is currently experimental
	TaskQueueTypeInfo = internal.TaskQueueTypeInfo

	// PollerInfo provides information about a worker/client polling a task queue.
	// It is used by [Client.TaskQueueTypeInfo].
	// WARNING: Worker versioning-2 is currently experimental
	PollerInfo = internal.PollerInfo

	// WorkerVersionCapabilities includes a worker's build identifier
	// and whether it is choosing to use the versioning feature.
	// It is an optional component of [Client.PollerInfo].
	// WARNING: Worker versioning-2 is currently experimental
	WorkerVersionCapabilities = internal.WorkerVersionCapabilities

	// UpdateWorkerVersioningRulesOptions is the input to [Client.UpdateWorkerVersioningRules].
	// WARNING: Worker versioning-2 is currently experimental
	UpdateWorkerVersioningRulesOptions = internal.UpdateWorkerVersioningRulesOptions

	// VersioningConflictToken is a conflict token to serialize calls to Client.UpdateWorkerVersioningRules.
	// An update with an old token fails with `serviceerror.FailedPrecondition`.
	// The current token can be obtained with [GetWorkerVersioningRules],
	// or returned by a successful [UpdateWorkerVersioningRules].
	// WARNING: Worker versioning-2 is currently experimental
	VersioningConflictToken = internal.VersioningConflictToken

	// VersioningRampByPercentage is a VersionRamp that sends a proportion of the traffic
	// to the target Build ID.
	// WARNING: Worker versioning-2 is currently experimental
	VersioningRampByPercentage = internal.VersioningRampByPercentage

	// VersioningAssignmentRule is a BuildID  assigment rule for a task queue.
	// Assignment rules only affect new workflows.
	// WARNING: Worker versioning-2 is currently experimental
	VersioningAssignmentRule = internal.VersioningAssignmentRule

	// VersioningAssignmentRuleWithTimestamp contains an assignment rule annotated
	// by the server with its creation time.
	// WARNING: Worker versioning-2 is currently experimental
	VersioningAssignmentRuleWithTimestamp = internal.VersioningAssignmentRuleWithTimestamp

	// VersioningAssignmentRule is a BuildID redirect rule for a task queue.
	// It changes the behavior of currently running workflows and new ones.
	// WARNING: Worker versioning-2 is currently experimental
	VersioningRedirectRule = internal.VersioningRedirectRule

	// VersioningRedirectRuleWithTimestamp contains a redirect rule annotated
	// by the server with its creation time.
	// WARNING: Worker versioning-2 is currently experimental
	VersioningRedirectRuleWithTimestamp = internal.VersioningRedirectRuleWithTimestamp

	// VersioningOpInsertAssignmentRule is an operation for UpdateWorkerVersioningRulesOptions
	// that inserts the rule to the list of assignment rules for this Task Queue.
	// The rules are evaluated in order, starting from index 0. The first
	// applicable rule will be applied and the rest will be ignored.
	// By default, the new rule is inserted at the beginning of the list
	// (index 0). If the given index is too larger the rule will be
	// inserted at the end of the list.
	// WARNING: Worker versioning-2 is currently experimental
	VersioningOpInsertAssignmentRule = internal.VersioningOpInsertAssignmentRule

	// VersioningOpReplaceAssignmentRule is an operation for UpdateWorkerVersioningRulesOptions
	// that replaces the assignment rule at a given index. By default presence of one
	// unconditional rule, i.e., no hint filter or ramp, is enforced, otherwise
	// the delete operation will be rejected. Set `force` to true to
	// bypass this validation.
	// WARNING: Worker versioning-2 is currently experimental
	VersioningOpReplaceAssignmentRule = internal.VersioningOpReplaceAssignmentRule

	// VersioningOpDeleteAssignmentRule is an operation for UpdateWorkerVersioningRulesOptions
	// that deletes the assignment rule at a given index. By default presence of one
	// unconditional rule, i.e., no hint filter or ramp, is enforced, otherwise
	// the delete operation will be rejected. Set `force` to true to
	// bypass this validation.
	// WARNING: Worker versioning-2 is currently experimental
	VersioningOpDeleteAssignmentRule = internal.VersioningOpDeleteAssignmentRule

	// VersioningOpAddRedirectRule is an operation for UpdateWorkerVersioningRulesOptions
	// that adds the rule to the list of redirect rules for this Task Queue. There
	// can be at most one redirect rule for each distinct Source BuildID.
	// WARNING: Worker versioning-2 is currently experimental
	VersioningOpAddRedirectRule = internal.VersioningOpAddRedirectRule

	// VersioningOpReplaceRedirectRule is an operation for UpdateWorkerVersioningRulesOptions
	// that replaces the routing rule with the given source BuildID.
	// WARNING: Worker versioning-2 is currently experimental
	VersioningOpReplaceRedirectRule = internal.VersioningOpReplaceRedirectRule

	// VersioningOpDeleteRedirectRule is an operation for UpdateWorkerVersioningRulesOptions
	// that deletes the routing rule with the given source Build ID.
	// WARNING: Worker versioning-2 is currently experimental
	VersioningOpDeleteRedirectRule = internal.VersioningOpDeleteRedirectRule

	// VersioningOpCommitBuildID is an operation for UpdateWorkerVersioningRulesOptions
	// that completes  the rollout of a BuildID and cleanup unnecessary rules possibly
	// created during a gradual rollout. Specifically, this command will make the following changes
	// atomically:
	//  1. Adds an assignment rule (with full ramp) for the target Build ID at
	//     the end of the list.
	//  2. Removes all previously added assignment rules to the given target
	//     Build ID (if any).
	//  3. Removes any fully-ramped assignment rule for other Build IDs.
	//
	// To prevent committing invalid Build IDs, we reject the request if no
	// pollers have been seen recently for this Build ID. Use the `force`
	// option to disable this validation.
	// WARNING: Worker versioning-2 is currently experimental
	VersioningOpCommitBuildID = internal.VersioningOpCommitBuildID

	// GetWorkerVersioningOptions is the input to [Client.GetWorkerVersioningRules].
	// WARNING: Worker versioning-2 is currently experimental
	GetWorkerVersioningOptions = internal.GetWorkerVersioningOptions

	// WorkerVersioningRules is the response for [Client.GetWorkerVersioningRules].
	// WARNING: Worker versioning-2 is currently experimental
	WorkerVersioningRules = internal.WorkerVersioningRules

	// Client is the client for starting and getting information about a workflow executions as well as
	// completing activities asynchronously.
	Client interface {
		// ExecuteWorkflow starts a workflow execution and return a WorkflowRun instance and error
		// The user can use this to start using a function or workflow type name.
		// Either by
		//     ExecuteWorkflow(ctx, options, "workflowTypeName", arg1, arg2, arg3)
		//     or
		//     ExecuteWorkflow(ctx, options, workflowExecuteFn, arg1, arg2, arg3)
		// The errors it can return:
		//  - serviceerror.NamespaceNotFound, if namespace does not exist
		//  - serviceerror.InvalidArgument
		//  - serviceerror.Internal
		//  - serviceerror.Unavailable
		//
		// WorkflowRun has 3 methods:
		//  - GetWorkflowID() string: which return the started workflow ID
		//  - GetRunID() string: which return the first started workflow run ID (please see below)
		//  - Get(ctx context.Context, valuePtr interface{}) error: which will fill the workflow
		//    execution result to valuePtr, if workflow execution is a success, or return corresponding
		//    error. This is a blocking API.
		// NOTE: if the started workflow return ContinueAsNewError during the workflow execution, the
		// return result of GetRunID() will be the started workflow run ID, not the new run ID caused by ContinueAsNewError,
		// however, Get(ctx context.Context, valuePtr interface{}) will return result from the run which did not return ContinueAsNewError.
		// Say ExecuteWorkflow started a workflow, in its first run, has run ID "run ID 1", and returned ContinueAsNewError,
		// the second run has run ID "run ID 2" and return some result other than ContinueAsNewError:
		// GetRunID() will always return "run ID 1" and  Get(ctx context.Context, valuePtr interface{}) will return the result of second run.
		// NOTE: DO NOT USE THIS API INSIDE A WORKFLOW, USE workflow.ExecuteChildWorkflow instead
		ExecuteWorkflow(ctx context.Context, options StartWorkflowOptions, workflow interface{}, args ...interface{}) (WorkflowRun, error)

		// GetWorkflow retrieves a workflow execution and return a WorkflowRun instance (described above)
		// - workflow ID of the workflow.
		// - runID can be default(empty string). if empty string then it will pick the last running execution of that workflow ID.
		//
		// WorkflowRun has 2 methods:
		//  - GetRunID() string: which return the first started workflow run ID (please see below)
		//  - Get(ctx context.Context, valuePtr interface{}) error: which will fill the workflow
		//    execution result to valuePtr, if workflow execution is a success, or return corresponding
		//    error. This is a blocking API.
		// If workflow not found, the Get() will return serviceerror.NotFound.
		// NOTE: if the started workflow return ContinueAsNewError during the workflow execution, the
		// return result of GetRunID() will be the started workflow run ID, not the new run ID caused by ContinueAsNewError,
		// however, Get(ctx context.Context, valuePtr interface{}) will return result from the run which did not return ContinueAsNewError.
		// Say ExecuteWorkflow started a workflow, in its first run, has run ID "run ID 1", and returned ContinueAsNewError,
		// the second run has run ID "run ID 2" and return some result other than ContinueAsNewError:
		// GetRunID() will always return "run ID 1" and  Get(ctx context.Context, valuePtr interface{}) will return the result of second run.
		GetWorkflow(ctx context.Context, workflowID string, runID string) WorkflowRun

		// SignalWorkflow sends a signals to a workflow in execution
		// - workflow ID of the workflow.
		// - runID can be default(empty string). if empty string then it will pick the running execution of that workflow ID.
		// - signalName name to identify the signal.
		// The errors it can return:
		//  - serviceerror.NotFound
		//  - serviceerror.Internal
		//  - serviceerror.Unavailable
		SignalWorkflow(ctx context.Context, workflowID string, runID string, signalName string, arg interface{}) error

		// SignalWithStartWorkflow sends a signal to a running workflow.
		// If the workflow is not running or not found, it starts the workflow and then sends the signal in transaction.
		// - workflowID, signalName, signalArg are same as SignalWorkflow's parameters
		// - options, workflow, workflowArgs are same as StartWorkflow's parameters
		// - the workflowID parameter is used instead of options.ID. If the latter is present, it must match the workflowID.
		// Note: options.WorkflowIDReusePolicy is default to AllowDuplicate in this API.
		// The errors it can return:
		//  - serviceerror.NotFound
		//  - serviceerror.InvalidArgument
		//  - serviceerror.Internal
		//  - serviceerror.Unavailable
		SignalWithStartWorkflow(ctx context.Context, workflowID string, signalName string, signalArg interface{},
			options StartWorkflowOptions, workflow interface{}, workflowArgs ...interface{}) (WorkflowRun, error)

		// CancelWorkflow request cancellation of a workflow in execution. Cancellation request closes the channel
		// returned by the workflow.Context.Done() of the workflow that is target of the request.
		// - workflow ID of the workflow.
		// - runID can be default(empty string). if empty string then it will pick the currently running execution of that workflow ID.
		// The errors it can return:
		//  - serviceerror.NotFound
		//  - serviceerror.InvalidArgument
		//  - serviceerror.Internal
		//  - serviceerror.Unavailable
		CancelWorkflow(ctx context.Context, workflowID string, runID string) error

		// TerminateWorkflow terminates a workflow execution. Terminate stops a workflow execution immediately without
		// letting the workflow to perform any cleanup
		// workflowID is required, other parameters are optional.
		// - workflow ID of the workflow.
		// - runID can be default(empty string). if empty string then it will pick the running execution of that workflow ID.
		// The errors it can return:
		//  - serviceerror.NotFound
		//  - serviceerror.InvalidArgument
		//  - serviceerror.Internal
		//  - serviceerror.Unavailable
		TerminateWorkflow(ctx context.Context, workflowID string, runID string, reason string, details ...interface{}) error

		// GetWorkflowHistory gets history events of a particular workflow
		// - workflow ID of the workflow.
		// - runID can be default(empty string). if empty string then it will pick the last running execution of that workflow ID.
		// - whether use long poll for tracking new events: when the workflow is running, there can be new events generated during iteration
		//    of HistoryEventIterator, if isLongPoll == true, then iterator will do long poll, tracking new history event, i.e. the iteration
		//   will not be finished until workflow is finished; if isLongPoll == false, then iterator will only return current history events.
		// - whether return all history events or just the last event, which contains the workflow execution end result
		// Example:-
		//  To iterate all events,
		//     iter := GetWorkflowHistory(ctx, workflowID, runID, isLongPoll, filterType)
		//    events := []*shared.HistoryEvent{}
		//    for iter.HasNext() {
		//      event, err := iter.Next()
		//      if err != nil {
		//        return err
		//      }
		//      events = append(events, event)
		//    }
		GetWorkflowHistory(ctx context.Context, workflowID string, runID string, isLongPoll bool, filterType enumspb.HistoryEventFilterType) HistoryEventIterator

		// CompleteActivity reports activity completed.
		// activity Execute method can return activity.ErrResultPending to
		// indicate the activity is not completed when it's Execute method returns. In that case, this CompleteActivity() method
		// should be called when that activity is completed with the actual result and error. If err is nil, activity task
		// completed event will be reported; if err is CanceledError, activity task canceled event will be reported; otherwise,
		// activity task failed event will be reported.
		// An activity implementation should use GetActivityInfo(ctx).TaskToken function to get task token to use for completion.
		// Example:-
		//  To complete with a result.
		//    CompleteActivity(token, "Done", nil)
		//  To fail the activity with an error.
		//      CompleteActivity(token, nil, temporal.NewApplicationError("reason", details)
		// The activity can fail with below errors ApplicationError, TimeoutError, CanceledError.
		CompleteActivity(ctx context.Context, taskToken []byte, result interface{}, err error) error

		// CompleteActivityByID reports activity completed.
		// Similar to CompleteActivity, but may save user from keeping taskToken info.
		// activity Execute method can return activity.ErrResultPending to
		// indicate the activity is not completed when it's Execute method returns. In that case, this CompleteActivityById() method
		// should be called when that activity is completed with the actual result and error. If err is nil, activity task
		// completed event will be reported; if err is CanceledError, activity task canceled event will be reported; otherwise,
		// activity task failed event will be reported.
		// An activity implementation should use activityID provided in ActivityOption to use for completion.
		// namespace name, workflowID, activityID are required, runID is optional.
		// The errors it can return:
		//  - ApplicationError
		//  - TimeoutError
		//  - CanceledError
		CompleteActivityByID(ctx context.Context, namespace, workflowID, runID, activityID string, result interface{}, err error) error

		// RecordActivityHeartbeat records heartbeat for an activity.
		// taskToken - is the value of the binary "TaskToken" field of the "ActivityInfo" struct retrieved inside the activity.
		// details - is the progress you want to record along with heart beat for this activity.
		// The errors it can return:
		//  - serviceerror.NotFound
		//  - serviceerror.Internal
		//  - serviceerror.Unavailable
		RecordActivityHeartbeat(ctx context.Context, taskToken []byte, details ...interface{}) error

		// RecordActivityHeartbeatByID records heartbeat for an activity.
		// details - is the progress you want to record along with heart beat for this activity.
		// The errors it can return:
		//  - serviceerror.NotFound
		//  - serviceerror.Internal
		//  - serviceerror.Unavailable
		RecordActivityHeartbeatByID(ctx context.Context, namespace, workflowID, runID, activityID string, details ...interface{}) error

		// ListClosedWorkflow gets closed workflow executions based on request filters.
		// Retrieved workflow executions are sorted by close time in descending order.
		// Note: heavy usage of this API may cause huge persistence pressure.
		// The errors it can return:
		//  - serviceerror.InvalidArgument
		//  - serviceerror.Internal
		//  - serviceerror.Unavailable
		//  - serviceerror.NamespaceNotFound
		ListClosedWorkflow(ctx context.Context, request *workflowservice.ListClosedWorkflowExecutionsRequest) (*workflowservice.ListClosedWorkflowExecutionsResponse, error)

		// ListOpenWorkflow gets open workflow executions based on request filters.
		// Retrieved workflow executions are sorted by start time in descending order.
		// Note: heavy usage of this API may cause huge persistence pressure.
		// The errors it can return:
		//  - serviceerror.InvalidArgument
		//  - serviceerror.Internal
		//  - serviceerror.Unavailable
		//  - serviceerror.NamespaceNotFound
		ListOpenWorkflow(ctx context.Context, request *workflowservice.ListOpenWorkflowExecutionsRequest) (*workflowservice.ListOpenWorkflowExecutionsResponse, error)

		// ListWorkflow gets workflow executions based on query. The query is basically the SQL WHERE clause, examples:
		//  - "(WorkflowID = 'wid1' or (WorkflowType = 'type2' and WorkflowID = 'wid2'))".
		//  - "CloseTime between '2019-08-27T15:04:05+00:00' and '2019-08-28T15:04:05+00:00'".
		//  - to list only open workflow use "CloseTime is null"
		// For supported operations on different server versions see https://docs.temporal.io/visibility.
		// Retrieved workflow executions are sorted by StartTime in descending order when list open workflow,
		// and sorted by CloseTime in descending order for other queries.
		// The errors it can return:
		//  - serviceerror.InvalidArgument
		//  - serviceerror.Internal
		//  - serviceerror.Unavailable
		ListWorkflow(ctx context.Context, request *workflowservice.ListWorkflowExecutionsRequest) (*workflowservice.ListWorkflowExecutionsResponse, error)

		// ListArchivedWorkflow gets archived workflow executions based on query. This API will return BadRequest if Temporal
		// cluster or target namespace is not configured for visibility archival or read is not enabled. The query is basically the SQL WHERE clause.
		// However, different visibility archivers have different limitations on the query. Please check the documentation of the visibility archiver used
		// by your namespace to see what kind of queries are accept and whether retrieved workflow executions are ordered or not.
		// The errors it can return:
		//  - serviceerror.InvalidArgument
		//  - serviceerror.Internal
		//  - serviceerror.Unavailable
		ListArchivedWorkflow(ctx context.Context, request *workflowservice.ListArchivedWorkflowExecutionsRequest) (*workflowservice.ListArchivedWorkflowExecutionsResponse, error)

		// ScanWorkflow gets workflow executions based on query. The query is basically the SQL WHERE clause
		// (see ListWorkflow for query examples).
		// For supported operations on different server versions see https://docs.temporal.io/visibility.
		// ScanWorkflow should be used when retrieving large amount of workflows and order is not needed.
		// It will use more resources than ListWorkflow, but will be several times faster
		// when retrieving millions of workflows.
		// The errors it can return:
		//  - serviceerror.InvalidArgument
		//  - serviceerror.Internal
		//  - serviceerror.Unavailable
		ScanWorkflow(ctx context.Context, request *workflowservice.ScanWorkflowExecutionsRequest) (*workflowservice.ScanWorkflowExecutionsResponse, error)

		// CountWorkflow gets number of workflow executions based on query. The query is basically the SQL WHERE clause
		// (see ListWorkflow for query examples).
		// For supported operations on different server versions see https://docs.temporal.io/visibility.
		// The errors it can return:
		//  - serviceerror.InvalidArgument
		//  - serviceerror.Internal
		//  - serviceerror.Unavailable
		CountWorkflow(ctx context.Context, request *workflowservice.CountWorkflowExecutionsRequest) (*workflowservice.CountWorkflowExecutionsResponse, error)

		// GetSearchAttributes returns valid search attributes keys and value types.
		// The search attributes can be used in query of List/Scan/Count APIs. Adding new search attributes requires temporal server
		// to update dynamic config ValidSearchAttributes.
		// NOTE: This API is not supported on Temporal Cloud.
		GetSearchAttributes(ctx context.Context) (*workflowservice.GetSearchAttributesResponse, error)

		// QueryWorkflow queries a given workflow's last execution and returns the query result synchronously. Parameter workflowID
		// and queryType are required, other parameters are optional. The workflowID and runID (optional) identify the
		// target workflow execution that this query will be send to. If runID is not specified (empty string), server will
		// use the currently running execution of that workflowID. The queryType specifies the type of query you want to
		// run. By default, temporal supports "__stack_trace" as a standard query type, which will return string value
		// representing the call stack of the target workflow. The target workflow could also setup different query handler
		// to handle custom query types.
		// See comments at workflow.SetQueryHandler(ctx Context, queryType string, handler interface{}) for more details
		// on how to setup query handler within the target workflow.
		// - workflowID is required.
		// - runID can be default(empty string). if empty string then it will pick the running execution of that workflow ID.
		// - queryType is the type of the query.
		// - args... are the optional query parameters.
		// The errors it can return:
		//  - serviceerror.InvalidArgument
		//  - serviceerror.Internal
		//  - serviceerror.Unavailable
		//  - serviceerror.NotFound
		//  - serviceerror.QueryFailed
		QueryWorkflow(ctx context.Context, workflowID string, runID string, queryType string, args ...interface{}) (converter.EncodedValue, error)

		// QueryWorkflowWithOptions queries a given workflow execution and returns the query result synchronously.
		// See QueryWorkflowWithOptionsRequest and QueryWorkflowWithOptionsResponse for more information.
		// The errors it can return:
		//  - serviceerror.InvalidArgument
		//  - serviceerror.Internal
		//  - serviceerror.Unavailable
		//  - serviceerror.NotFound
		//  - serviceerror.QueryFailed
		QueryWorkflowWithOptions(ctx context.Context, request *QueryWorkflowWithOptionsRequest) (*QueryWorkflowWithOptionsResponse, error)

		// DescribeWorkflowExecution returns information about the specified workflow execution.
		// - runID can be default(empty string). if empty string then it will pick the last running execution of that workflow ID.
		//
		// The errors it can return:
		//  - serviceerror.InvalidArgument
		//  - serviceerror.Internal
		//  - serviceerror.Unavailable
		//  - serviceerror.NotFound
		DescribeWorkflowExecution(ctx context.Context, workflowID, runID string) (*workflowservice.DescribeWorkflowExecutionResponse, error)

		// DescribeTaskQueue returns information about the target taskqueue, right now this API returns the
		// pollers which polled this taskqueue in last few minutes.
		// The errors it can return:
		//  - serviceerror.InvalidArgument
		//  - serviceerror.Internal
		//  - serviceerror.Unavailable
		//  - serviceerror.NotFound
		DescribeTaskQueue(ctx context.Context, taskqueue string, taskqueueType enumspb.TaskQueueType) (*workflowservice.DescribeTaskQueueResponse, error)

		// DescribeTaskQueueEnhanced  returns information about the target task queue, broken down by Build Id:
		//   - List of pollers
		//   - Workflow Reachability status
		//   - Backlog info for Workflow and/or Activity tasks
		// When not supported by the server, it returns an empty [TaskQueueDescription]
		// WARNING: Worker versioning-2 is currently experimental, and requires server 1.XX+
		DescribeTaskQueueEnhanced(ctx context.Context, options *DescribeTaskQueueEnhancedOptions) (TaskQueueDescription, error)

		// ResetWorkflowExecution resets an existing workflow execution to WorkflowTaskFinishEventId(exclusive).
		// And it will immediately terminating the current execution instance.
		// RequestId is used to deduplicate requests. It will be autogenerated if not set.
		ResetWorkflowExecution(ctx context.Context, request *workflowservice.ResetWorkflowExecutionRequest) (*workflowservice.ResetWorkflowExecutionResponse, error)

		// UpdateWorkerBuildIdCompatibility
		// Allows you to update the worker-build-id based version sets for a particular task queue. This is used in
		// conjunction with workers who specify their build id and thus opt into the feature.
		// Deprecated: Use [UpdateWorkerVersioningRules] with the versioning-2 api.
		UpdateWorkerBuildIdCompatibility(ctx context.Context, options *UpdateWorkerBuildIdCompatibilityOptions) error

		// GetWorkerBuildIdCompatibility
		// Returns the worker-build-id based version sets for a particular task queue.
		// Deprecated: Use [GetWorkerVersioningRules] with the versioning-2 api.
		GetWorkerBuildIdCompatibility(ctx context.Context, options *GetWorkerBuildIdCompatibilityOptions) (*WorkerBuildIDVersionSets, error)

		// GetWorkerTaskReachability
		// Returns which versions are is still in use by open or closed workflows
		// Deprecated: Use [DescribeTaskQueueEnhanced] with the versioning-2 api.
		GetWorkerTaskReachability(ctx context.Context, options *GetWorkerTaskReachabilityOptions) (*WorkerTaskReachability, error)

		// UpdateWorkerVersioningRules
		// Allows updating the worker-build-id based assignment and redirect rules for a given task queue. This is used in
		// conjunction with workers who specify their build id and thus opt into the feature.
		// The errors it can return:
		//  - serviceerror.FailedPrecondition when the conflict token is invalid
		// WARNING: Worker versioning-2 is currently experimental, and requires server 1.XX+
		UpdateWorkerVersioningRules(ctx context.Context, options *UpdateWorkerVersioningRulesOptions) (*WorkerVersioningRules, error)

		// GetWorkerVersioningRules
		// Returns the worker-build-id assignment and redirect rules for a task queue.
		// WARNING: Worker versioning-2 is currently experimental, and requires server 1.XX+
		GetWorkerVersioningRules(ctx context.Context, options *GetWorkerVersioningOptions) (*WorkerVersioningRules, error)

		// CheckHealth performs a server health check using the gRPC health check
		// API. If the check fails, an error is returned.
		CheckHealth(ctx context.Context, request *CheckHealthRequest) (*CheckHealthResponse, error)

		// UpdateWorkflow issues an update request to the
		// specified workflow execution and returns a handle to the update that
		// is running in in parallel with the calling thread. Errors returned
		// from the server will be exposed through the return value of
		// WorkflowUpdateHandle.Get(). Errors that occur before the
		// update is requested (e.g. if the required workflow ID field is
		// missing from the UpdateWorkflowOptions) are returned
		// directly from this function call.
		// NOTE: Experimental
		UpdateWorkflow(ctx context.Context, options UpdateWorkflowOptions) (WorkflowUpdateHandle, error)

		// GetWorkflowUpdateHandle creates a handle to the referenced update
		// which can be polled for an outcome. Note that runID is optional and
		// if not specified the most recent runID will be used.
		// NOTE: Experimental
		GetWorkflowUpdateHandle(ref GetWorkflowUpdateHandleOptions) WorkflowUpdateHandle

		// WorkflowService provides access to the underlying gRPC service. This should only be used for advanced use cases
		// that cannot be accomplished via other Client methods. Unlike calls to other Client methods, calls directly to the
		// service are not configured with internal semantics such as automatic retries.
		WorkflowService() workflowservice.WorkflowServiceClient

		// OperatorService creates a new operator service client with the same gRPC connection as this client.
		OperatorService() operatorservice.OperatorServiceClient

		// Schedule creates a new shedule client with the same gRPC connection as this client.
		ScheduleClient() ScheduleClient

		// Close client and clean up underlying resources.
		//
		// If this client was created via NewClientFromExisting or this client has
		// been used in that call, Close() on may not necessarily close the
		// underlying connection. Only the final close of all existing clients will
		// close the underlying connection.
		Close()
	}

	// NamespaceClient is the client for managing operations on the namespace.
	// CLI, tools, ... can use this layer to manager operations on namespace.
	NamespaceClient interface {
		// Register a namespace with temporal server
		// The errors it can throw:
		//  - NamespaceAlreadyExistsError
		//  - serviceerror.InvalidArgument
		//  - serviceerror.Internal
		//  - serviceerror.Unavailable
		Register(ctx context.Context, request *workflowservice.RegisterNamespaceRequest) error

		// Describe a namespace. The namespace has 3 part of information
		// NamespaceInfo - Which has Name, Status, Description, Owner Email
		// NamespaceConfiguration - Configuration like Workflow Execution Retention Period In Days, Whether to emit metrics.
		// ReplicationConfiguration - replication config like clusters and active cluster name
		// The errors it can throw:
		//  - serviceerror.NamespaceNotFound
		//  - serviceerror.InvalidArgument
		//  - serviceerror.Internal
		//  - serviceerror.Unavailable
		Describe(ctx context.Context, name string) (*workflowservice.DescribeNamespaceResponse, error)

		// Update a namespace.
		// The errors it can throw:
		//  - serviceerror.NamespaceNotFound
		//  - serviceerror.InvalidArgument
		//  - serviceerror.Internal
		//  - serviceerror.Unavailable
		Update(ctx context.Context, request *workflowservice.UpdateNamespaceRequest) error

		// Close client and clean up underlying resources.
		Close()
	}
)

// MetricsHandler is a handler for metrics emitted by the SDK. This interface is
// intentionally limited to only what the SDK needs to emit metrics and is not
// built to be a general purpose metrics abstraction for all uses.
//
// A common implementation is at
// go.temporal.io/sdk/contrib/tally.NewMetricsHandler. The MetricsNopHandler is
// a noop handler. A handler may implement "Unwrap() client.MetricsHandler" if
// it wraps a handler.
type MetricsHandler = metrics.Handler

// MetricsCounter is an ever-increasing counter.
type MetricsCounter = metrics.Counter

// MetricsGauge can be set to any float.
type MetricsGauge = metrics.Gauge

// MetricsTimer records time durations.
type MetricsTimer = metrics.Timer

// MetricsNopHandler is a noop handler that does nothing with the metrics.
var MetricsNopHandler = metrics.NopHandler

// Dial creates an instance of a workflow client. This will attempt to connect
// to the server eagerly and will return an error if the server is not
// available.
func Dial(options Options) (Client, error) {
	return DialContext(context.Background(), options)
}

// DialContext creates an instance of a workflow client. This will attempt to connect
// to the server eagerly and will return an error if the server is not
// available. Connection will respect provided context deadlines and cancellations.
func DialContext(ctx context.Context, options Options) (Client, error) {
	return internal.DialClient(ctx, options)
}

// NewLazyClient creates an instance of a workflow client. Unlike Dial, this
// will not eagerly connect to the server.
func NewLazyClient(options Options) (Client, error) {
	return internal.NewLazyClient(options)
}

// NewClient creates an instance of a workflow client. This will attempt to
// connect to the server eagerly and will return an error if the server is not
// available.
//
// Deprecated: Use Dial or NewLazyClient instead.
func NewClient(options Options) (Client, error) {
	return internal.NewClient(context.Background(), options)
}

// NewClientFromExisting creates a new client using the same connection as the
// existing client. This means all options.ConnectionOptions are ignored and
// options.HostPort is ignored. The existing client must have been created from
// this package and cannot be wrapped. Currently, this always attempts an eager
// connection even if the existing client was created with NewLazyClient and has
// not made any calls yet.
//
// Close() on the resulting client may not necessarily close the underlying
// connection if there are any other clients using the connection. All clients
// associated with the existing client must call Close() and only the last one
// actually performs the connection close.
func NewClientFromExisting(existingClient Client, options Options) (Client, error) {
	return NewClientFromExistingWithContext(context.Background(), existingClient, options)
}

// NewClientFromExistingWithContext creates a new client using the same connection as the
// existing client. This means all options.ConnectionOptions are ignored and
// options.HostPort is ignored. The existing client must have been created from
// this package and cannot be wrapped. Currently, this always attempts an eager
// connection even if the existing client was created with NewLazyClient and has
// not made any calls yet.
//
// Close() on the resulting client may not necessarily close the underlying
// connection if there are any other clients using the connection. All clients
// associated with the existing client must call Close() and only the last one
// actually performs the connection close.
func NewClientFromExistingWithContext(ctx context.Context, existingClient Client, options Options) (Client, error) {
	return internal.NewClientFromExisting(ctx, existingClient, options)
}

// NewNamespaceClient creates an instance of a namespace client, to manage
// lifecycle of namespaces. This will not attempt to connect to the server
// eagerly and therefore may not fail for an unreachable server until a call is
// made. grpc.WithBlock can be passed as a gRPC dial option to connection
// options to eagerly connect.
func NewNamespaceClient(options Options) (NamespaceClient, error) {
	return internal.NewNamespaceClient(options)
}

// make sure if new methods are added to internal.Client they are also added to public Client.
var (
	_ Client                   = internal.Client(nil)
	_ internal.Client          = Client(nil)
	_ NamespaceClient          = internal.NamespaceClient(nil)
	_ internal.NamespaceClient = NamespaceClient(nil)
)

// NewValue creates a new [converter.EncodedValue] which can be used to decode binary data returned by Temporal.  For example:
// User had Activity.RecordHeartbeat(ctx, "my-heartbeat") and then got response from calling Client.DescribeWorkflowExecution.
// The response contains binary field PendingActivityInfo.HeartbeatDetails,
// which can be decoded by using:
//
//	var result string // This need to be same type as the one passed to RecordHeartbeat
//	NewValue(data).Get(&result)
func NewValue(data *commonpb.Payloads) converter.EncodedValue {
	return internal.NewValue(data)
}

// NewValues creates a new [converter.EncodedValues] which can be used to decode binary data returned by Temporal. For example:
// User had Activity.RecordHeartbeat(ctx, "my-heartbeat", 123) and then got response from calling Client.DescribeWorkflowExecution.
// The response contains binary field PendingActivityInfo.HeartbeatDetails,
// which can be decoded by using:
//
//	var result1 string
//	var result2 int // These need to be same type as those arguments passed to RecordHeartbeat
//	NewValues(data).Get(&result1, &result2)
func NewValues(data *commonpb.Payloads) converter.EncodedValues {
	return internal.NewValues(data)
}

// HistoryJSONOptions are options for HistoryFromJSON.
type HistoryJSONOptions struct {
	// LastEventID, if set, will only load history up to this ID (inclusive).
	LastEventID int64
}

// HistoryFromJSON deserializes history from a reader of JSON bytes. This does
// not close the reader if it is closeable.
func HistoryFromJSON(r io.Reader, options HistoryJSONOptions) (*historypb.History, error) {
	return internal.HistoryFromJSON(r, options.LastEventID)
}

// NewAPIKeyStaticCredentials creates credentials that can be provided to
// ClientOptions to use a fixed API key.
//
// This is the equivalent of providing a headers provider that sets the
// "Authorization" header with "Bearer " + the given key. This will overwrite
// any "Authorization" header that may be on the context or from existing header
// provider.
//
// Note, this uses a fixed header value for authentication. Many users that want
// to rotate this value without reconnecting should use
// [NewAPIKeyDynamicCredentials].
func NewAPIKeyStaticCredentials(apiKey string) Credentials {
	return internal.NewAPIKeyStaticCredentials(apiKey)
}

// NewAPIKeyDynamicCredentials creates credentials powered by a callback that
// is invoked on each request. The callback accepts the context that is given by
// the calling user and can return a key or an error. When error is non-nil, the
// client call is failed with that error. When string is non-empty, it is used
// as the API key. When string is empty, nothing is set/overridden.
//
// This is the equivalent of providing a headers provider that returns the
// "Authorization" header with "Bearer " + the given function result. If the
// resulting string is non-empty, it will overwrite any "Authorization" header
// that may be on the context or from existing header provider.
func NewAPIKeyDynamicCredentials(apiKeyCallback func(context.Context) (string, error)) Credentials {
	return internal.NewAPIKeyDynamicCredentials(apiKeyCallback)
}

// NewMTLSCredentials creates credentials that use TLS with the client
// certificate as the given one. If the client options do not already enable
// TLS, this enables it. If the client options' TLS configuration is present and
// already has a client certificate, client creation will fail when applying
// these credentials.
func NewMTLSCredentials(certificate tls.Certificate) Credentials {
	return internal.NewMTLSCredentials(certificate)
}<|MERGE_RESOLUTION|>--- conflicted
+++ resolved
@@ -64,7 +64,6 @@
 	TaskReachabilityClosedWorkflows = internal.TaskReachabilityClosedWorkflows
 )
 
-<<<<<<< HEAD
 // TaskQueueType specifies which category of tasks are associated with a queue.
 // WARNING: Worker versioning-2 is currently experimental
 type TaskQueueType = internal.TaskQueueType
@@ -102,7 +101,8 @@
 	// BuildIDTaskReachabilityUnreachable indicates that this Build ID is not used for new executions, nor
 	// it has been used by any existing execution within the retention period.
 	BuildIDTaskReachabilityUnreachable = internal.BuildIDTaskReachabilityUnreachable
-=======
+)
+
 // WorkflowUpdateStage indicates the stage of an update request.
 // NOTE: Experimental
 type WorkflowUpdateStage = internal.WorkflowUpdateStage
@@ -120,7 +120,6 @@
 	// WorkflowUpdateStageCompleted indicates the update is completed
 	// NOTE: Experimental
 	WorkflowUpdateStageCompleted = internal.WorkflowUpdateStageCompleted
->>>>>>> bcfa85ae
 )
 
 const (

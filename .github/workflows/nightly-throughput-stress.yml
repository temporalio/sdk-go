name: Nightly Throughput Stress

on:
  schedule:
    # Run at 3 AM PST (11:00 UTC) - offset from existing nightly
    - cron: '00 11 * * *'
  push:
    branches:
      - add-nightly-throughput-stress-workflow
      - cleanup-nightly-tps-workflow
  workflow_dispatch:
    inputs:
      duration:
        description: 'Test duration (e.g., 6h, 1h)'
        required: false
        default: '5h'
        type: string
      timeout:
        description: 'Scenario timeout (should be greater than duration)'
        required: false
        default: '5h30m'
        type: string
      job_timeout_minutes:
        description: 'GitHub Actions job timeout in minutes'
        required: false
        default: 360
        type: number

permissions:
<<<<<<< HEAD
    contents: read
=======
  contents: read
>>>>>>> 5cd20cf0

env:
  # Workflow configuration
  TEST_DURATION: ${{ inputs.duration || vars.NIGHTLY_TEST_DURATION || '5h' }}
  TEST_TIMEOUT: ${{ inputs.timeout || vars.NIGHTLY_TEST_TIMEOUT || '5h30m' }}

  # Logging and artifacts
  WORKER_LOG_DIR: /tmp/throughput-stress-logs

  # Omes configuration
  OMES_REPO: temporalio/omes
  OMES_REF: main
  RUN_ID: ${{ github.run_id }}-throughput-stress

jobs:
  throughput-stress:
    runs-on: ubuntu-latest-4-cores
<<<<<<< HEAD
    timeout-minutes: ${{ fromJSON(inputs.job_timeout_minutes || (vars.NIGHTLY_JOB_TIMEOUT_MINUTES || '360')) }}
=======
    timeout-minutes: ${{ fromJSON(inputs.job_timeout_minutes || (vars.NIGHTLY_JOB_TIMEOUT_MINUTES || '420')) }}
    permissions:
      contents: read
      actions: write
>>>>>>> 5cd20cf0

    steps:
      - name: Print test configuration
        run: |
          echo "=== Throughput Stress Test Configuration ==="
          echo "Duration: $TEST_DURATION"
          echo "Timeout: $TEST_TIMEOUT"
          echo "Run ID: $RUN_ID"
          echo "=========================================="

      - name: Checkout SDK
        uses: actions/checkout@v4
        with:
          submodules: recursive

      - name: Checkout OMES
        uses: actions/checkout@v4
        with:
          repository: ${{ env.OMES_REPO }}
          ref: ${{ env.OMES_REF }}
          path: omes

      - name: Setup Go for OMES
        uses: actions/setup-go@v5
        with:
          go-version-file: omes/go.mod
          cache-dependency-path: omes/go.sum

      - name: Setup Go for SDK
        uses: actions/setup-go@v5
        with:
          go-version: "stable"

      - name: Install Temporal CLI
        uses: temporalio/setup-temporal@v0

      - name: Setup log directory
        run: mkdir -p $WORKER_LOG_DIR

      - name: Start Temporal Server
        run: |
          temporal server start-dev \
            --db-filename temporal-throughput-stress.sqlite \
            --sqlite-pragma journal_mode=WAL \
            --sqlite-pragma synchronous=OFF \
            --headless &> $WORKER_LOG_DIR/temporal-server.log &

      - name: Run throughput stress scenario with local SDK
        working-directory: omes
        continue-on-error: true
        run: |
          # This makes the pipeline return the exit code of the first failing command
          # Otherwise the output of the `tee` command will be used
          # (which is troublesome when the scenario fails but the `tee` command succeeds)
          set -o pipefail

          # Use run-scenario-with-worker to build and run in one step
          # Pass the SDK directory as --version for local testing
          # Note: The hardcoded values below match OMES defaults, except:
          # - visibility-count-timeout: 5m (vs 3m default)
          # to give CI a bit more time for visibility consistency
          go run ./cmd run-scenario-with-worker \
            --scenario throughput_stress \
            --language go \
            --version $(pwd)/.. \
            --run-id $RUN_ID \
            --duration $TEST_DURATION \
            --timeout $TEST_TIMEOUT \
            --max-concurrent 10 \
            --option internal-iterations=10 \
            --option continue-as-new-after-iterations=3 \
            --option sleep-time=1s \
            --option visibility-count-timeout=5m \
            --option min-throughput-per-hour=1000 \
            2>&1 | tee $WORKER_LOG_DIR/scenario.log

      - name: Upload logs on failure/cancellation
        if: failure() || cancelled()
        uses: actions/upload-artifact@v4
        with:
          name: throughput-stress-logs
          path: ${{ env.WORKER_LOG_DIR }}
          retention-days: 30

      - name: Notify Slack on failure/cancellation
        if: failure() || cancelled()
        uses: slackapi/slack-github-action@v2
        with:
          webhook-type: incoming-webhook
          payload: |
            {
              "text": "Nightly Go throughput stress test failed",
              "blocks": [
                {
                  "type": "section",
                  "text": {
                    "type": "mrkdwn",
                    "text": "*Nightly Throughput Stress Failed* :x:\n\n*Repository:* ${{ github.repository }}\n*Duration:* ${{ env.TEST_DURATION }}\n*Run:* <${{ github.server_url }}/${{ github.repository }}/actions/runs/${{ github.run_id }}|View Logs>\n*Triggered by:* ${{ github.event_name == 'schedule' && 'Scheduled' || github.actor }}"
                  }
                }
              ]
            }
        env:
          SLACK_WEBHOOK_URL: ${{ secrets.SLACK_SDK_ALERTS_WEBHOOK }}<|MERGE_RESOLUTION|>--- conflicted
+++ resolved
@@ -27,11 +27,7 @@
         type: number
 
 permissions:
-<<<<<<< HEAD
-    contents: read
-=======
   contents: read
->>>>>>> 5cd20cf0
 
 env:
   # Workflow configuration
@@ -49,14 +45,10 @@
 jobs:
   throughput-stress:
     runs-on: ubuntu-latest-4-cores
-<<<<<<< HEAD
     timeout-minutes: ${{ fromJSON(inputs.job_timeout_minutes || (vars.NIGHTLY_JOB_TIMEOUT_MINUTES || '360')) }}
-=======
-    timeout-minutes: ${{ fromJSON(inputs.job_timeout_minutes || (vars.NIGHTLY_JOB_TIMEOUT_MINUTES || '420')) }}
     permissions:
       contents: read
       actions: write
->>>>>>> 5cd20cf0
 
     steps:
       - name: Print test configuration

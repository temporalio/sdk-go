--- conflicted
+++ resolved
@@ -91,13 +91,10 @@
         env:
           # TODO(bergundy): Remove this flag once server 1.25.0 is out.
           DISABLE_NEXUS_TESTS: "1"
-<<<<<<< HEAD
+          # TODO(bergundy): Remove this flag too once server 1.25.0 is out. Thanks Roey! :)
+          DISABLE_BACKLOG_STATS_TESTS: "1"
           # TODO(cretz): Remove this flag once server 1.25.0 is out.
           DISABLE_USER_METADATA_TESTS: "1"
-=======
-          # TODO(bergundy): Remove this flag too once server 1.25.0 is out. Thanks Roey! :)
-          DISABLE_BACKLOG_STATS_TESTS: "1"
->>>>>>> 2a02c483
         working-directory: ./internal/cmd/build
 
   cloud-test:

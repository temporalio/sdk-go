name: Continuous Integration
on:
  pull_request:
  push:
    branches:
      - master

jobs:
  build-and-test:
    strategy:
      fail-fast: false
      matrix:
        os: [ubuntu-latest, macos-intel, macos-arm, windows-latest]
        go-version: ["oldstable", "stable"]
        include:
          - os: ubuntu-latest
            go-version: "stable"
            # We only want to upload coverage on a single target
            uploadCoverage: true
            # We only want to check docker compose on a single target
            testDockerCompose: true
          - os: macos-intel
            runsOn: macos-13
          - os: macos-arm
            runsOn: macos-14
    runs-on: ${{ matrix.runsOn || matrix.os }}
    steps:
      - name: Checkout repository
        uses: actions/checkout@v4
        with:
          submodules: recursive

      - name: Setup Go
        uses: actions/setup-go@v5
        with:
          go-version: ${{ matrix.go-version }}

#      - name: Check
#        run: go run . check
#        working-directory: ./internal/cmd/build
#
#      - name: Unit test
#        run: go run . unit-test -coverage=${{ matrix.uploadCoverage && 'true' || 'false' }}
#        working-directory: ./internal/cmd/build

      - name: Integration tests (without cache)
        run: go run . integration-test -dev-server
        working-directory: ./internal/cmd/build
        env:
          WORKFLOW_CACHE_SIZE: "0"
          TEMPORAL_COVERAGE_FILE: ${{ matrix.uploadCoverage && 'integ_test_zero_cache_cover.out' || '' }}

<<<<<<< HEAD
#      - name: Integration tests (with cache)
#        run: go run . integration-test -dev-server
#        working-directory: ./internal/cmd/build
#        env:
#          TEMPORAL_COVERAGE_FILE: ${{ matrix.uploadCoverage && 'integ_test_normal_cache_cover.out' || '' }}
=======
      - name: Integration tests (with cache)
        run: go run . integration-test -dev-server
        working-directory: ./internal/cmd/build
        env:
          TEMPORAL_COVERAGE_FILE: ${{ matrix.uploadCoverage && 'integ_test_normal_cache_cover.out' || '' }}

      - name: Merge coverage files
        if: ${{ matrix.uploadCoverage }}
        run: go run . merge-coverage-files ../../../coverage.out
        working-directory: ./internal/cmd/build

      - name: Upload coverage
        if: ${{ matrix.uploadCoverage }}
        continue-on-error: true
        uses: coverallsapp/github-action@v2
        with:
          file: coverage.out
          format: golang

      - name: Docker compose - checkout
        if: ${{ matrix.testDockerCompose }}
        uses: actions/checkout@v4
        with:
          repository: temporalio/docker-compose
          path: ./docker-compose

      - name: Docker compose - start
        if: ${{ matrix.testDockerCompose }}
        run: |
          cp ./.github/workflows/docker/docker-compose.override.yaml ./docker-compose/docker-compose.override.yaml
          cp ./.github/workflows/docker/dynamic-config-custom.yaml ./docker-compose/dynamicconfig/dynamic-config-custom.yaml
          docker compose --project-directory ./docker-compose up &
          go run ./.github/workflows/wait_for_server.go

      - name: Docker compose - integration tests
        if: ${{ matrix.testDockerCompose }}
        run: go run . integration-test
        working-directory: ./internal/cmd/build

  cloud-test:
    strategy:
      matrix:
        go-version: ["oldstable", "stable"]
      # Try to avoid running tests in parallel to avoid workflow ID conflict
      max-parallel: 1
    # Only supported in non-fork runs, since secrets are not available in forks.
    if: ${{ github.event.pull_request.head.repo.full_name == '' || github.event.pull_request.head.repo.full_name == 'temporalio/sdk-go' }}
    runs-on: ubuntu-latest
    env:
      SERVICE_ADDR: sdk-ci.a2dd6.tmprl.cloud:7233
      TEMPORAL_NAMESPACE: sdk-ci.a2dd6
      TEMPORAL_CLIENT_CERT: ${{ secrets.TEMPORAL_CLIENT_CERT }}
      TEMPORAL_CLIENT_KEY: ${{ secrets.TEMPORAL_CLIENT_KEY }}
    steps:
      - uses: actions/checkout@v4
        with:
          submodules: recursive
      - uses: actions/setup-go@v5
        with:
          go-version: ${{ matrix.go-version }}
      - name: Single integration test against cloud
        run: 'go test -v --count 1 -p 1 . -run "TestIntegrationSuite/TestBasic$"'
        working-directory: test
>>>>>>> 8f38795a

#      - name: Merge coverage files
#        if: ${{ matrix.uploadCoverage }}
#        run: go run . merge-coverage-files ../../../coverage.out
#        working-directory: ./internal/cmd/build
#
#      - name: Upload coverage
#        if: ${{ matrix.uploadCoverage }}
#        continue-on-error: true
#        uses: coverallsapp/github-action@v2
#        with:
#          file: coverage.out
#          format: golang
#
#      - name: Docker compose - checkout
#        if: ${{ matrix.testDockerCompose }}
#        uses: actions/checkout@v4
#        with:
#          repository: temporalio/docker-compose
#          path: ./docker-compose
#
#      - name: Docker compose - start
#        if: ${{ matrix.testDockerCompose }}
#        run: |
#          cp ./.github/workflows/docker/docker-compose.override.yaml ./docker-compose/docker-compose.override.yaml
#          cp ./.github/workflows/docker/dynamic-config-custom.yaml ./docker-compose/dynamicconfig/dynamic-config-custom.yaml
#          docker compose --project-directory ./docker-compose up &
#          go run ./.github/workflows/wait_for_server.go
#
#      - name: Docker compose - integration tests
#        if: ${{ matrix.testDockerCompose }}
#        run: go run . integration-test
#        working-directory: ./internal/cmd/build
#
#  cloud-test:
#    strategy:
#      matrix:
#        go-version: ["oldstable", "stable"]
#      # Try to avoid running tests in parallel to avoid workflow ID conflict
#      max-parallel: 1
#    # Only supported in non-fork runs, since secrets are not available in forks.
#    if: ${{ github.event.pull_request.head.repo.full_name == '' || github.event.pull_request.head.repo.full_name == 'temporalio/sdk-go' }}
#    runs-on: ubuntu-latest
#    env:
#      SERVICE_ADDR: sdk-ci.a2dd6.tmprl.cloud:7233
#      TEMPORAL_NAMESPACE: sdk-ci.a2dd6
#      TEMPORAL_CLIENT_CERT: ${{ secrets.TEMPORAL_CLIENT_CERT }}
#      TEMPORAL_CLIENT_KEY: ${{ secrets.TEMPORAL_CLIENT_KEY }}
#      TEMPORAL_CLIENT_CLOUD_API_KEY: ${{ secrets.TEMPORAL_CLIENT_CLOUD_API_KEY }}
#      TEMPORAL_CLIENT_CLOUD_API_VERSION: 2024-05-13-00
#    steps:
#      - uses: actions/checkout@v4
#        with:
#          submodules: recursive
#      - uses: actions/setup-go@v5
#        with:
#          go-version: ${{ matrix.go-version }}
#      - name: Single integration test against cloud
#        run: 'go test -v --count 1 -p 1 . -run "TestIntegrationSuite/TestBasic$"'
#        working-directory: test
#      - name: Cloud operations tests
#        run: 'go test -v --count 1 -p 1 . -run "TestCloudOperationsSuite/.*" -cloud-operations-tests'
#        working-directory: test
#
#  features-test:
#    uses: temporalio/features/.github/workflows/go.yaml@main
#    with:
#      go-repo-path: ${{github.event.pull_request.head.repo.full_name}}
#      version: ${{github.event.pull_request.head.ref}}
#      version-is-repo-ref: true<|MERGE_RESOLUTION|>--- conflicted
+++ resolved
@@ -35,159 +35,9 @@
         with:
           go-version: ${{ matrix.go-version }}
 
-#      - name: Check
-#        run: go run . check
-#        working-directory: ./internal/cmd/build
-#
-#      - name: Unit test
-#        run: go run . unit-test -coverage=${{ matrix.uploadCoverage && 'true' || 'false' }}
-#        working-directory: ./internal/cmd/build
-
       - name: Integration tests (without cache)
         run: go run . integration-test -dev-server
         working-directory: ./internal/cmd/build
         env:
           WORKFLOW_CACHE_SIZE: "0"
-          TEMPORAL_COVERAGE_FILE: ${{ matrix.uploadCoverage && 'integ_test_zero_cache_cover.out' || '' }}
-
-<<<<<<< HEAD
-#      - name: Integration tests (with cache)
-#        run: go run . integration-test -dev-server
-#        working-directory: ./internal/cmd/build
-#        env:
-#          TEMPORAL_COVERAGE_FILE: ${{ matrix.uploadCoverage && 'integ_test_normal_cache_cover.out' || '' }}
-=======
-      - name: Integration tests (with cache)
-        run: go run . integration-test -dev-server
-        working-directory: ./internal/cmd/build
-        env:
-          TEMPORAL_COVERAGE_FILE: ${{ matrix.uploadCoverage && 'integ_test_normal_cache_cover.out' || '' }}
-
-      - name: Merge coverage files
-        if: ${{ matrix.uploadCoverage }}
-        run: go run . merge-coverage-files ../../../coverage.out
-        working-directory: ./internal/cmd/build
-
-      - name: Upload coverage
-        if: ${{ matrix.uploadCoverage }}
-        continue-on-error: true
-        uses: coverallsapp/github-action@v2
-        with:
-          file: coverage.out
-          format: golang
-
-      - name: Docker compose - checkout
-        if: ${{ matrix.testDockerCompose }}
-        uses: actions/checkout@v4
-        with:
-          repository: temporalio/docker-compose
-          path: ./docker-compose
-
-      - name: Docker compose - start
-        if: ${{ matrix.testDockerCompose }}
-        run: |
-          cp ./.github/workflows/docker/docker-compose.override.yaml ./docker-compose/docker-compose.override.yaml
-          cp ./.github/workflows/docker/dynamic-config-custom.yaml ./docker-compose/dynamicconfig/dynamic-config-custom.yaml
-          docker compose --project-directory ./docker-compose up &
-          go run ./.github/workflows/wait_for_server.go
-
-      - name: Docker compose - integration tests
-        if: ${{ matrix.testDockerCompose }}
-        run: go run . integration-test
-        working-directory: ./internal/cmd/build
-
-  cloud-test:
-    strategy:
-      matrix:
-        go-version: ["oldstable", "stable"]
-      # Try to avoid running tests in parallel to avoid workflow ID conflict
-      max-parallel: 1
-    # Only supported in non-fork runs, since secrets are not available in forks.
-    if: ${{ github.event.pull_request.head.repo.full_name == '' || github.event.pull_request.head.repo.full_name == 'temporalio/sdk-go' }}
-    runs-on: ubuntu-latest
-    env:
-      SERVICE_ADDR: sdk-ci.a2dd6.tmprl.cloud:7233
-      TEMPORAL_NAMESPACE: sdk-ci.a2dd6
-      TEMPORAL_CLIENT_CERT: ${{ secrets.TEMPORAL_CLIENT_CERT }}
-      TEMPORAL_CLIENT_KEY: ${{ secrets.TEMPORAL_CLIENT_KEY }}
-    steps:
-      - uses: actions/checkout@v4
-        with:
-          submodules: recursive
-      - uses: actions/setup-go@v5
-        with:
-          go-version: ${{ matrix.go-version }}
-      - name: Single integration test against cloud
-        run: 'go test -v --count 1 -p 1 . -run "TestIntegrationSuite/TestBasic$"'
-        working-directory: test
->>>>>>> 8f38795a
-
-#      - name: Merge coverage files
-#        if: ${{ matrix.uploadCoverage }}
-#        run: go run . merge-coverage-files ../../../coverage.out
-#        working-directory: ./internal/cmd/build
-#
-#      - name: Upload coverage
-#        if: ${{ matrix.uploadCoverage }}
-#        continue-on-error: true
-#        uses: coverallsapp/github-action@v2
-#        with:
-#          file: coverage.out
-#          format: golang
-#
-#      - name: Docker compose - checkout
-#        if: ${{ matrix.testDockerCompose }}
-#        uses: actions/checkout@v4
-#        with:
-#          repository: temporalio/docker-compose
-#          path: ./docker-compose
-#
-#      - name: Docker compose - start
-#        if: ${{ matrix.testDockerCompose }}
-#        run: |
-#          cp ./.github/workflows/docker/docker-compose.override.yaml ./docker-compose/docker-compose.override.yaml
-#          cp ./.github/workflows/docker/dynamic-config-custom.yaml ./docker-compose/dynamicconfig/dynamic-config-custom.yaml
-#          docker compose --project-directory ./docker-compose up &
-#          go run ./.github/workflows/wait_for_server.go
-#
-#      - name: Docker compose - integration tests
-#        if: ${{ matrix.testDockerCompose }}
-#        run: go run . integration-test
-#        working-directory: ./internal/cmd/build
-#
-#  cloud-test:
-#    strategy:
-#      matrix:
-#        go-version: ["oldstable", "stable"]
-#      # Try to avoid running tests in parallel to avoid workflow ID conflict
-#      max-parallel: 1
-#    # Only supported in non-fork runs, since secrets are not available in forks.
-#    if: ${{ github.event.pull_request.head.repo.full_name == '' || github.event.pull_request.head.repo.full_name == 'temporalio/sdk-go' }}
-#    runs-on: ubuntu-latest
-#    env:
-#      SERVICE_ADDR: sdk-ci.a2dd6.tmprl.cloud:7233
-#      TEMPORAL_NAMESPACE: sdk-ci.a2dd6
-#      TEMPORAL_CLIENT_CERT: ${{ secrets.TEMPORAL_CLIENT_CERT }}
-#      TEMPORAL_CLIENT_KEY: ${{ secrets.TEMPORAL_CLIENT_KEY }}
-#      TEMPORAL_CLIENT_CLOUD_API_KEY: ${{ secrets.TEMPORAL_CLIENT_CLOUD_API_KEY }}
-#      TEMPORAL_CLIENT_CLOUD_API_VERSION: 2024-05-13-00
-#    steps:
-#      - uses: actions/checkout@v4
-#        with:
-#          submodules: recursive
-#      - uses: actions/setup-go@v5
-#        with:
-#          go-version: ${{ matrix.go-version }}
-#      - name: Single integration test against cloud
-#        run: 'go test -v --count 1 -p 1 . -run "TestIntegrationSuite/TestBasic$"'
-#        working-directory: test
-#      - name: Cloud operations tests
-#        run: 'go test -v --count 1 -p 1 . -run "TestCloudOperationsSuite/.*" -cloud-operations-tests'
-#        working-directory: test
-#
-#  features-test:
-#    uses: temporalio/features/.github/workflows/go.yaml@main
-#    with:
-#      go-repo-path: ${{github.event.pull_request.head.repo.full_name}}
-#      version: ${{github.event.pull_request.head.ref}}
-#      version-is-repo-ref: true+          TEMPORAL_COVERAGE_FILE: ${{ matrix.uploadCoverage && 'integ_test_zero_cache_cover.out' || '' }}
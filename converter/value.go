--- conflicted
+++ resolved
@@ -24,14 +24,10 @@
 
 package converter
 
-<<<<<<< HEAD
-import commonpb "go.temporal.io/api/common/v1"
-=======
 import (
 	"fmt"
 	commonpb "go.temporal.io/api/common/v1"
 )
->>>>>>> 4b15a0c7
 
 type (
 	// EncodedValue is used to encapsulate/extract encoded value from workflow/activity.
@@ -63,19 +59,12 @@
 	// This type can be used as a paramter or return type in workflows and activities to pass through
 	// a raw payload. Encoding/decoding of the payload is still done by the system.
 	RawValue struct {
-<<<<<<< HEAD
-		Payload *commonpb.Payload
-=======
 		payload *commonpb.Payload
->>>>>>> 4b15a0c7
 	}
 )
 
 // NewRawValue creates a new RawValue instance.
 func NewRawValue(payload *commonpb.Payload) RawValue {
-<<<<<<< HEAD
-	return RawValue{Payload: payload}
-=======
 	return RawValue{payload: payload}
 }
 
@@ -89,5 +78,4 @@
 
 func (v *RawValue) UnmarshalJSON(b []byte) error {
 	return fmt.Errorf("RawValue is not JSON serializable")
->>>>>>> 4b15a0c7
 }
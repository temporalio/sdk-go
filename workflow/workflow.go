--- conflicted
+++ resolved
@@ -322,38 +322,8 @@
 //	err = workflow.ExecuteActivity(ctx, bar).Get(ctx, nil)
 //
 // The backwards compatible way to execute the update is
-<<<<<<< HEAD
-//  v :=  GetVersion(ctx, "fooChange", DefaultVersion, 0)
-//  if v  == DefaultVersion {
-//      err = workflow.ExecuteActivity(ctx, foo).Get(ctx, nil)
-//  } else {
-//      err = workflow.ExecuteActivity(ctx, bar).Get(ctx, nil)
-//  }
-//
-// Then bar has to be changed to baz:
-//  v :=  GetVersion(ctx, "fooChange", DefaultVersion, 1)
-//  if v  == DefaultVersion {
-//      err = workflow.ExecuteActivity(ctx, foo).Get(ctx, nil)
-//  } else if v == 0 {
-//      err = workflow.ExecuteActivity(ctx, bar).Get(ctx, nil)
-//  } else {
-//      err = workflow.ExecuteActivity(ctx, baz).Get(ctx, nil)
-//  }
-//
-// Later when there are no workflow executions running DefaultVersion the correspondent branch can be removed:
-//  v :=  GetVersion(ctx, "fooChange", 0, 1)
-//  if v == 0 {
-//      err = workflow.ExecuteActivity(ctx, bar).Get(ctx, nil)
-//  } else {
-//      err = workflow.ExecuteActivity(ctx, baz).Get(ctx, nil)
-//  }
-//
-// It is recommended to keep the GetVersion() call even if single branch is left:
-//  GetVersion(ctx, "fooChange", 1, 1)
-//  err = workflow.ExecuteActivity(ctx, baz).Get(ctx, nil)
-=======
-//
-//	v :=  GetVersion(ctx, "fooChange", DefaultVersion, 1)
+//
+//	v :=  GetVersion(ctx, "fooChange", DefaultVersion, 0)
 //	if v  == DefaultVersion {
 //	    err = workflow.ExecuteActivity(ctx, foo).Get(ctx, nil)
 //	} else {
@@ -362,10 +332,10 @@
 //
 // Then bar has to be changed to baz:
 //
-//	v :=  GetVersion(ctx, "fooChange", DefaultVersion, 2)
+//	v :=  GetVersion(ctx, "fooChange", DefaultVersion, 1)
 //	if v  == DefaultVersion {
 //	    err = workflow.ExecuteActivity(ctx, foo).Get(ctx, nil)
-//	} else if v == 1 {
+//	} else if v == 0 {
 //	    err = workflow.ExecuteActivity(ctx, bar).Get(ctx, nil)
 //	} else {
 //	    err = workflow.ExecuteActivity(ctx, baz).Get(ctx, nil)
@@ -373,8 +343,8 @@
 //
 // Later when there are no workflow executions running DefaultVersion the correspondent branch can be removed:
 //
-//	v :=  GetVersion(ctx, "fooChange", 1, 2)
-//	if v == 1 {
+//	v :=  GetVersion(ctx, "fooChange", 0, 1)
+//	if v == 0 {
 //	    err = workflow.ExecuteActivity(ctx, bar).Get(ctx, nil)
 //	} else {
 //	    err = workflow.ExecuteActivity(ctx, baz).Get(ctx, nil)
@@ -382,9 +352,8 @@
 //
 // It is recommended to keep the GetVersion() call even if single branch is left:
 //
-//	GetVersion(ctx, "fooChange", 2, 2)
+//	GetVersion(ctx, "fooChange", 1, 1)
 //	err = workflow.ExecuteActivity(ctx, baz).Get(ctx, nil)
->>>>>>> 261f6529
 //
 // The reason to keep it is: 1) it ensures that if there is older version execution still running, it will fail here
 // and not proceed; 2) if you ever need to make more changes for “fooChange”, for example change activity from baz to qux,
@@ -396,21 +365,12 @@
 // as changeID. If you ever need to make changes to that same part like change from baz to qux, you would need to use a
 // different changeID like “fooChange-fix2”, and start minVersion from DefaultVersion again. The code would looks like:
 //
-<<<<<<< HEAD
-//  v := workflow.GetVersion(ctx, "fooChange-fix2", workflow.DefaultVersion, 0)
-//  if v == workflow.DefaultVersion {
-//    err = workflow.ExecuteActivity(ctx, baz, data).Get(ctx, nil)
-//  } else {
-//    err = workflow.ExecuteActivity(ctx, qux, data).Get(ctx, nil)
-//  }
-=======
-//	v := workflow.GetVersion(ctx, "fooChange-fix2", workflow.DefaultVersion, 1)
+//	v := workflow.GetVersion(ctx, "fooChange-fix2", workflow.DefaultVersion, 0)
 //	if v == workflow.DefaultVersion {
 //	  err = workflow.ExecuteActivity(ctx, baz, data).Get(ctx, nil)
 //	} else {
 //	  err = workflow.ExecuteActivity(ctx, qux, data).Get(ctx, nil)
 //	}
->>>>>>> 261f6529
 func GetVersion(ctx Context, changeID string, minSupported, maxSupported Version) Version {
 	return internal.GetVersion(ctx, changeID, minSupported, maxSupported)
 }

--- conflicted
+++ resolved
@@ -47,37 +47,52 @@
 	return
 }
 
-<<<<<<< HEAD
 func TestSpanKind(t *testing.T) {
-	rec := tracetest.NewSpanRecorder()
-	tracer, err := opentelemetry.NewTracer(opentelemetry.TracerOptions{
-		Tracer: sdktrace.NewTracerProvider(sdktrace.WithSpanProcessor(rec)).Tracer(""),
-	})
-	require.NoError(t, err)
+	tests := []struct {
+		operation    string
+		outbound     bool
+		expectedKind trace.SpanKind
+	}{
+		{
+			operation:    "StartWorkflow",
+			outbound:     true,
+			expectedKind: trace.SpanKindClient,
+		},
+		{
+			operation:    "RunWorkflow",
+			outbound:     false,
+			expectedKind: trace.SpanKindServer,
+		},
+	}
 
-	SpanTest(t, tracer, rec, "StartWorkflow", true, trace.SpanKindClient)
-	SpanTest(t, tracer, rec, "RunWorkflow", false, trace.SpanKindServer)
+	for _, tt := range tests {
+		t.Run(tt.operation, func(t *testing.T) {
+			rec := tracetest.NewSpanRecorder()
+			tracer, err := opentelemetry.NewTracer(opentelemetry.TracerOptions{
+				Tracer: sdktrace.NewTracerProvider(sdktrace.WithSpanProcessor(rec)).Tracer(""),
+			})
+			require.NoError(t, err)
 
+			span, err := tracer.StartSpan(&interceptor.TracerStartSpanOptions{
+				Operation: tt.operation,
+				Name:      "test-span",
+				Outbound:  tt.outbound,
+			})
+			require.NoError(t, err)
+
+			span.Finish(&interceptor.TracerFinishSpanOptions{})
+
+			spans := rec.Ended()
+			require.Equal(t, len(spans), 1)
+
+			foundSpan := spans[0]
+			assert.Equal(t, tt.expectedKind, foundSpan.SpanKind(),
+				"Expected span kind %v but got %v for operation %s (outbound=%v)",
+				tt.expectedKind, foundSpan.SpanKind(), tt.operation, tt.outbound)
+		})
+	}
 }
 
-func SpanTest(t *testing.T, tracer interceptor.Tracer, rec *tracetest.SpanRecorder, operation string, outbound bool, expectedKind trace.SpanKind) {
-	span, err := tracer.StartSpan(&interceptor.TracerStartSpanOptions{
-		Operation: operation,
-		Name:      "test-span",
-		Outbound:  outbound,
-	})
-	require.NoError(t, err)
-
-	span.Finish(&interceptor.TracerFinishSpanOptions{})
-
-	spans := rec.Ended()
-	require.GreaterOrEqual(t, len(spans), 1)
-
-	foundSpan := spans[len(spans)-1]
-	assert.Equal(t, expectedKind, foundSpan.SpanKind(),
-		"Expected span kind %v but got %v for operation %s (outbound=%v)",
-		expectedKind, foundSpan.SpanKind(), operation, outbound)
-=======
 func TestBenignErrorSpanStatus(t *testing.T) {
 	tests := []struct {
 		name         string
@@ -101,14 +116,12 @@
 
 	for _, tt := range tests {
 		t.Run(tt.name, func(t *testing.T) {
-			// Create a new recorder for each test
 			rec := tracetest.NewSpanRecorder()
 			tracer, err := opentelemetry.NewTracer(opentelemetry.TracerOptions{
 				Tracer: sdktrace.NewTracerProvider(sdktrace.WithSpanProcessor(rec)).Tracer(""),
 			})
 			require.NoError(t, err)
 
-			// Start a span
 			span, err := tracer.StartSpan(&interceptor.TracerStartSpanOptions{
 				Operation: "TestOperation",
 				Name:      "TestSpan",
@@ -116,7 +129,6 @@
 			})
 			require.NoError(t, err)
 
-			// Finish the span with or without error
 			span.Finish(&interceptor.TracerFinishSpanOptions{
 				Error: tt.err,
 			})
@@ -135,5 +147,4 @@
 			}
 		})
 	}
->>>>>>> b6379973
 }
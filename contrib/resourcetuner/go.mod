--- conflicted
+++ resolved
@@ -37,11 +37,7 @@
 	github.com/tklauser/go-sysconf v0.3.12 // indirect
 	github.com/tklauser/numcpus v0.6.1 // indirect
 	github.com/yusufpapurcu/wmi v1.2.4 // indirect
-<<<<<<< HEAD
 	go.temporal.io/api v1.43.0 // indirect
-=======
-	go.temporal.io/api v1.40.0 // indirect
->>>>>>> 9c4dde85
 	golang.org/x/exp v0.0.0-20231127185646-65229373498e // indirect
 	golang.org/x/net v0.28.0 // indirect
 	golang.org/x/sync v0.8.0 // indirect

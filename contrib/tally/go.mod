--- conflicted
+++ resolved
@@ -21,19 +21,6 @@
 	github.com/robfig/cron v1.2.0 // indirect
 	github.com/stretchr/objx v0.5.2 // indirect
 	github.com/twmb/murmur3 v1.1.5 // indirect
-<<<<<<< HEAD
-	go.temporal.io/api v1.33.0 // indirect
-	go.uber.org/atomic v1.9.0 // indirect
-	golang.org/x/exp v0.0.0-20231127185646-65229373498e // indirect
-	golang.org/x/net v0.25.0 // indirect
-	golang.org/x/sys v0.20.0 // indirect
-	golang.org/x/text v0.15.0 // indirect
-	golang.org/x/time v0.3.0 // indirect
-	google.golang.org/genproto/googleapis/api v0.0.0-20240509183442-62759503f434 // indirect
-	google.golang.org/genproto/googleapis/rpc v0.0.0-20240509183442-62759503f434 // indirect
-	google.golang.org/grpc v1.63.2 // indirect
-	google.golang.org/protobuf v1.34.1 // indirect
-=======
 	go.temporal.io/api v1.35.0 // indirect
 	go.uber.org/atomic v1.9.0 // indirect
 	golang.org/x/exp v0.0.0-20231127185646-65229373498e // indirect
@@ -45,7 +32,6 @@
 	google.golang.org/genproto/googleapis/rpc v0.0.0-20240624140628-dc46fd24d27d // indirect
 	google.golang.org/grpc v1.64.0 // indirect
 	google.golang.org/protobuf v1.34.2 // indirect
->>>>>>> 992d4274
 	gopkg.in/yaml.v3 v3.0.1 // indirect
 )
 
